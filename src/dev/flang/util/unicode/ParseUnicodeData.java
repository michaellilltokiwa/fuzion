--- conflicted
+++ resolved
@@ -226,29 +226,9 @@
   {
     _name = name;
     var p = Path.of(name);
-<<<<<<< HEAD
-    _lastModified = Files.readAttributes(p, BasicFileAttributes.class).lastModifiedTime();
-    Files.lines(p).forEach(s -> {
-        var e = new CP(s);
-        _codepoints.add(e);
-        if (_lastCP != null && e._code <= _lastCP._code)
-          {
-            System.err.println("*** error, expected unicode data to be sorted");
-            System.exit(1);
-          }
-        if (_firstCP != null && (_firstCP.isLast() || !e.isLast() && e._code > _lastCP._code + 1 || e.isFirst() || e._category != _firstCP._category))
-          {
-            finishBlock();
-          }
-        if (_firstCP == null || e._category != _firstCP._category)
-          {
-            _firstCP = e;
-          }
-        _lastCP = e;
-      });
-=======
     try
       {
+        _lastModified = Files.readAttributes(p, BasicFileAttributes.class).lastModifiedTime();
         Files.lines(p).forEach(s -> {
             var e = new CP(s);
             if (_lastCP != null && e._code <= _lastCP._code)
@@ -273,7 +253,6 @@
       {
         Errors.fatal("*** I/O error: " + e);
       }
->>>>>>> 47429a74
     if (_firstCP != null)
       {
         finishBlock();
@@ -342,35 +321,27 @@
 
   public static void main(String[] args) throws IOException
   {
-<<<<<<< HEAD
-    if (!(args.length == 2 && args[0].equals("-fz") || args.length == 1))
-      {
-        System.err.println("Usage: ParseUnicodeData [-fz] <UnicodeData.txt>");
-        System.exit(1);
-      }
-
-    if (!args[0].equals("-fz"))
-      {
-        new ParseUnicodeData(args[0]).PrintJava();
-      }
-    else
-      {
-        new ParseUnicodeData(args[1]).PrintFuzion();
-      }
-=======
     try
       {
-        if (args.length != 1)
+        if (!(args.length == 2 && args[0].equals("-fz") || args.length == 1))
           {
-            Errors.fatal("Usage: ParseUnicodeData <UnicodeData.txt>");
+            System.err.println("Usage: ParseUnicodeData [-fz] <UnicodeData.txt>");
+            System.exit(1);
           }
-        new ParseUnicodeData(args[0]);
+
+        if (!args[0].equals("-fz"))
+          {
+            new ParseUnicodeData(args[0]).PrintJava();
+          }
+        else
+          {
+            new ParseUnicodeData(args[1]).PrintFuzion();
+          }
       }
     catch (FatalError e)
       {
         System.exit(e.getStatus());
       }
->>>>>>> 47429a74
   }
 
 
@@ -413,9 +384,9 @@
     System.out.println();
 
     System.out.println("unicode.data is" + "\n\n"
-      + "  lower_case_mappings => " + "mapOf [\n    " + lTable + "]\n\n\n"
-      + "  upper_case_mappings => " + "mapOf [\n    " + uTable + "]\n\n\n"
-      + "  title_case_mappings => " + "mapOf [\n    " + tTable + "]"
+      + "  lower_case_mappings => " + "map_of [\n    " + lTable + "]\n\n\n"
+      + "  upper_case_mappings => " + "map_of [\n    " + uTable + "]\n\n\n"
+      + "  title_case_mappings => " + "map_of [\n    " + tTable + "]"
       );
   }
 
