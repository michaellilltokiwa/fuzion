/*

This file is part of the Fuzion language implementation.

The Fuzion language implementation is free software: you can redistribute it
and/or modify it under the terms of the GNU General Public License as published
by the Free Software Foundation, version 3 of the License.

The Fuzion language implementation is distributed in the hope that it will be
useful, but WITHOUT ANY WARRANTY; without even the implied warranty of
MERCHANTABILITY or FITNESS FOR A PARTICULAR PURPOSE.  See the GNU General Public
License for more details.

You should have received a copy of the GNU General Public License along with The
Fuzion language implementation.  If not, see <https://www.gnu.org/licenses/>.

*/

/*-----------------------------------------------------------------------
 *
 * Tokiwa Software GmbH, Germany
 *
 * Source of class Errors
 *
 *---------------------------------------------------------------------*/

package dev.flang.util;

import java.util.Collection;
import java.util.Iterator;
import java.util.TreeSet;


/**
 * Errors handles compilation error messages for Fuzion
 *
 * @author Fridtjof Siebert (siebert@tokiwa.software)
 */
public class Errors extends ANY
{


  /*----------------------------  constants  ----------------------------*/


  /**
   * String used for identifier, operators, etc. if their name is unknown due to
   * an error.
   */
  public static final String ERROR_STRING = "**error**";


  /*------------------------  static variables  -------------------------*/


  /**
   * Set of errors that have been shown so far. This is used to avoid presenting
   * error repeatedly.
   */
  private static final TreeSet<Error> _errors_ = new TreeSet<>();


  /**
<<<<<<< HEAD
   * Set of warnings that have been shown so far. This is used to avoid presenting
=======
   * Positions that produced a syntax error. If a syntax error occured, all
   * other errors at this position will be supressed.
   */
  private static final TreeSet<SourcePosition> _syntaxErrorPositions_ = new TreeSet<>();


  /**
   * Ser of warnings that have been shown so far. This is used to avoid presenting
>>>>>>> 2c933d19
   * error repeatedly.
   */
  private static final TreeSet<Error> _warnings_ = new TreeSet<>();


  /**
   * If two errors at the same posisition with the same message only differ in
   * the detail message, chances are high that the detail message differs only
   * due to AST conversions done meanwhile, so we produce only one error in this
   * case.
   */
  private static final boolean DISTINGUISH_BY_DETAILMESSAGE = false;


  /**
   * Maximum number of error messages that are displayed. If this limit is
   * reached, we terminate with return code 1.
   */
  public static String MAX_ERROR_MESSAGES_PROPERTY = "fuzion.maxErrorCount";
  public static String MAX_ERROR_MESSAGES_OPTION = "-XmaxErrors";
  public static int MAX_ERROR_MESSAGES = Integer.getInteger(MAX_ERROR_MESSAGES_PROPERTY, 20);


  /**
   * Maximum number of warning messages that are displayed. If this limit is
   * reached, we stop printing further warnings.
   */
  public static String MAX_WARNING_MESSAGES_PROPERTY = "fuzion.maxWarningCount";
  public static String MAX_WARNING_MESSAGES_OPTION = "-XmaxWarnings";
  public static int MAX_WARNING_MESSAGES = Integer.getInteger(MAX_WARNING_MESSAGES_PROPERTY, Integer.MAX_VALUE);


  /*-----------------------------  classes  -----------------------------*/


  static class Error implements Comparable<Error>
  {
    SourcePosition pos;
    String msg, detail;

    Error(SourcePosition pos, String msg, String detail)
    {
      if (PRECONDITIONS) require
        (pos != null,
         msg != null);

      this.pos    = pos;
      this.msg    = msg == null ? "*** unknown error ***" : msg;  // just in case, should not be needed
      this.detail = detail == null ? "" : detail;
    }

    /**
     * Compare two errors. Compares first by the source code position, such that
     * we can easily print them in order if we wish to.
     */
    public int compareTo(Error o)
    {
      int result = ((pos == o.pos)
                    ? 0
                    : ((pos == null)
                       ? +1
                       : pos.compareTo(o.pos)));
      if (result == 0)
        {
          result = msg.compareTo(o.msg);
        }
      if (result == 0)
        {
          if (DISTINGUISH_BY_DETAILMESSAGE)
            {
              result = detail.compareTo(o.detail);
            }
        }
      return result;
    }
  }

  /*--------------------------  constructors  ---------------------------*/



  /*-----------------------------  methods  -----------------------------*/


  /**
   * Total number of errors encountered so far
   */
  public static int count()
  {
    return _errors_.size();
  }


  /**
   * Total number of warnings encountered so far
   */
  public static int warningCount()
  {
    return _warnings_.size();
  }


  /**
   * Convert given message into an error message preceded by "error <count>: "
   * and increment the count.
   *
   * @param s a message, e.g., "undefined variable".
   *
   * @return a message including error count, e..g, "error 23: undefined variable".
   */
  static String errorMessage(String s)
  {
    return Terminal.BOLD_RED + "error " + count() + Terminal.RESET + Terminal.BOLD + ": " + s + Terminal.RESET;
  }


  /**
   * Convert given message into a warning message preceded by "warning: ".
   *
   * @param s a message, e.g., "battery low".
   *
   * @return a message including error count, e..g, "warning: battery low".
   */
  static String warningMessage(String s)
  {
    return Terminal.BOLD_YELLOW + "warning " + warningCount() + Terminal.RESET + Terminal.BOLD + ": " + s + Terminal.RESET;
  }


  /**
   * Print the given string to System.err, add a LF in case s does not end with
   * a LF.
   *
   * @param s the string to print.
   */
  public static void println(String s)
  {
    if (s.endsWith("\n"))
      {
        System.err.print(s);
      }
    else
      {
        System.err.println(s);
      }
  }

  /**
   * Record the given error found during compilation.
   *
   * @param s the error message, should not contain any LF or any case specific details
   *
   * @param detail details for this error, may contain LFs and case specific details, may be null
   */
  public static void error(String s, String detail)
  {
    error(null, s, detail);
  }


  /**
   * Record the given error found during compilation.
   */
  public static void error(String s)
  {
    error(s, null);
  }


  /**
   * Record the given error found during compilation.
   *
   * @param pos source code position where this error occured, may be null
   *
   * @param msg the error message, should not contain any LF or any case specific details
   *
   * @param detail details for this error, may contain LFs and case specific details, may be null
   */
  public static void error(SourcePosition pos, String msg, String detail)
  {
    if (PRECONDITIONS) require
      (msg != null);

    Error e = new Error(pos == null ? SourcePosition.builtIn : pos, msg, detail);
    if (!_errors_.contains(e) && (pos == null || !_syntaxErrorPositions_.contains(pos)))
      {
        _errors_.add(e);
        print(pos, errorMessage(msg), detail);
        if (count() >= MAX_ERROR_MESSAGES)
          {
            showAndExit();
          }
      }
  }


  /**
   * Record the given syntax error found during compilation.  A syntax error
   * will automatically suppress all other errors at pos.
   *
   * @param pos source code position where this error occured, may be null
   *
   * @param msg the error message, should not contain any LF or any case specific details
   *
   * @param detail details for this error, may contain LFs and case specific details, may be null
   */
  public static void syntaxError(SourcePosition pos, String msg, String detail)
  {
    if (PRECONDITIONS) require
      (msg != null);

    error(pos, msg, detail);
    if (pos != null)
      {
        _syntaxErrorPositions_.add(pos);
      }
  }


  /**
   * print the given error or warning found during compilation.
   *
   * @param pos source code position where this error occured, may be null
   *
   * @param msg the error or warning message created by errorMessage() or
   * warningMessage().
   *
   * @param detail details for this error, may contain LFs and case specific details, may be null
   */
  private static void print(SourcePosition pos, String msg, String detail)
  {
    if (true)  // true: a blank line before errors, false: separation line between errors
      {
        System.err.println();
      }
    else
      {
        System.err.println("------------");
      }
    if (pos == null)
      {
        println(msg);
        if (detail != null && !detail.equals(""))
          {
            println(detail);
          }
        println("");
      }
    else
      {
        pos.show(msg, detail);
      }
  }


  /**
   * Record the given error found during compilation and exit immediately with
   * exit code 1.
   *
   * @param s the error message, should not contain any LF or any case specific details
   */
  public static void fatal(String s)
  {
    fatal(s, null);
  }


  /**
   * Record the given error found during compilation and exit immediately with
   * exit code 1.
   *
   * @param s the error message, should not contain any LF or any case specific details
   *
   * @param detail details for this error, may contain LFs and case specific details, may be null
   */
  public static void fatal(String s, String detail)
  {
    error(s, detail);
    System.err.println("*** fatal errors encountered, stopping.");
    System.exit(1);
  }


  /**
   * Record the given error found during compilation and exit immediately with
   * exit code 1.
   *
   * @param pos source code position where this error occured, may be null
   *
   * @param s the error message, should not contain any LF or any case specific details
   *
   * @param detail details for this error, may contain LFs and case specific details, may be null
   */
  public static void fatal(SourcePosition pos, String s, String detail)
  {
    error(pos, s, detail);
    System.err.println("*** fatal errors encountered, stopping.");
    System.exit(1);
  }


  /**
   * Record the given runtime error found and exit immediately with exit code 1.
   *
   * @param s the error message, should not contain any LF or any case specific details
   */
  public static void runTime(String s)
  {
    runTime(s, null);
  }


  /**
   * Record the given runtime error found and exit immediately with exit code 1.
   *
   * @param s the error message, should not contain any LF or any case specific details
   *
   * @param detail details for this error, may contain LFs and case specific details, may be null
   */
  public static void runTime(String s, String detail)
  {
    runTime(null, s, detail);
  }


  /**
   * Record the given runtime error found and exit immediately with exit code 1.
   *
   * @param pos source code position where this error occured, may be null
   *
   * @param s the error message, should not contain any LF or any case specific details
   *
   * @param detail details for this error, may contain LFs and case specific details, may be null
   */
  public static void runTime(SourcePosition pos, String s, String detail)
  {
    error(pos, s, detail);
    System.err.println("*** fatal errors encountered, stopping.");
    System.exit(1);
  }


  /**
   * Check if any errors found.  If so, show the number of errors and
   * System.exit(1).
   *
   * Otherwise, if warningStatistics is true, report the number of warnings
   * encountered.  Return normally in this case.
   *
   * @param warningStatistics true iff warning count should be printed.
   */
  public static void showAndExit(boolean warningStatistics)
  {
    if (count() > 0)
      {
        if (count() >= MAX_ERROR_MESSAGES)
          {
            warning(SourcePosition.builtIn,
                    "Maximum error count reached, terminating.",
                    "Maximum error count is " + MAX_ERROR_MESSAGES + ".\n" +
                    "Change this via property '" + MAX_ERROR_MESSAGES_PROPERTY + "' or command line option '" + MAX_ERROR_MESSAGES_OPTION + "'.");
          }
        println(singularOrPlural(count(), "error") +
                (warningCount() > 0 ? " and " + singularOrPlural(warningCount(), "warning")
                                    : "") +
                ".");
        System.exit(1);
      }
    else if (warningStatistics && warningCount() > 0)
      {
        println(singularOrPlural(warningCount(), "warning") + ".");
      }
  }


  /**
   * Check if any errors found.  If so, show the number of errors and
   * System.exit(1).
   */
  public static void showAndExit()
  {
    showAndExit(false);
  }

  public static String argumentsString(int count)
  {
    return singularOrPlural(count, "argument");
  }

  public static String singularOrPlural(int count, String what)
  {
    return
      count == 0 ? "no " + what + "s" :
      count == 1 ? "one " + what
                 : "" + count + " " + what + "s";
  }

  /**
   * Record the given error found during compilation.
   */
  public static void warning(String msg)
  {
    warning(null, msg, null);
  }


  /**
   * Record the given warning found during compilation.
   *
   * @param pos source code position where this warning occured, may be null
   *
   * @param msg the warning message, should not contain any LF or any case specific details
   *
   * @param detail details for this warning, may contain LFs and case specific details, may be null
   */
  public static void warning(SourcePosition pos, String msg, String detail)
  {
    if (PRECONDITIONS) require
      (msg != null);

    if (warningCount() < MAX_WARNING_MESSAGES)
      {
        if (warningCount()+1 == MAX_WARNING_MESSAGES)
          {
            pos = SourcePosition.builtIn;
            msg = "Maximum warning count reached, suppressing further warnings";
            detail = "Maximum warning count is " + MAX_WARNING_MESSAGES + ".\n" +
              "Change this via property '" + MAX_WARNING_MESSAGES_PROPERTY + "' or command line option '" + MAX_WARNING_MESSAGES_OPTION + "'.";
          }
        Error e = new Error(pos == null ? SourcePosition.builtIn : pos, msg, detail);
        if (!_warnings_.contains(e))
          {
            _warnings_.add(e);
            print(pos, warningMessage(msg), detail);
          }
      }
  }


  /**
   * Convert a positive integer to an ordinal number "first", "4th", "12th",
   * "51st", etc.
   */
  public static String ordinal(int i)
  {
    if (PRECONDITIONS) require
      (i > 0);

    return
      i == 1 ? "first"  :
      i == 2 ? "second" :
      i == 3 ? "third"  :
      i % 10 == 1 && i % 100 != 11 ? "" + i + "st" :
      i % 10 == 2 && i % 100 != 12 ? "" + i + "nd" :
      i % 10 == 3 && i % 100 != 13 ? "" + i + "rd" :
      i + "th";
  }


  public static void indentationProblemEncountered(SourcePosition pos,
                                                   SourcePosition firstPos,
                                                   String detail)
  {
    syntaxError(pos,
                "Inconsistent indentation",
                "Indentation reference point is " + firstPos.show() + "\n" +
                detail);
  }

  public static void syntax(SourcePosition pos, String expected, String found, String detail)
  {
    syntaxError(pos,
                "Syntax error: expected " + expected + ", found " + found,
                detail);
  }

  private static String legalEscapes(char[][] escapes)
  {
    var legal = new StringBuilder();
    var comma = "";
    for (var c : escapes)
      {
        legal.append(comma).append("'\\" + c[0] + "'");
        comma = ", ";
      }
    return legal.toString();
  }

  public static void unknownEscapedChar(SourcePosition pos, int found, char[][] escapes)
  {
    syntaxError(pos,
                "Unknown escaped character found in constant string.",
                "Escaped character found: '" + new StringBuilder().appendCodePoint(found) +
                "', legal escaped characters are " + legalEscapes(escapes) + ".");
  }

  public static void unterminatedString(SourcePosition pos, SourcePosition start)
  {
    syntaxError(pos,
                "Unterminated constant string.",
                "Expected double quotes '\"' to mark end of constant string starting at " + start.show());
  }

  public static void unexpectedControlCodeInString(SourcePosition pos, String controlSeq, int codePoint, SourcePosition start)
  {
    syntaxError(pos,
                "Unexpected control sequence in constant string.",
                "Found unexpected control sequence '" + controlSeq + "' (0x" + Integer.toHexString(codePoint) + ") in constant string starting at " + start.show());
  }

  public static void unexpectedEndOfLineInString(SourcePosition pos, SourcePosition start)
  {
    syntaxError(pos,
                "Unexpected end-of-line in constant string.",
                "Found unexpected end-of-line in constant string starting at " + start.show());
  }

  public static void identifierInStringExpected(SourcePosition pos, SourcePosition start)
  {
    syntaxError(pos,
                "Expected identifier immediately following '$' in constant string",
                "For string starting at " + start.show());
  }

  public static void lineBreakNotAllowedHere(SourcePosition pos, String detail)
  {
    syntaxError(pos,
                "No line break may occur at this position",
                "This code is part of an expression that must reside within a single line.\n" +
                detail + "\n" +
                "To solve this, enclose the expression in parentheses '(' and ')'.");
  }

  public static void whiteSpaceNotAllowedHere(SourcePosition pos, String detail)
  {
    syntaxError(pos,
                "No white space may occur before this position",
                "This code is part of an actual argument that must not contain white space.\n" +
                detail + "\n" +
                "To solve this, enclose the expression in parentheses '(' and ')'.");
  }

  public static void expectedStringContinuation(SourcePosition pos, String token)
  {
    syntaxError(pos,
                "Expected constant string continuation starting with closing bracket, e.g., '} done.\"'.",
                "Found " + token + " instead.");
  }

}

/* end of file */<|MERGE_RESOLUTION|>--- conflicted
+++ resolved
@@ -61,9 +61,6 @@
 
 
   /**
-<<<<<<< HEAD
-   * Set of warnings that have been shown so far. This is used to avoid presenting
-=======
    * Positions that produced a syntax error. If a syntax error occured, all
    * other errors at this position will be supressed.
    */
@@ -71,8 +68,7 @@
 
 
   /**
-   * Ser of warnings that have been shown so far. This is used to avoid presenting
->>>>>>> 2c933d19
+   * Set of warnings that have been shown so far. This is used to avoid presenting
    * error repeatedly.
    */
   private static final TreeSet<Error> _warnings_ = new TreeSet<>();
