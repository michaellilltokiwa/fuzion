/*

This file is part of the Fuzion language implementation.

The Fuzion language implementation is free software: you can redistribute it
and/or modify it under the terms of the GNU General Public License as published
by the Free Software Foundation, version 3 of the License.

The Fuzion language implementation is distributed in the hope that it will be
useful, but WITHOUT ANY WARRANTY; without even the implied warranty of
MERCHANTABILITY or FITNESS FOR A PARTICULAR PURPOSE.  See the GNU General Public
License for more details.

You should have received a copy of the GNU General Public License along with The
Fuzion language implementation.  If not, see <https://www.gnu.org/licenses/>.

*/

/*-----------------------------------------------------------------------
 *
 * Tokiwa Software GmbH, Germany
 *
 * Source of class FList
 *
 *---------------------------------------------------------------------*/

package dev.flang.parser;

import dev.flang.ast.AbstractCall;
import dev.flang.ast.AbstractFeature;
import dev.flang.ast.AbstractType;
import dev.flang.ast.AstErrors;
import dev.flang.ast.Block;
import dev.flang.ast.Call;
import dev.flang.ast.Contract;
import dev.flang.ast.Feature;
import dev.flang.ast.FeatureVisitor;
import dev.flang.ast.Impl;
import dev.flang.ast.ReturnType;
import dev.flang.ast.Stmnt;
import dev.flang.ast.Type;
import dev.flang.ast.Visi;

import dev.flang.util.ANY;
import dev.flang.util.Errors;
import dev.flang.util.List;
import dev.flang.util.SourcePosition;


/**
 * FList is a list of declared features with the same name that exists during
 * parsing only.
 *
 * @author Fridtjof Siebert (siebert@tokiwa.software)
 */
public class FList extends ANY implements Stmnt
{


  /*----------------------------  variables  ----------------------------*/


  /**
   * The features in this list
   */
  final List<Feature> _list = new List<Feature>();


  /*--------------------------  constructors  ---------------------------*/


  /**
   * Constructor
   *
   * @param pos the sourcecode position, used for error messages.
   *
   * @param nextPos sourcecode position of the first token after this feature
   *
   * @param v
   *
   * @param m
   *
   * @param r
   *
   * @param qnames
   *
   * @param g
   *
   * @param a
   *
   * @param i
   *
   * @param c
   *
   * @param p
   */
  public FList(SourcePosition pos,
               SourcePosition nextPos,
               Visi v,
               int m,
               ReturnType r,
               List<List<String>> qnames,
               List<Feature> a,
               List<AbstractCall> i,
               Contract c,
               Impl p) {
    for (List<String> n : qnames)
      {
        if (p.kind_ == Impl.Kind.Of)
          {
            var ng = new List<AbstractType>();
            addFeaturesFromBlock(p._code, ng, p);
            if (i.isEmpty())
              {
                AstErrors.featureOfMustInherit(pos, p.pos);
              }
            else
              {
                var ic = i.getLast();
                if (!ic.generics().isEmpty())
                  {
                    ic.generics().addAll(ng);
                  }
                else
                  {
                    ((Call)ic).generics = ng;
                  }
              }
            p = new Impl(p.pos, new Block(p.pos, new List<>()), Impl.Kind.Routine);
          }
<<<<<<< HEAD
        _list.add(new Feature(pos,nextPos, v,m,r,n,g,a,i,c,p));
=======
        _list.add(new Feature(pos, v,m,r,n,a,i,c,p));
>>>>>>> 53062743
      }
  }


  /*-----------------------------  methods  -----------------------------*/


  /**
   * For a feature declaration of the form
   *
   *   xyz : choice of a, b, c.
   *
   * add features a, b, c to _list and they types to g.
   *
   * @param s the statements containing the feature declarations to be added, in
   * this case "a, b, c."
   *
   * @param g the list of type to be callected, will be added as generic
   * arguments to 'choice' in this example
   *
   * @param p Impl that contains the position of 'of' for error messages.
   */
  private void addFeaturesFromBlock(Stmnt s, List<AbstractType> g, Impl p)
  {
    if (s instanceof Block b)
      {
        b.statements_.forEach(x -> addFeaturesFromBlock(x, g, p));
      }
    else if (s instanceof Feature f)
      {
        boolean ok = true;
        if (f._qname.size() > 1)
          {
            AstErrors.featureOfMustContainOnlyUnqualifiedNames(f, p.pos);
            ok = false;
          }
        if (!f.generics().list.isEmpty())
          {
            AstErrors.featureOfMustNotHaveFormalGenerics(f, p.pos);
            ok = false;
          }
        if (!f.isConstructor())
          {
            AstErrors.featureOfMustContainOnlyConstructors(f, p.pos);
            ok = false;
          }
        if (ok)
          {
            _list.add(f);
            g.add(new Type(f.pos(), f.featureName().baseName(), new List<>(), null));
          }
      }
    else
      {
        AstErrors.featureOfMustContainOnlyDeclarations(s, p.pos);
      }
  }


  /**
   * The sourcecode position of this statment, used for error messages.
   */
  public SourcePosition pos()
  {
    return _list.getFirst().pos();
  }


  /**
   * visit all the features, expressions, statements within this feature.
   *
   * @param v the visitor instance that defines an action to be performed on
   * visited objects.
   *
   * @param outer the feature surrounding this expression.
   *
   * @return nothing.
   *
   * @throws Error
   */
  public FList visit(FeatureVisitor v, AbstractFeature outer)
  {
    throw new Error("FList must be used only during parsing");
  }

  /**
   * Does this statement consist of nothing but declarations? I.e., it has no
   * code that actually would be executed at runtime.
   */
  public boolean containsOnlyDeclarations()
  {
    throw new Error("FList must be used only during parsing");
  }


  /**
   * feature
   *
   * @param u
   *
   * @return
   */
  public Feature feature()
  {
    Feature result;
    if (_list.size() != 1)
      {
        result = null;
        Errors.error(_list.get(1).pos(),
                     "Source file must define exactly one feature, not " + _list.size()+".",
                     "Additional features must be declared as inner features or in separate files.");
      }
    else
      {
        result = _list.removeFirst();
        result.setDefinedInOwnFile();
      }
    return result;
  }


}

/* end of file */<|MERGE_RESOLUTION|>--- conflicted
+++ resolved
@@ -128,11 +128,7 @@
               }
             p = new Impl(p.pos, new Block(p.pos, new List<>()), Impl.Kind.Routine);
           }
-<<<<<<< HEAD
-        _list.add(new Feature(pos,nextPos, v,m,r,n,g,a,i,c,p));
-=======
-        _list.add(new Feature(pos, v,m,r,n,a,i,c,p));
->>>>>>> 53062743
+        _list.add(new Feature(pos,nextPos,v,m,r,n,a,i,c,p));
       }
   }
 
