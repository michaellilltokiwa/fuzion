--- conflicted
+++ resolved
@@ -69,13 +69,9 @@
   /**
    * Constructor
    *
-<<<<<<< HEAD
-   * @param pos the soucecode position, used for error messages.
-   * 
+   * @param pos the sourcecode position, used for error messages.
+   *
    * @param nextPos sourcecode position of the first token after this feature
-=======
-   * @param pos the sourcecode position, used for error messages.
->>>>>>> a54646d2
    *
    * @param v
    *
