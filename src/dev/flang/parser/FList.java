--- conflicted
+++ resolved
@@ -71,72 +71,10 @@
 
   /**
    * Constructor
-<<<<<<< HEAD
-   *
-   * @param pos the sourcecode position, used for error messages.
-   *
-   * @param nextPos sourcecode position of the first token after this feature
-   *
-   * @param v
-   *
-   * @param m
-   *
-   * @param r
-   *
-   * @param qnames
-   *
-   * @param g
-   *
-   * @param a
-   *
-   * @param i
-   *
-   * @param c
-   *
-   * @param p
-   */
-  public FList(SourcePosition pos,
-               SourcePosition nextPos,
-               Visi v,
-               int m,
-               ReturnType r,
-               List<List<String>> qnames,
-               List<Feature> a,
-               List<AbstractCall> i,
-               Contract c,
-               Impl p) {
-    for (List<String> n : qnames)
-      {
-        if (p.kind_ == Impl.Kind.Of)
-          {
-            var ng = new List<AbstractType>();
-            addFeaturesFromBlock(p._code, ng, p);
-            if (i.isEmpty())
-              {
-                AstErrors.featureOfMustInherit(pos, p.pos);
-              }
-            else
-              {
-                var ic = i.getLast();
-                if (!ic.generics().isEmpty())
-                  {
-                    ic.generics().addAll(ng);
-                  }
-                else
-                  {
-                    ((Call)ic).generics = ng;
-                  }
-              }
-            p = new Impl(p.pos, new Block(p.pos, new List<>()), Impl.Kind.Routine);
-          }
-        _list.add(new Feature(pos,nextPos,v,m,r,n,a,i,c,p));
-      }
-=======
    */
   public FList(List<Feature> l)
   {
     _list = l;
->>>>>>> dfc65e4d
   }
 
 
