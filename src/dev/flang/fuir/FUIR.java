--- conflicted
+++ resolved
@@ -1967,11 +1967,7 @@
        codeAt(c, ix) == ExprKind.Match,
        0 <= cix && cix <= matchCaseCount(c, ix));
 
-<<<<<<< HEAD
-    var s = _codeIds.get(c).get(ix);
-=======
     var s = getExpr(c , ix);
->>>>>>> 4c32565b
     int[] result;
 
     var match = (AbstractMatch) s;
