/*

This file is part of the Fuzion language implementation.

The Fuzion language implementation is free software: you can redistribute it
and/or modify it under the terms of the GNU General Public License as published
by the Free Software Foundation, version 3 of the License.

The Fuzion language implementation is distributed in the hope that it will be
useful, but WITHOUT ANY WARRANTY; without even the implied warranty of
MERCHANTABILITY or FITNESS FOR A PARTICULAR PURPOSE.  See the GNU General Public
License for more details.

You should have received a copy of the GNU General Public License along with The
Fuzion language implementation.  If not, see <https://www.gnu.org/licenses/>.

*/

/*-----------------------------------------------------------------------
 *
 * Tokiwa Software GmbH, Germany
 *
 * Source of class FUIR
 *
 *---------------------------------------------------------------------*/

package dev.flang.fuir;

import java.nio.charset.StandardCharsets;

import java.util.BitSet;
import java.util.TreeMap;
import java.util.TreeSet;

import dev.flang.air.Clazz;
import dev.flang.air.Clazzes;
import dev.flang.air.FeatureAndActuals;

import dev.flang.ast.AbstractAssign; // NYI: remove dependency
import dev.flang.ast.AbstractCall; // NYI: remove dependency
import dev.flang.ast.AbstractConstant; // NYI: remove dependency
import dev.flang.ast.AbstractFeature; // NYI: remove dependency
import dev.flang.ast.AbstractMatch; // NYI: remove dependency
import dev.flang.ast.BoolConst; // NYI: remove dependency
import dev.flang.ast.Box; // NYI: remove dependency
import dev.flang.ast.Call; // NYI: remove dependency
import dev.flang.ast.Env; // NYI: remove dependency
import dev.flang.ast.Expr; // NYI: remove dependency
import dev.flang.ast.If; // NYI: remove dependency
import dev.flang.ast.InlineArray; // NYI: remove dependency
import dev.flang.ast.NumLiteral; // NYI: remove dependency
import dev.flang.ast.Stmnt; // NYI: remove dependency
import dev.flang.ast.Tag; // NYI: remove dependency
import dev.flang.ast.Types; // NYI: remove dependency
import dev.flang.ast.Unbox; // NYI: remove dependency

import dev.flang.ir.IR;

import dev.flang.util.Errors;
import dev.flang.util.List;
import dev.flang.util.Map2Int;
import dev.flang.util.MapComparable2Int;
import dev.flang.util.SourcePosition;


/**
 * The FUIR contains the intermediate representation of fuzion applications.
 *
 * @author Fridtjof Siebert (siebert@tokiwa.software)
 */
public class FUIR extends IR
{


  /*----------------------------  constants  ----------------------------*/


  public enum ContractKind
  {
    Pre,
    Post;

    /**
     * String representation for debugging.
     */
    public String toString()
    {
      switch (this)
        {
        case Pre : return "pre-condition";
        case Post: return "post-condition";
        default: throw new Error("unhandled switch case");
        }
    }
  }


  /**
   * Map used by getSpecialId() to quickly find the SpecialClazz corresponding
   * to a Clazz.
   */
  private static TreeMap<Clazz, SpecialClazzes> SPECIAL_ID = new TreeMap<>();


  /**
   * Enum of clazzes that require special handling in the backend
   */
  public enum SpecialClazzes
  {
    c_i8          { Clazz getIfCreated() { return Clazzes.i8         .getIfCreated(); } },
    c_i16         { Clazz getIfCreated() { return Clazzes.i16        .getIfCreated(); } },
    c_i32         { Clazz getIfCreated() { return Clazzes.i32        .getIfCreated(); } },
    c_i64         { Clazz getIfCreated() { return Clazzes.i64        .getIfCreated(); } },
    c_u8          { Clazz getIfCreated() { return Clazzes.u8         .getIfCreated(); } },
    c_u16         { Clazz getIfCreated() { return Clazzes.u16        .getIfCreated(); } },
    c_u32         { Clazz getIfCreated() { return Clazzes.u32        .getIfCreated(); } },
    c_u64         { Clazz getIfCreated() { return Clazzes.u64        .getIfCreated(); } },
    c_f32         { Clazz getIfCreated() { return Clazzes.f32        .getIfCreated(); } },
    c_f64         { Clazz getIfCreated() { return Clazzes.f64        .getIfCreated(); } },
    c_bool        { Clazz getIfCreated() { return Clazzes.bool       .getIfCreated(); } },
    c_TRUE        { Clazz getIfCreated() { return Clazzes.c_TRUE     .getIfCreated(); } },
    c_FALSE       { Clazz getIfCreated() { return Clazzes.c_FALSE    .getIfCreated(); } },
    c_Const_String{ Clazz getIfCreated() { return Clazzes.Const_String.getIfCreated(); } },
    c_unit        { Clazz getIfCreated() { return Clazzes.c_unit     .getIfCreated(); } },

    // dummy entry to report failure of getSpecialId()
    c_NOT_FOUND   { Clazz getIfCreated() { return null;                               } };

    abstract Clazz getIfCreated();

    SpecialClazzes()
    {
      var c = getIfCreated();
      if (c != null)
        {
          SPECIAL_ID.put(c, this);
        }
    }
  }


  /*----------------------------  variables  ----------------------------*/


  /**
   * The main clazz.
   */
  final Clazz _main;


  /**
   * Mapping from Clazz instances to int ids.
   */
  final Map2Int<Clazz> _clazzIds;


  /**
   * Cached results for clazzCode(), required to ensure that code indices are
   * unique, i.e., comparing the code index is equivalent to comparing the clazz
   * ids.
   */
  private final TreeMap<Integer, Integer> _clazzCode;


  /**
   * Cached results for clazzContract(), required to ensure that code indices are
   * unique, i.e., comparing the code index is equivalent to comparing the clazz
   * ids.
   */
  private final TreeMap<Long, Integer> _clazzContract;


  /**
   * Cached 'true' results of 'clazzNeedsCode'
   */
  BitSet _needsCode = new BitSet();


  /**
   * Cached 'false' results of 'clazzNeedsCode'
   */
  BitSet _doesNotNeedCode = new BitSet();


  /*--------------------------  constructors  ---------------------------*/


  /**
   * Create FUIR from given Clazz instance.
   *
   * @param main the main clazz.
   */
  public FUIR(Clazz main)
  {
    _main = main;
    _clazzIds = new MapComparable2Int<>(CLAZZ_BASE);
    _clazzCode = new TreeMap<>();
    _clazzContract = new TreeMap<>();
    Clazzes.findAllClasses(main());
  }


  /**
   * Clone this FUIR such that modifications can be made by optimizers.  A heir
   * of FUIR can use this to redefine methods.
   *
   * @param original the original FUIR instance that we are cloning.
   */
  public FUIR(FUIR original)
  {
    super(original);
    _main = original._main;
    _clazzIds = original._clazzIds;
    _clazzCode = original._clazzCode;
    _clazzContract = original._clazzContract;
  }


  /*-----------------------------  methods  -----------------------------*/


  public Clazz main()
  {
    return _main;
  }


  /*------------------------  accessing classes  ------------------------*/


  /**
   * Get Clazz that given id maps to
   */
  private Clazz clazz(int id)
  {
    return _clazzIds.get(id);
  }


  /**
   * Get id of given clazz.
   */
  private int id(Clazz cc)
  {
    return cc._idInFUIR;
  }


  /**
   * Add cl to the set of clazzes in this FUIR and assign an id to cl.
   */
  private void add(Clazz cl)
  {
    var id = _clazzIds.add(cl);

    if (CHECKS) check
      (cl._idInFUIR == -1 || cl._idInFUIR == id);

    cl._idInFUIR = id;
  }


  private void addClasses()
  {
    if (_clazzIds.size() == 0)
      {
        for (var cl : Clazzes.all())
          {
            if (CHECKS) check
              (Errors.count() > 0 || cl._type != Types.t_ERROR);

            if (cl._type == Types.t_ERROR)
              {
                if (CHECKS) check
                  (Errors.count() > 0);

                if (Errors.count() == 0)
                  {
                    Errors.error("Found error clazz in set of clazzes in the IR even though no earlier errors " +
                                 "were reported.  This can only be the result of a severe bug.");
                  }
              }
            else if (cl._type != Types.t_ADDRESS)     // NYI: would be better to not create this dummy clazz in the first place
              {
                add(cl);
              }
          }
      }
  }

  public int firstClazz()
  {
    addClasses();
    return CLAZZ_BASE;
  }

  public int lastClazz()
  {
    addClasses();
    return CLAZZ_BASE + _clazzIds.size() - 1;
  }

  public int mainClazzId()
  {
    addClasses();
    return id(_main);
  }

  public int clazzNumFields(int cl)
  {
    return clazz(cl).fields().length;
  }


  /**
   * Return the field #i in the given clazz
   *
   * @param cl a clazz id
   *
   * @param i the field number
   *
   * @return the clazz id of the field
   */
  public int clazzField(int cl, int i)
  {
    if (PRECONDITIONS)
      require
        (i >= 0 && i < clazzNumFields(cl));

    var cc = clazz(cl);
    var fc = cc.fields()[i];
    return id(fc);
  }


  /**
   * For a choice type, the number of entries to choose from.
   *
   * @param cl a clazz id
   *
   * @return -1 if cl is not a choice clazz, the number of choice entries
   * otherwise.  May be 0 for the void choice.
   */
  public int clazzNumChoices(int cl)
  {
    var cc = clazz(cl);
    return cc.isChoice() ? cc.choiceGenerics().size() : -1;
  }


  /**
   * Return the choice #i in the given choice clazz
   *
   * @param cl a clazz id
   *
   * @param i the choice number
   *
   * @return the clazz id of the choice type, or -1 if the clazz is never
   * instantiated and hence does not need to be taken care for.
   *
   * NYI: Instead of returning -1 for non-instantiated value clazzes, it would
   * be much nicer if those clazzes would be removed completely from the IR or
   * replaced by something obvious like 'void'.
   */
  public int clazzChoice(int cl, int i)
  {
    if (PRECONDITIONS)
      require
        (i >= 0 && i < clazzNumChoices(cl));

    var cc = clazz(cl);
    var cg = cc.choiceGenerics().get(i);
    return cg.isRef() || cg.isInstantiated() ? id(cg) : -1;
  }


  /**
   * Get all heirs of given clazz that are instantiated.
   *
   * @param cl a clazz id
   *
   * @return an array of the clazz id's of all heirs for cl that are
   * instantiated, including cl itself, provided that cl is instantiated.
   */
  public int[] clazzInstantiatedHeirs(int cl)
  {
    var cc = clazz(cl);
    var result = new List<Clazz>();
    for (var h : cc.heirs())
      {
        if (h.isInstantiated())
          {
            result.add(h);
          }
      }
    var res = new int[result.size()];
    for (var i = 0; i < result.size(); i++)
      {
        res[i] = id(result.get(i));
        if (CHECKS) check
          (res[i] != -1);
      }
    return res;
  }


  /**
   * Is this a choice type with some elements of ref type?
   *
   * @param cl a clazz id
   *
   * @return true iff cl is a choice with at least one ref element
   */
  public boolean clazzIsChoiceWithRefs(int cl)
  {
    var cc = clazz(cl);
    return cc.isChoiceWithRefs();
  }


  /**
   * Is this a choice type with all elements of ref type?
   *
   * @param cl a clazz id
   *
   * @return true iff cl is a choice with only ref or unit/void elements
   */
  public boolean clazzIsChoiceOfOnlyRefs(int cl)
  {
    var cc = clazz(cl);
    return cc.isChoiceOfOnlyRefs();
  }


  /**
   * Check if field does not store the value directly, but a pointer to the value.
   *
   * @param fcl a clazz id of the field
   *
   * @return true iff the field is an outer ref field that holds an address of
   * an outer value, false for normal fields our outer ref fields that store the
   * outer ref or value directly.
   */
  public boolean clazzFieldIsAdrOfValue(int fcl)
  {
    var fc = clazz(fcl);
    var f = fc.feature();
    return f.isOuterRef() &&
      !fc.resultClazz().isRef() &&
      !fc.resultClazz().feature().isBuiltInPrimitive();
  }


  /**
   * Get the clazz of the result of calling a clazz
   *
   * @param cl a clazz id
   *
   * @return clazz id of cl's result or -1 if the result is a stateless value
   */
  public int clazzResultClazz(int cl)
  {
    var cc = clazz(cl);
    return id(cc.resultClazz());
  }


  /**
   * For a clazz that represents a Fuzion type such as 'i32.type', return the
   * corresponding name of the type such as 'i32'.
   *
   * @param cl a clazz id of a type clazz
   *
   * @return the name of the type represented by instances of cl, using UTF8 encoding.
   */
  public byte[] clazzTypeName(int cl)
  {
    var cc = clazz(cl);
    return cc.typeName().getBytes(StandardCharsets.UTF_8);
  }


  public FeatureKind clazzKind(int cl)
  {
    return clazzKind(clazz(cl));
  }


  FeatureKind clazzKind(Clazz cc)
  {
    var ff = cc.feature();
    return switch (ff.kind())
      {
      case Routine    -> FeatureKind.Routine;
      case Field      -> FeatureKind.Field;
      case Intrinsic  -> FeatureKind.Intrinsic;
      case Abstract   -> FeatureKind.Abstract;
      case Choice     -> FeatureKind.Choice;
      case TypeParameter -> FeatureKind.Intrinsic;
      default         -> throw new Error ("Unexpected feature kind: "+ff.kind());
      };
  }

  public String clazzBaseName(int cl)
  {
    var cc = clazz(cl);
    var res = cc.feature().featureName().baseName();
    res = res + cc._type.generics()
      .toString(" ", " ", "", t -> t.asStringWrapped());
    return res;
  }


  /**
   * The intrinsic names is the original qualified name of the intrinsic feature
   * ignoring any inheritance into new clazzes.
   *
   * @param cl an intrinsic
   *
   * @return its intrinsic name, e.g. 'Array.getel' instead of
   * 'Const_String.getel'
   */
  public String clazzIntrinsicName(int cl)
  {
    if (PRECONDITIONS) require
      (clazzKind(cl) == FeatureKind.Intrinsic);

    var cc = clazz(cl);
    return cc.feature().qualifiedName();
  }


  /**
   * Is the given clazz a ref clazz?
   *
   * @return true for non-value-type clazzes
   */
  public boolean clazzIsRef(int cl)
  {
    return clazz(cl).isRef();
  }


  /**
   * Is the given clazz a ref clazz that contains a boxed value type?
   *
   * @return true for boxed value-type clazz
   */
  public boolean clazzIsBoxed(int cl)
  {
    var result = clazz(cl).isBoxed();

    if (POSTCONDITIONS) ensure
      (!result || clazzIsRef(cl));  // result implies clazzIsRef(cl)

    return result;
  }


  /**
   * For a reference clazz, obtain the corresponding value clazz.
   *
   * @param cl a clazz id
   *
   * @return clazz id  of corresponding value clazz.
   */
  public int clazzAsValue(int cl)
  {
    var cc = clazz(cl);
    return id(cc.asValue());
  }


  /**
   * Get the number of arguments required for a call to this clazz.
   *
   * @param cl clazz id
   *
   * @return number of arguments expected by cl, 0 if none or if clazz cl can
   * not be called (is a choice type)
   */
  public int clazzArgCount(int cl)
  {
    var cc = clazz(cl);
    return cc.argumentFields().length;
  }


  /**
   * Get the clazz id of the type of the given argument of clazz cl
   *
   * @param cl clazz id
   *
   * @parem arg argument number 0, 1, .. clazzArgCount(cl)-1
   *
   * @return clazz id of the argument or -1 if no such feature exists (the
   * argument is unused).
   */
  public int clazzArgClazz(int cl, int arg)
  {
    if (PRECONDITIONS) require
      (arg >= 0,
       arg < clazzArgCount(cl));

    var c = clazz(cl);
    var rc = c.argumentFields()[arg].resultClazz(); // or .fieldClazz()?
    return id(rc);
  }


  /**
   * Get the clazz id of the given argument of clazz cl
   *
   * @param cl clazz id
   *
   * @parem arg argument number 0, 1, .. clazzArgCount(cl)-1
   *
   * @return clazz id of the argument or -1 if no such argument exists (the
   * argument is unused).
   */
  public int clazzArg(int cl, int arg)
  {
    var cc = clazz(cl);
    var a = cc.argumentFields()[arg];
    return a == null ? -1 : id(a);
  }


  /**
   * is the given clazz a choice clazz
   *
   * @param cl a clazz id
   */
  public boolean clazzIsChoice(int cl)
  {
    return clazz(cl).isChoice();
  }


  /**
   * Get the choice tag field of a choice clazz
   *
   * @param cl a clazz id
   *
   * @return clazz id of cl's choice tag or -1 if cl is not a choice or does not
   * need a choice tag.
   */
  public int clazzChoiceTag(int cl)
  {
    var cc = clazz(cl);
    var ct = cc.choiceTag();
    return ct == null ? -1 : id(ct);
  }


  /**
   * Get the choice tag id for a given value clazz in a choice clazz
   *
   * @param cl a clazz id of a choice clazz
   *
   * @param valuecl a clazz id of a static clazz of a value that is stored in an
   * instance of cl.
   *
   * @return id of the valuecl, corresponds to the value to be stored in the tag.
   */
  public int clazzChoiceTag(int cl, int valuecl)
  {
    var cc = clazz(cl);
    var vc = clazz(valuecl);
    return cc.getChoiceTag(vc._type);
  }


  /**
   * Get the outer clazz of the given clazz.
   *
   * @param cl a clazz id
   *
   * @return clazz id of cl's outer clazz, -1 if cl is universe or a value-less
   * type.
   */
  public int clazzOuterClazz(int cl)
  {
    var o = clazz(cl)._outer;
    return o == null ? -1 : id(o);
  }


  /**
   * If a clazz's instance contains an outer ref field, return this field.
   *
   * @param cl a clazz id
   *
   * @return clazz id of cl's outer ref field or -1 if no such field exists.
   */
  public int clazzOuterRef(int cl)
  {
    var cc = clazz(cl);
    var or = cc.outerRef();
    var cco = cc._outer;
    return
      or == null ||
      (cco.isUnitType()) ? -1
                         : id(or);
  }


  /**
   * If cl is a type parameter, return the type parameter's actual type.
   *
   * @param cl a clazz id
   *
   * @return if cl is a type parameter, clazz id of cl's actual type or -1 if cl
   * is not a type parameter.
   */
  public int clazzTypeParameterActualType(int cl)
  {
    var cc = clazz(cl);
    var at = -1;
    if (cc.feature().isTypeParameter())
      {
        var atc = cc.typeParameterActualType();
        at = id(atc);
      }
    return at;
  }


  /**
   * Is a clazz cl's clazzOuterRef() a value type that survives the call to
   * cl?  If this is the case, we need to heap allocate the outer ref.
   *
   * @param cl a clazz id
   *
   * @return true if cl's may be kept alive longer than through its original
   * constructor call since inner instances stay alive.
   */
  public boolean clazzOuterRefEscapes(int cl)
  {
    var cc = clazz(cl);
    var or = cc.outerRef();
    var cco = cc._outer;
    if (or == null || cco.isUnitType())
      {
        return false;
      }
    else
      {
        var rc = or.resultClazz();
        return !rc.isRef() && !rc.feature().isBuiltInPrimitive();
      }
  }


  /**
   * Get the id of clazz Object.
   *
   * @return clazz id of clazz Object
   */
  public int clazzObject()
  {
    return id(Clazzes.any.get());
  }


  /**
   * Get the id of clazz universe.
   *
   * @return clazz id of clazz universe
   */
  public int clazzUniverse()
  {
    return id(Clazzes.universe.get());
  }



  /**
   * Obtain SpecialClazzes id from a given clazz.
   *
   * @param cl a clazz id
   *
   * @return the corresponding SpecialClazzes id or c_NOT_FOUND if cl is not a
   * special clazz.
   */
  public SpecialClazzes getSpecialId(int cl)
  {
    var cc = clazz(cl);
    var result = SPECIAL_ID.get(cc);
    return result == null ? SpecialClazzes.c_NOT_FOUND : result;
  }


  /**
   * Check if a clazz is the special clazz c.
   *
   * @param cl a clazz id
   *
   * @param One of the constants SpecialClazzes.c_i8,...
   *
   * @return true iff cl is the specified special clazz c
   */
  public boolean clazzIs(int cl, SpecialClazzes c)
  {
    var cc = clazz(cl);
    return cc == c.getIfCreated();
  }


  // String representation of clazz, for debugging only
  public String clazzAsString(int cl)
  {
    return cl == -1
      ? "-- no clazz --"
      : clazz(cl).toString();
  }


  // String representation of clazz, for debugging and type names
  //
  // NYI: This should eventually replace clazzAsString.
  public String clazzAsStringNew(int cl)
  {
    return cl == -1
      ? "-- no clazz --"
      : clazz(cl)._type.asString();
  }


  /**
   * Are values of this clazz all the same, so they are essentially C/Java void
   * values?
   */
  public boolean clazzIsUnitType(int cl)
  {
    var cc = clazz(cl);
    return cc.isUnitType();
  }


  /**
   * Is this a void type, i.e., values of this clazz do not exist.
   */
  public boolean clazzIsVoidType(int cl)
  {
    var cc = clazz(cl);
    return cc.isVoidType();
  }


  /**
   * Get the id of the result field of a given clazz.
   *
   * @param cl a clazz id
   *
   * @return id of cl's result field or -1 if f has no result field (NYI: or a
   * result field that contains no data)
   */
  public int clazzResultField(int cl)
  {
    var cc = clazz(cl);
    var rf = cc.resultField();
    return rf == null ? -1 : id(rf);
  }


  /**
   * Get the id of an actual generic parameter of a given clazz.
   *
   * @param cl a clazz id
   *
   * @param gix indec of the generic parameter
   *
   * @return id of cl's actual generic parameter #gix
   */
  public int clazzActualGeneric(int cl, int gix)
  {
    var cc = clazz(cl);
    return id(cc.actualGenerics()[gix]);
  }


  /**
   * add the code of feature ff to code.  In case ff has inherits calls, also
   * include the code of the inherited features.
   *
   * @param code a list that code should be added to.
   *
   * @param ff a routine or constructor feature.
   */
  private void addCode(Clazz cc, List<Object> code, AbstractFeature ff)
  {
    for (var p: ff.inherits())
      {
        /*
NYI: Any side-effects in p.target() or p.actuals() will be executed twice, once for
     the precondition and once for the inlined call! See this example:

hw25 is
  A (a i32)
    pre
      a < 100
  is
    say "in A: $a"

  B : A x is

  count := 0

  x =>
    set count := count + 1
    count

  B; B; B
  if (count == 3) say "PASS" else say "FAIL"
        */

        var pf = p.calledFeature();
        var of = pf.outerRef();
        var or = (of == null) ? null : (Clazz) cc._inner.get(new FeatureAndActuals(of, new List<>(), false));  // NYI: ugly cast
        toStack(code, p.target());
        if (or != null && !or.resultClazz().isUnitType())
          {
            if (!or.resultClazz().isRef() &&
                !or.resultClazz().feature().isBuiltInPrimitive())
              {
                code.add(ExprKind.AdrOf);
              }
            code.add(ExprKind.Dup);
            code.add(ExprKind.Current);
            code.add(or);  // field clazz means assignment to field
          }
        if (CHECKS) check
          (p.actuals().size() == p.calledFeature().valueArguments().size());
        for (var i = 0; i < p.actuals().size(); i++)
          {
            var a = p.actuals().get(i);
            var f = pf.arguments().get(i);
            toStack(code, a);
            code.add(ExprKind.Current);
            // Field clazz means assign value to that field
            code.add((Clazz) cc.getRuntimeData(p._parentCallArgFieldIds + i));
          }
        addCode(cc, code, p.calledFeature());
      }
    toStack(code, ff.code());
  }


  /**
   * Get access to the code of a clazz of kind Routine
   *
   * @param cl a clazz id
   *
   * @return a code id referring to cl's code
   */
  public int clazzCode(int cl)
  {
    if (PRECONDITIONS) require
      (clazzKind(cl) == FeatureKind.Routine);

    var res = _clazzCode.get(cl);
    if (res == null)
      {
        var cc = clazz(cl);
        var ff = cc.feature();
        var code = new List<Object>();
        if (!clazzIsVoidType(cl))
          {
            addCode(cc, code, ff);
          }
        res = _codeIds.add(code);
        _clazzCode.put(cl, res);
      }
    return res;
  }


  /**
   * Get access to the code of the contract of a clazz of kind Routine,
   * Intrinsic, Abstract or Field.
   *
   * @param cl a clazz id
   *
   * @param ck the part of the contract to be accessed, ContractKind.Pre or
   * ContractKind.Post for pre- and post-conditions, respectively.
   *
   * @param ix the index of the pre- or post-condition, 0 for the first
   * condition
   *
   * @return a code id referring to cl's pre- or post-condition, -1 if cl does
   * not have a pre- or post-condition with the given index
   */
  public int clazzContract(int cl, ContractKind ck, int ix)
  {
    if (PRECONDITIONS) require
      (clazzKind(cl) == FeatureKind.Routine   ||
       clazzKind(cl) == FeatureKind.Field     ||
       clazzKind(cl) == FeatureKind.Intrinsic ||
       clazzKind(cl) == FeatureKind.Abstract     ,
       ix >= 0);

    var cc = clazz(cl);
    var ff = cc.feature();
    var ccontract = ff.contract();
    var cond = (ccontract != null && ck == ContractKind.Pre  ? ccontract.req :
                ccontract != null && ck == ContractKind.Post ? ccontract.ens : null);
    // NYI: PERFORMANCE: Always iterating the conditions results in performance
    // quadratic in the number of conditions.  This could be improved by
    // filtering BoolConst.TRUE once and reusing the resulting cond.
    var i = 0;
    while (cond != null && i < cond.size() &&
           (cond.get(i).cond == BoolConst.TRUE || ix > 0))
      {
        if (cond.get(i).cond != BoolConst.TRUE)
          {
            ix--;
          }
        i++;
      }
    var res = -1;
    if (cond != null && i < cond.size())
      {
        // create 64-bit key from cl, ck and ix as follows:
        //
        //  key = cl (32 bits) : -ix    for ck == Pre
        //  key = cl (32 bits) : +ix    for ck == Post
        //
        var key = ((long) cl << 32) | ((ck.ordinal()*2-1) * (i+1)) & 0xffffffffL;

        // lets verify we did not lose any information, i.e, we can extract cl, ix and ck:
        if (CHECKS) check
          (cl == key >> 32,
           ck == ((key << 32 < 0) ? ContractKind.Pre : ContractKind.Post),
           i == (int) (key & 0xffffffff) * ((ck.ordinal()*2-1))-1);

        var resBoxed = _clazzContract.get(key);
        if (resBoxed == null)
          {
            var code = new List<Object>();
            toStack(code, cond.get(i).cond);
            resBoxed = _codeIds.add(code);
            _clazzContract.put(key, resBoxed);
          }
        res = resBoxed;
      }
    return res;
  }


  /**
   * Does the backend need to generate code for this clazz since it might be
   * called at runtime.  This is true for all features that are called directly
   * or dynamically in a 'normal' call, i.e., not in an inheritance call.
   *
   * An inheritance call is inlined since it works on a different instance, the
   * instance of the heir class.  Consequently, a clazz resulting from an
   * inheritance call does not need code for itself.
   */
  public boolean clazzNeedsCode(int cl)
  {
    if (_needsCode.get(cl - CLAZZ_BASE))
      {
        return true;
      }
    else if (_doesNotNeedCode.get(cl - CLAZZ_BASE))
      {
        return false;
      }
    else
      {
        var cc = clazz(cl);
        var result = switch (clazzKind(cc))
          {
          case Abstract, Choice -> false;
          case Intrinsic, Routine, Field ->
            (cc.isInstantiated() || cc.feature().isOuterRef() || cc.feature().isTypeFeature())
            && cc != Clazzes.Const_String.getIfCreated()
            && !cc.isAbsurd()
            && !cc.isBoxed()
            // NYI: this should not depend on string comparison!
            && !(cc.feature().qualifiedName().equals("void.absurd"))
            ;
          };
        (result ? _needsCode : _doesNotNeedCode).set(cl - CLAZZ_BASE);
        return result;
      }
  }


  /**
   * Is the given field clazz a reference to an outer feature?
   *
   * @param cl a clazz id of kind Field
   *
   * @return true for automatically generated references to outer instance
   */
  public boolean clazzIsOuterRef(int cl)
  {
    return clazz(cl).feature().isOuterRef();
  }


  /**
   * Get the id of clazz Const_String
   *
   * @return the id of Const_String or -1 if that clazz was not created.
   */
  public int clazz_Const_String()
  {
    var cc = Clazzes.Const_String.getIfCreated();
    return cc == null ? -1 : id(cc);
  }


  /**
   * Get the id of clazz Const_String.internal_array
   *
   * @return the id of Const_String.internal_array or -1 if that clazz was not created.
   */
  public int clazz_Const_String_internal_array()
  {
    var cc = Clazzes.constStringInternalArray;
    return cc == null ? -1 : id(cc);
  }


  /**
   * Get the id of clazz fuzion.sys.array<u8>.data
   *
   * @return the id of fuzion.sys.array<u8>.data or -1 if that clazz was not created.
   */
  public int clazz_fuzionSysArray_u8_data()
  {
    var cc = Clazzes.fuzionSysArray_u8_data;
    return cc == null ? -1 : id(cc);
  }


  /**
   * Get the id of clazz fuzion.sys.array<u8>.length
   *
   * @return the id of fuzion.sys.array<u8>.length or -1 if that clazz was not created.
   */
  public int clazz_fuzionSysArray_u8_length()
  {
    var cc = Clazzes.fuzionSysArray_u8_length;
    return cc == null ? -1 : id(cc);
  }


  /**
   * Get the id of the given special clazz.
   *
   * @param the id of clazz c or -1 if that clazz was not created.
   */
  public int clazz(SpecialClazzes c)
  {
    addClasses();
    var cc = c.getIfCreated();
    if (cc != null)
      {
        add(cc);
      }
    return cc == null ? -1 : id(cc);
  }


  /**
   * Get the id of clazz u8
   *
   * @param the id of u8 or -1 if that clazz was not created.
   */
  public int clazz_u8()
  {
    return clazz(SpecialClazzes.c_u8);
  }


  /*--------------------------  accessing code  -------------------------*/



  /**
   * Get the expr at the given index in given code block
   *
   * @param c the code block id
   *
   * @param ix an index within the code block
   */
  public ExprKind codeAt(int c, int ix)
  {
    if (PRECONDITIONS) require
      (ix >= 0, withinCode(c, ix));

    ExprKind result;
    var e = _codeIds.get(c).get(ix);
    if (e instanceof Clazz    )  /* Clazz represents the field we assign a value to */
      {
        result = ExprKind.Assign;
      }
    else
      {
        result = super.codeAt(c, ix);
      }
    if (result == null)
      {
        Errors.fatal(codeAtAsPos(c, ix),
                     "Stmnt not supported in FUIR.codeAt", "Statement class: " + e.getClass());
        result = ExprKind.Current; // keep javac from complaining.
      }
    return result;
  }


  public int tagValueClazz(int cl, int c, int ix)
  {
    if (PRECONDITIONS) require
      (ix >= 0,
       withinCode(c, ix),
       codeAt(c, ix) == ExprKind.Tag);

    var outerClazz = clazz(cl);
    var t = (Tag) _codeIds.get(c).get(ix);
    var vcl = (Clazz) outerClazz.getRuntimeData(t._valAndTaggedClazzId + 0);
    return vcl == null ? -1 : id(vcl);
  }

  public int tagNewClazz(int cl, int c, int ix)
  {
    if (PRECONDITIONS) require
      (ix >= 0,
       withinCode(c, ix),
       codeAt(c, ix) == ExprKind.Tag);

    var outerClazz = clazz(cl);
    var t = (Tag) _codeIds.get(c).get(ix);
    var ncl = (Clazz) outerClazz.getRuntimeData(t._valAndTaggedClazzId + 1);
    return ncl == null ? -1 : id(ncl);
  }

  /**
   * For outer clazz cl with an Env instruction in code c at ix, return the type
   * of the env value.
   */
  public int envClazz(int cl, int c, int ix)
  {
    if (PRECONDITIONS) require
      (ix >= 0,
       withinCode(c, ix),
       codeAt(c, ix) == ExprKind.Env);

    var outerClazz = clazz(cl);
    var v = (Env) _codeIds.get(c).get(ix);
    var vcl = (Clazz) outerClazz.getRuntimeData(v._clazzId);
    return vcl == null ? -1 : id(vcl);
  }

  public int boxValueClazz(int cl, int c, int ix)
  {
    if (PRECONDITIONS) require
      (ix >= 0,
       withinCode(c, ix),
       codeAt(c, ix) == ExprKind.Box);

    var outerClazz = clazz(cl);
    var b = (Box) _codeIds.get(c).get(ix);
    Clazz vc = (Clazz) outerClazz.getRuntimeData(b._valAndRefClazzId);
    return id(vc);
  }

  public int boxResultClazz(int cl, int c, int ix)
  {
    if (PRECONDITIONS) require
      (ix >= 0,
       withinCode(c, ix),
       codeAt(c, ix) == ExprKind.Box);

    var outerClazz = clazz(cl);
    var b = (Box) _codeIds.get(c).get(ix);
    Clazz rc = (Clazz) outerClazz.getRuntimeData(b._valAndRefClazzId+1);
    return id(rc);
  }

  public int unboxOuterRefClazz(int cl, int c, int ix)
  {
    if (PRECONDITIONS) require
      (ix >= 0,
       withinCode(c, ix),
       codeAt(c, ix) == ExprKind.Unbox);

    var outerClazz = clazz(cl);
    var u = (Unbox) _codeIds.get(c).get(ix);
    Clazz orc = (Clazz) outerClazz.getRuntimeData(u._refAndValClazzId);
    return id(orc);
  }

  public int unboxResultClazz(int cl, int c, int ix)
  {
    if (PRECONDITIONS) require
      (ix >= 0,
       withinCode(c, ix),
       codeAt(c, ix) == ExprKind.Unbox);

    var outerClazz = clazz(cl);
    var u = (Unbox) _codeIds.get(c).get(ix);
    Clazz vc = (Clazz) outerClazz.getRuntimeData(u._refAndValClazzId+1);
    return id(vc);
  }


  /**
   * Get the code for a comment expression.  This is used for debugging.
   *
   * @param cl index of clazz containing the comment
   *
   * @param c code block containing the comment
   *
   * @param ix index of the comment
   */
  public String comment(int cl, int c, int ix)
  {
    if (PRECONDITIONS) require
      (ix >= 0,
       withinCode(c, ix),
       codeAt(c, ix) == ExprKind.Comment);

    return (String) _codeIds.get(c).get(ix);
  }


  /**
   * Get the inner clazz of the precondition of a call, -1 if no precondition.
   *
   * The precondition clazz may be different to the accessedClazz in case of
   * `ref` types: in the following code
   *
   *    x is
   *      f t
   *      pre condition
   *      is expr
   *    r ref x := x
   *    r.f
   *
   * the precondition clazz for the call `r.f` is `(ref x).f`, while the
   * accessedClazz may be `x.f` (NYI: check!).
   *
   * @param cl index of clazz containing the access
   *
   * @param c code block containing the access
   *
   * @param ix index of the access
   *
   * @return the clazz whose precondition has to be checked or -1 if there is no
   * precondition to be checked.
   */
  public int accessedPreconditionClazz(int cl, int c, int ix)
  {
    if (PRECONDITIONS) require
      (ix >= 0,
       withinCode(c, ix),
       codeAt(c, ix) == ExprKind.Call   ||
       codeAt(c, ix) == ExprKind.Assign    );

    var outerClazz = clazz(cl);
    var s = _codeIds.get(c).get(ix);
    Clazz innerClazz =
      (s instanceof AbstractCall   call) ? (Clazz) outerClazz.getRuntimeData(call._sid + 2) :
      (Clazz) (Object) new Object() { { if (true) throw new Error("accessedClazz found unexpected Stmnt."); } } /* Java is ugly... */;

    var res = innerClazz == null ? -1 : id(innerClazz);
    return res != -1 && hasPrecondition(res) ? res : -1;
  }


  /**
   * Get the inner clazz for a non dynamic access or the static clazz of a dynamic
   * access.
   *
   * @param cl index of clazz containing the access
   *
   * @param c code block containing the access
   *
   * @param ix index of the access
   *
   * @return the clazz that has to be accessed or -1 if the access is an
   * assignment to a field that is unused, so the assignment is not needed.
   */
  public int accessedClazz(int cl, int c, int ix)
  {
    if (PRECONDITIONS) require
      (ix >= 0,
       withinCode(c, ix),
       codeAt(c, ix) == ExprKind.Call   ||
       codeAt(c, ix) == ExprKind.Assign    );

    var outerClazz = clazz(cl);
    var s = _codeIds.get(c).get(ix);
    Clazz innerClazz =
      (s instanceof AbstractCall   call) ? (Clazz) outerClazz.getRuntimeData(call._sid + 0) :
      (s instanceof AbstractAssign a   ) ? (Clazz) outerClazz.getRuntimeData(a   ._tid + 1) :
      (s instanceof Clazz          fld ) ? fld :
      (Clazz) (Object) new Object() { { if (true) throw new Error("accessedClazz found unexpected Stmnt."); } } /* Java is ugly... */;

    return innerClazz == null ? -1 : id(innerClazz);
  }


  /**
   * Get the possible inner clazzes for a dynamic call or assignment to a field
   *
   * @param cl index of clazz containing the access
   *
   * @param c code block containing the access
   *
   * @param ix index of the call
   *
   * @return an array with an even number of element pairs with accessed target
   * clazzes at even indices followed by the corresponding inner clazz of the
   * feature to be accessed for this target.
   */
  private int[] accessedClazzesDynamic(int cl, int c, int ix)
  {
    if (PRECONDITIONS) require
      (ix >= 0,
       withinCode(c, ix),
       codeAt(c, ix) == ExprKind.Call   ||
       codeAt(c, ix) == ExprKind.Assign    ,
       accessIsDynamic(cl, c, ix));

    var outerClazz = clazz(cl);
    var s =  _codeIds.get(c).get(ix);
    Clazz tclazz;
    AbstractFeature f;
    var typePars = AbstractCall.NO_GENERICS;

    if (s instanceof AbstractCall call)
      {
        f = call.calledFeature();
        tclazz     = (Clazz) outerClazz.getRuntimeData(call._sid + 1);
        typePars = outerClazz.actualGenerics(call.actualTypeParameters());
      }
    else if (s instanceof AbstractAssign ass)
      {
        var assignedField = (Clazz) outerClazz.getRuntimeData(ass._tid+ 1);
        tclazz = (Clazz) outerClazz.getRuntimeData(ass._tid);  // NYI: This should be the same as assignedField._outer
        f = assignedField.feature();
      }
    else if (s instanceof Clazz fld)
      {
        tclazz = (Clazz) fld._outer;
        f = fld.feature();
      }
    else
      {
        throw new Error();
      }
    var innerClazzes1 = new List<Clazz>();
    var innerClazzes2 = new List<Clazz>();
    for (var clz : tclazz.heirs())
      {
        if (CHECKS) check
          (clz.isRef() == tclazz.isRef());

        var in = (Clazz) clz._inner.get(new FeatureAndActuals(f, typePars, false));
        if (in != null && clazzNeedsCode(id(in)) && !innerClazzes1.contains(clz))
          {
            innerClazzes1.add(clz);
            innerClazzes2.add(in);
          }
      }

    var innerClazzIds = new int[2*innerClazzes1.size()];
    for (var i = 0; i < innerClazzes1.size(); i++)
      {
        innerClazzIds[2*i  ] = id(innerClazzes1.get(i));
        innerClazzIds[2*i+1] = id(innerClazzes2.get(i));
        if (CHECKS) check
          (innerClazzIds[2*i  ] != -1,
           innerClazzIds[2*i+1] != -1);
      }
    return innerClazzIds;
  }


  /**
   * Get the possible inner clazzes for a call or assignment to a field
   *
   * @param cl index of clazz containing the access
   *
   * @param c code block containing the access
   *
   * @param ix index of the call
   *
   * @return an array with an even number of element pairs with accessed target
   * clazzes at even indices followed by the corresponding inner clazz of the
   * feature to be accessed for this target.
   */
  public int[] accessedClazzes(int cl, int c, int ix)
  {
    if (PRECONDITIONS) require
      (ix >= 0,
       withinCode(c, ix),
       codeAt(c, ix) == ExprKind.Call   ||
       codeAt(c, ix) == ExprKind.Assign    );

    int[] result;
    if (accessIsDynamic(cl, c, ix))
      {
        result = accessedClazzesDynamic(cl, c, ix);
      }
    else
      {
        var innerClazz = accessedClazz(cl, c, ix);
        var iC = clazz(innerClazz);
        var tt = clazzOuterClazz(innerClazz);
        result = clazzNeedsCode(innerClazz) ? new int[] { tt, innerClazz }
                                            : new int[0];
      }
    return result;
  }


  /**
   * Is an access to a feature (assignment, call) dynamic?
   *
   * @param cl index of clazz containing the access
   *
   * @param c code block containing the access
   *
   * @param ix index of the access
   *
   * @return true iff the assignment or call requires dynamic binding depending
   * on the actual target type.
   */
  public boolean accessIsDynamic(int cl, int c, int ix)
  {
    if (PRECONDITIONS) require
      (ix >= 0,
       withinCode(c, ix),
       codeAt(c, ix) == ExprKind.Assign ||
       codeAt(c, ix) == ExprKind.Call  );

    var outerClazz = clazz(cl);
    var s = _codeIds.get(c).get(ix);
    var res =
      (s instanceof AbstractAssign ass ) ? ((Clazz) outerClazz.getRuntimeData(ass._tid)).isRef() : // NYI: This should be the same as assignedField._outer
      (s instanceof Clazz          arg ) ? outerClazz.isRef() && !arg.feature().isOuterRef() : // assignment to arg field in inherits call (dynamic if outerlClazz is ref)
                                                                                       // or to outer ref field (not dynamic)
      (s instanceof AbstractCall   call) ? ((Clazz) outerClazz.getRuntimeData(call._sid + 1)).isRef()  :
      new Object() { { if (true) throw new Error("accessIsDynamic found unexpected Stmnt."); } } == null /* Java is ugly... */;

    return res;
  }


  /**
   * Is this call only to check preconditions.
   *
   * This is a bit of a hack for calls to parent features in inherits clauses:
   * These calls are inlined, so the backend does not need to take care.  Only
   * the precondition must be executed explicitly, so there remains a call to
   * the parent feature with callPreconditionOnly() returning true.
   *
   * The result of a the call in this case is unit.
   *
   * @param cl index of clazz containing the call
   *
   * @param c code block containing the call
   *
   * @param ix index of the call
   *
   * @return true if only the precondition should be executed.
   */
  public boolean callPreconditionOnly(int cl, int c, int ix)
  {
    if (PRECONDITIONS) require
      (ix >= 0,
       withinCode(c, ix),
       codeAt(c, ix) == ExprKind.Call);

    var call = (AbstractCall) _codeIds.get(c).get(ix);
    return call.isInheritanceCall();
  }


  /**
   * Get the target (outer) clazz of a feature access
   *
   * @param cl index of clazz containing the access
   *
   * @param c code block containing the access
   *
   * @param ix index of the access
   *
   * @return index of the static outer clazz of the accessed feature.
   */
  public int accessTargetClazz(int cl, int c, int ix)
  {
    if (PRECONDITIONS) require
      (ix >= 0,
       withinCode(c, ix),
       codeAt(c, ix) == ExprKind.Assign ||
       codeAt(c, ix) == ExprKind.Call  );

    var outerClazz = clazz(cl);
    var s = _codeIds.get(c).get(ix);
    var tclazz =
      (s instanceof AbstractAssign ass ) ? (Clazz) outerClazz.getRuntimeData(ass._tid) : // NYI: This should be the same as assignedField._outer
      (s instanceof Clazz          arg ) ? outerClazz : // assignment to arg field in inherits call, so outer clazz is current instance
      (s instanceof AbstractCall   call) ? (Clazz) outerClazz.getRuntimeData(call._sid + 1) :
      (Clazz) (Object) new Object() { { if (true) throw new Error("accessTargetClazz found unexpected Stmnt."); } } /* Java is ugly... */;

    return id(tclazz);
  }


  public int fieldIndex(int field)
  {
    return clazz(field).fieldIndex();
  }

  /**
   * For an intermediate command of type ExprKind.Const, return its clazz.
   *
   * Currently, the clazz is one of bool, i8, i16, i32, i64, u8, u16, u32, u64,
   * f32, f64, or Const_String. This will be extended by value instances without
   * refs, choice instances with tag, arrays, etc.
   */
  public int constClazz(int c, int ix)
  {
    if (PRECONDITIONS) require
      (ix >= 0,
       withinCode(c, ix),
       codeAt(c, ix) == ExprKind.Const);

    Clazz clazz;
    var ic = _codeIds.get(c).get(ix);
    var t = ((Expr) ic).type();
    if      (t.compareTo(Types.resolved.t_bool  ) == 0) { clazz = Clazzes.bool       .getIfCreated(); }
    else if (t.compareTo(Types.resolved.t_i8    ) == 0) { clazz = Clazzes.i8         .getIfCreated(); }
    else if (t.compareTo(Types.resolved.t_i16   ) == 0) { clazz = Clazzes.i16        .getIfCreated(); }
    else if (t.compareTo(Types.resolved.t_i32   ) == 0) { clazz = Clazzes.i32        .getIfCreated(); }
    else if (t.compareTo(Types.resolved.t_i64   ) == 0) { clazz = Clazzes.i64        .getIfCreated(); }
    else if (t.compareTo(Types.resolved.t_u8    ) == 0) { clazz = Clazzes.u8         .getIfCreated(); }
    else if (t.compareTo(Types.resolved.t_u16   ) == 0) { clazz = Clazzes.u16        .getIfCreated(); }
    else if (t.compareTo(Types.resolved.t_u32   ) == 0) { clazz = Clazzes.u32        .getIfCreated(); }
    else if (t.compareTo(Types.resolved.t_u64   ) == 0) { clazz = Clazzes.u64        .getIfCreated(); }
    else if (t.compareTo(Types.resolved.t_f32   ) == 0) { clazz = Clazzes.f32        .getIfCreated(); }
    else if (t.compareTo(Types.resolved.t_f64   ) == 0) { clazz = Clazzes.f64        .getIfCreated(); }
    else if (t.compareTo(Types.resolved.t_string) == 0) { clazz = Clazzes.Const_String.getIfCreated(); } // NYI: a slight inconsistency here, need to change AST
    else if (ic instanceof InlineArray)
      {
        throw new Error("NYI: FUIR support for InlineArray still missing");
      }
    else { throw new Error("Unexpected type for ExprKind.Const: " + t); }
    return id(clazz);
  }


  /**
   * For an intermediate command of type ExprKind.Const, return the constant
   * data using little endian encoding, i.e, 0x12345678 -> { 0x78, 0x56, 0x34, 0x12 }.
   */
  public byte[] constData(int c, int ix)
  {
    if (PRECONDITIONS) require
      (ix >= 0,
       withinCode(c, ix),
       codeAt(c, ix) == ExprKind.Const);

    var ic = _codeIds.get(c).get(ix);
    if      (ic instanceof AbstractConstant co) { return co.data(); }
    else if (ic instanceof InlineArray)
      {
        throw new Error("NYI: FUIR support for InlineArray still missing");
      }
    throw new Error("Unexpected constant type " + ((Expr) ic).type() + ", expected bool, i32, u32, i64, u64, or string");
  }


  /**
   * For a match statement, get the static clazz of the subject.
   *
   * @param cl index of clazz containing the match
   *
   * @param c code block containing the match
   *
   * @param ix index of the match
   *
   * @return clazz id of type of the subject
   */
  public int matchStaticSubject(int cl, int c, int ix)
  {
    if (PRECONDITIONS) require
      (ix >= 0,
       withinCode(c, ix),
       codeAt(c, ix) == ExprKind.Match);

    var cc = clazz(cl);
    var s = _codeIds.get(c).get(ix);
    Clazz ss = s instanceof If
      ? cc.getRuntimeClazz(((If)            s)._runtimeClazzId)
      : cc.getRuntimeClazz(((AbstractMatch) s)._runtimeClazzId);
    return id(ss);
  }


  /**
   * For a match statement, get the field of a given case
   *
   * @param cl index of clazz containing the match
   *
   * @param c code block containing the match
   *
   * @param ix index of the match
   *
   * @paramc cix index of the case in the match
   *
   * @return clazz id of field the value in this case is assigned to, -1 if this
   * case does not have a field or the field is unused.
   */
  public int matchCaseField(int cl, int c, int ix, int cix)
  {
    if (PRECONDITIONS) require
      (ix >= 0,
       withinCode(c, ix),
       codeAt(c, ix) == ExprKind.Match,
       0 <= cix && cix <= matchCaseCount(c, ix));

    var cc = clazz(cl);
    var s = _codeIds.get(c).get(ix);
    int result = -1; // no field for If
    if (s instanceof AbstractMatch m)
      {
        var mc = m.cases().get(cix);
        var f = mc.field();
        var fc = f != null && Clazzes.isUsed(f) ? cc.getRuntimeClazz(mc._runtimeClazzId) : null;
        result = fc != null ? id(fc) : -1;
      }
    return result;
  }


  /**
   * For a match statement, get the tags matched by a given case
   *
   * @param cl index of clazz containing the match
   *
   * @param c code block containing the match
   *
   * @param ix index of the match
   *
   * @paramc cix index of the case in the match
   *
   * @return array of tag numbers this case matches
   */
  public int[] matchCaseTags(int cl, int c, int ix, int cix)
  {
    if (PRECONDITIONS) require
      (ix >= 0,
       withinCode(c, ix),
       codeAt(c, ix) == ExprKind.Match,
       0 <= cix && cix <= matchCaseCount(c, ix));

    var cc = clazz(cl);
    var s = _codeIds.get(c).get(ix);
    int[] result;
    if (s instanceof If)
      {
        result = new int[] { cix == 0 ? 1 : 0 };
      }
    else
      {
        var match = (AbstractMatch) s;
        var mc = match.cases().get(cix);
        var ts = mc.types();
        var f = mc.field();
        int nt = f != null ? 1 : ts.size();
        var resultL = new List<Integer>();
        int tag = 0;
        for (var cg : match.subject().type().choiceGenerics())
          {
            for (int tix = 0; tix < nt; tix++)
              {
                var t = f != null ? f.resultType() : ts.get(tix);
                if (t.isDirectlyAssignableFrom(cg))
                  {
                    resultL.add(tag);
                  }
              }
            tag++;
          }
        result = new int[resultL.size()];
        for (int i = 0; i < result.length; i++)
          {
            result[i] = resultL.get(i);
          }
      }
    if(POSTCONDITIONS) ensure
      (result.length > 0);
    return result;
  }


  /**
   * For a match statement, get the code associated with a given case
   *
   * @param c code block containing the match
   *
   * @param ix index of the match
   *
   * @paramc cix index of the case in the match
   *
   * @return code block for the case
   */
  public int matchCaseCode(int c, int ix, int cix)
  {
    if (PRECONDITIONS) require
      (ix >= 0,
       withinCode(c, ix),
       codeAt(c, ix) == ExprKind.Match,
       0 <= cix && cix <= matchCaseCount(c, ix));

    var s = _codeIds.get(c).get(ix+1+cix);
    return ((NumLiteral)s).intValue().intValueExact();
  }


  /**
   * For a clazz that is an heir of 'Function', find the corresponding inner
   * clazz for 'call'.  This is used for code generation of intrinsic
   * 'abortable' that has to create code to call 'call'.
   *
   * @param cl index of a clazz that is an heir of 'Function'.
   */
  public int lookupCall(int cl)
  {
    var cc = clazz(cl);
    var call = Types.resolved.f_function_call;
    var ic = cc.lookup(call);
    return id(ic);
  }


  /**
   * For a clazz of concur.atomic, lookup the inner clazz of the value field.
   *
   * @param cl index of a clazz representing cl's value field
   */
  public int lookupAtomicValue(int cl)
  {
    var cc = clazz(cl);
    var v = Types.resolved.f_concur_atomic_v;
    var ic = cc.lookup(v);
    return id(ic);
  }


  /**
   * Get a string representation of the expr at the given index in given code
   * block.  Useful for debugging.
   *
   * @param cl index of the clazz containing the code block.
   *
   * @param c the code block
   *
   * @param ix an index within the code block
   */
  public String codeAtAsString(int cl, int c, int ix)
  {
    return switch (codeAt(c,ix))
      {
      case AdrOf   -> "AdrOf";
      case Assign  -> "Assign to " + clazzAsString(accessedClazz     (cl, c, ix));
      case Box     -> "Box "       + clazzAsString(boxValueClazz     (cl, c, ix)) + " => " + clazzAsString(boxResultClazz  (cl, c, ix));
      case Unbox   -> "Unbox "     + clazzAsString(unboxOuterRefClazz(cl, c, ix)) + " => " + clazzAsString(unboxResultClazz(cl, c, ix));
      case Call    -> "Call to "   + clazzAsString(accessedClazz     (cl, c, ix));
      case Current -> "Current";
      case Comment -> "Comment";
      case Const   -> "Const";
      case Dup     -> "Dup";
      case Match   -> {
                        var sb = new StringBuilder("Match");
                        for (var cix = 0; cix < matchCaseCount(c, ix); cix++)
                          {
                            var f = matchCaseField(cl, c, ix, cix);
                            sb.append(" " + cix + (f == -1 ? "" : "("+clazzAsString(clazzResultClazz(f))+")") + "=>" + matchCaseCode(c, ix, cix));
                          }
                        yield sb.toString();
                      }
      case Tag     -> "Tag";
      case Env     -> "Env";
      case Pop     -> "Pop";
      case Unit    -> "Unit";
      };
  }



  /**
   * Get the source code position of an expr at the given index if it is available.
   *
   * @param c the code block
   *
   * @param ix an index within the code block
   *
   * @return the source code position or null if not available.
   */
  public SourcePosition codeAtAsPos(int c, int ix)
  {
    if (PRECONDITIONS) require
      (ix >= 0, withinCode(c, ix));

    var e = _codeIds.get(c).get(ix);
    return (e instanceof Stmnt s) ? s.pos() :
<<<<<<< HEAD
           (e instanceof Clazz z) ? z._type.featureOfType().pos() : null;
=======
           (e instanceof Clazz z) ? z._type.pos2BeRemoved()  /* implicit assignment to argument field, maybe z.feature().pos()? */
                                  : null;
>>>>>>> 61c94d7e
  }


  /**
   * Print the contents of the given code block to System.out, for debugging.
   *
   * @param cl index of the clazz containing the code block.
   *
   * @param c the code block
   */
  public void dumpCode(int cl, int c)
  {
    dumpCode(cl, c, null);
  }


  /**
   * Print the contents of the given code block to System.out, for debugging.
   *
   * In case printed != null, recursively print all successor code blocks for
   * Match statements and add their ids to printed, unless they has been added
   * already.
   *
   * @param cl index of the clazz containing the code block.
   *
   * @param c the code block
   *
   * @param printed set of code blocks that had already been printed.
   */
  private void dumpCode(int cl, int c, TreeSet<Integer> printed)
  {
    if (printed != null)
      {
        printed.add(c);
      }
    for (var ix = 0; withinCode(c, ix); ix = ix + codeSizeAt(c, ix))
      {
        System.out.printf("%d.%4d: %s\n", c, ix, codeAtAsString(cl, c, ix));
        if (printed != null)
          {
            switch (codeAt(c,ix))
              {
              case Match:
                for (var cix = 0; cix < matchCaseCount(c, ix); cix++)
                  {
                    var mc = matchCaseCode(c, ix, cix);
                    if (!printed.contains(mc))
                      {
                        dumpCode(cl, mc, printed);
                      }
                  }
                break;
              default: break;
              }
          }
      }
  }


  /**
   * Print the code of the given routine.
   *
   * @param cl index of the clazz.
   */
  public void dumpCode(int cl)
  {
    if (PRECONDITIONS) require
      (clazzKind(cl) == FeatureKind.Routine);

    System.out.println("Code for " + clazzAsString(cl) + (cl == mainClazzId() ? " *** main *** " : ""));
    dumpCode(cl, clazzCode(cl), new TreeSet<>());
  }


  /**
   * Print the code of all routines
   */
  public void dumpCode()
  {
    addClasses();
    _clazzIds.ints().forEach(cl ->
      {
        switch (clazzKind(cl))
          {
          case Routine: dumpCode(cl); break;
          default: break;
          }
      });
  }


  /**
   * For a given index 'ix' into the code block 'c', go 'delta' expressions
   * further or back (in case 'delta < 0').
   *
   * @param c the code block
   *
   * @param ix an index in c
   *
   * @param delta the number of instructions to go forward or back.
   */
  public int codeIndex(int c, int ix, int delta)
  {
    if (PRECONDITIONS) require
      (ix >= 0,
       withinCode(c, ix));

    while (delta > 0)
      {
        ix = ix + codeSizeAt(c, ix);
        delta--;
      }
    if (delta < 0)
      {
        ix = codeIndex2(c, 0, ix, delta);
      }
    return ix;
  }


  /**
   * Helper routine for codeIndex to recursively find the index of expression
   * 'n' before expression at 'ix' where 'n == -delta' and 'delta < 0'.
   *
   * NYI: Performance: This requires time 'O(codeSize(c))', so using this
   * quickly results in quadratic performance!
   *
   * @param c the code block
   *
   * @param i current index in c, starting at 0.
   *
   * @param ix an index in c
   *
   * @param delta the negative number of instructions to go back.
   *
   * @return the index of the expression 'n' expressions before 'ix', or a
   * negative value '-m' if that instruction can be found 'm' recursive calls up.
   */
  private int codeIndex2(int c, int i, int ix, int delta)
  {
    if (i == ix)
      {
        return delta;
      }
    else
      {
        var r = codeIndex2(c, i + codeSizeAt(c, i), ix, delta);
        if (r < -1)
          {
            return r + 1;
          }
        else if (r == -1)
          {
            return i;
          }
        else
          {
            return r;
          }
      }
  }


  /**
   * Helper routine to go back in the code jumping over the whole previous
   * expression. Say you have the code
   *
   *   0: const 1
   *   1: current
   *   2: call field 'n'
   *   3: current
   *   4: call field 'm'
   *   5: const 2
   *   6: call add
   *   7: sub
   *   8: mul
   *
   * Then 'skip(cl, c, 6)' is 2 (popping 'add current.m 2'), while 'skip(cl, c,
   * 2)' is 0 (popping 'current.n').
   *
   * 'skip(cl, c, 7)' will result in 7, while 'skip(cl, c, 8)' will result in an
   * error since there is no expression before 'mul 1 (sub current.n (add
   * current.m 2))'.
   *
   * @param cl index of the clazz containing the code block.
   *
   * @param c the code block
   *
   * @param ix an index in c
   */
  public int skipBack(int cl, int c, int ix)
  {
    return switch (codeAt(c, ix))
      {
      case AdrOf   -> skipBack(cl, c, codeIndex(c, ix, -1));
      case Assign  ->
        {
          var tc = accessTargetClazz(cl, c, ix);
          ix = skipBack(cl, c, codeIndex(c, ix, -1));
          if (tc != clazzUniverse())
            {
              ix = skipBack(cl, c, ix);
            }
          yield ix;
        }
      case Box     -> skipBack(cl, c, codeIndex(c, ix, -1));
      case Unbox   -> skipBack(cl, c, codeIndex(c, ix, -1));
      case Call    ->
        {
          var tc = accessTargetClazz(cl, c, ix);
          var cc = accessedClazz(cl, c, ix);
          var ac = clazzArgCount(cc);
          ix = codeIndex(c, ix, -1);
          for (var i = 0; i < ac; i++)
            {
              var acl = clazzArgClazz(cc, ac-1-i);
              if (clazzResultClazz(acl) != clazzUniverse())
                {
                  ix = skipBack(cl, c, ix);
                }
            }
          if (tc != clazzUniverse())
            {
              ix = skipBack(cl, c, ix);
            }
          yield ix;
        }
      case Current -> codeIndex(c, ix, -1);
      case Comment -> skipBack(cl, c, codeIndex(c, ix, -1));
      case Const   -> codeIndex(c, ix, -1);
      case Dup     -> codeIndex(c, ix, -1);
      case Match   ->
        {
          ix = codeIndex(c, ix, -1);
          ix = skipBack(cl, c, ix);
          yield ix;
        }
      case Tag     -> skipBack(cl, c, codeIndex(c, ix, -1));
      case Env     -> codeIndex(c, ix, -1);
      case Pop     -> skipBack(cl, c, codeIndex(c, ix, -1));
      case Unit    -> codeIndex(c, ix, -1);
      };
  }


  /*-----------------  convenience methods for effects  -----------------*/


  /**
   * Is cl one of the intrinsics in effect that changes the effect in
   * the current environment?
   *
   * @param cl the id of the intrinsic clazz
   *
   * @return true for effect.install and similar features.
   */
  public boolean isEffect(int cl)
  {
    if (PRECONDITIONS) require
      (clazzKind(cl) == FeatureKind.Intrinsic);

    return switch(clazzIntrinsicName(cl))
      {
      case "effect.replace",
           "effect.default",
           "effect.abortable",
           "effect.abort" -> true;
      default -> false;
      };
  }



  /**
   * For an intrinstic in effect that changes the effect in the
   * current environment, return the type of the environment.  This type is used
   * to distinguish different environments.
   *
   * @param cl the id of the intrinsic clazz
   *
   * @return the type of the outer feature of cl
   */
  public int effectType(int cl)
  {
    if (PRECONDITIONS) require
      (isEffect(cl));

    var or = clazzOuterRef(cl);
    return clazzResultClazz(or);
  }


  /**
   * Test is a given clazz is not -1 and stores data.
   *
   * @param cl the clazz defining a type, may be -1
   *
   * @return true if cl != -1 and not unit or void type.
   */
  public boolean hasData(int cl)
  {
    return cl != -1 &&
      !clazzIsUnitType(cl) &&
      !clazzIsVoidType(cl) &&
      cl != clazzUniverse();
  }


  /**
   * Does this clazzes contract include any preconditions?
   */
  public boolean hasPrecondition(int cl)
  {
    return clazzContract(cl, FUIR.ContractKind.Pre, 0) != -1;
  }


}

/* end of file */<|MERGE_RESOLUTION|>--- conflicted
+++ resolved
@@ -1914,12 +1914,7 @@
 
     var e = _codeIds.get(c).get(ix);
     return (e instanceof Stmnt s) ? s.pos() :
-<<<<<<< HEAD
            (e instanceof Clazz z) ? z._type.featureOfType().pos() : null;
-=======
-           (e instanceof Clazz z) ? z._type.pos2BeRemoved()  /* implicit assignment to argument field, maybe z.feature().pos()? */
-                                  : null;
->>>>>>> 61c94d7e
   }
 
 
