--- conflicted
+++ resolved
@@ -2191,11 +2191,6 @@
       case Tag     -> "Tag";
       case Env     -> "Env";
       case Pop     -> "Pop";
-<<<<<<< HEAD
-      case InlineArray -> "InlineArray";
-=======
-      case Unit    -> "Unit";
->>>>>>> a66e2e7f
       };
   }
 
@@ -2452,11 +2447,6 @@
       case Tag     -> skipBack(cl, c, codeIndex(c, ix, -1));
       case Env     -> codeIndex(c, ix, -1);
       case Pop     -> skipBack(cl, c, codeIndex(c, ix, -1));
-<<<<<<< HEAD
-      case InlineArray -> { check(false); yield codeIndex(c, ix, -1); }
-=======
-      case Unit    -> codeIndex(c, ix, -1);
->>>>>>> a66e2e7f
       };
   }
 
