/*

This file is part of the Fuzion language implementation.

The Fuzion language implementation is free software: you can redistribute it
and/or modify it under the terms of the GNU General Public License as published
by the Free Software Foundation, version 3 of the License.

The Fuzion language implementation is distributed in the hope that it will be
useful, but WITHOUT ANY WARRANTY; without even the implied warranty of
MERCHANTABILITY or FITNESS FOR A PARTICULAR PURPOSE.  See the GNU General Public
License for more details.

You should have received a copy of the GNU General Public License along with The
Fuzion language implementation.  If not, see <https://www.gnu.org/licenses/>.

*/

/*-----------------------------------------------------------------------
 *
 * Tokiwa Software GmbH, Germany
 *
 * Source of class GeneratingFUIR
 *
 *---------------------------------------------------------------------*/

package dev.flang.fuir;

import java.nio.charset.StandardCharsets;

import java.util.Arrays;
import java.util.Map;
import java.util.TreeMap;

import dev.flang.ast.AbstractAssign;
import dev.flang.ast.AbstractBlock;
import dev.flang.ast.AbstractCall;
import dev.flang.ast.AbstractCurrent;
import dev.flang.ast.AbstractFeature;
import dev.flang.ast.AbstractMatch;
import dev.flang.ast.AbstractType;
import dev.flang.ast.Box;
import dev.flang.ast.Constant;
import dev.flang.ast.Context;
import dev.flang.ast.Expr;
import dev.flang.ast.InlineArray;
import dev.flang.ast.NumLiteral;
import dev.flang.ast.Tag;
import dev.flang.ast.Types;
import dev.flang.ast.Universe;

import dev.flang.fe.FrontEnd;
import dev.flang.fe.LibraryFeature;
import dev.flang.fe.LibraryModule;

import dev.flang.mir.MIR;

import dev.flang.util.Errors;
import dev.flang.util.FuzionConstants;
import dev.flang.util.FuzionOptions;
import dev.flang.util.IntArray;
import dev.flang.util.IntMap;
import dev.flang.util.List;
import dev.flang.util.Pair;
import dev.flang.util.SourcePosition;


/**
 * An implementation of FUIR that generates clazzes on demand from module files.
 * This is used to run DFA for monomorphization.
 *
 * @author Fridtjof Siebert (siebert@tokiwa.software)
 */
public class GeneratingFUIR extends FUIR
{


  /*----------------------------  constants  ----------------------------*/


  static final int[] NO_CLAZZ_IDS = new int[0];


  /*----------------------------  constants  ----------------------------*/


  /**
   * property- or env-var-controlled flag to enable debug output whenever a
   * new clazz is created.
   *
   * To enable this, use fz with
   *
   *   dev_flang_fuir_GeneratingFUIR_SHOW_NEW_CLAZZES=true
   */
  static final boolean SHOW_NEW_CLAZZES = FuzionOptions.boolPropertyOrEnv("dev.flang.fuir.GeneratingFUIR.SHOW_NEW_CLAZZES");


  /**
   * Flag to enable caching for result of clazzResultClazz.
   *
   * NYI: OPTIMIZATION: Should be checked if this is actually benefitial for
   * analysis of larger code bases.
   */
  static final boolean CACHE_RESULT_CLAZZ = true;


  /**
   * Flag to enable caching for result of clazzArgClazz and clazzArgCount.
   *
   * NYI: OPTIMIZATION: Should be checked if this is actually benefitial for
   * analysis of larger code bases.
   */
  static final boolean CACHE_ARG_CLAZZES = true;


  /**
   * pre-allocated value for empty entry in _argClazzes
   */
  private static final int[] NO_ARGS = new int[0];


  /*----------------------------  variables  ----------------------------*/


  private final FrontEnd _fe;

  private final TreeMap<Clazz, Clazz> _clazzesTM;


  /**
   * For each site, this gives the clazz id of the clazz that contains the code at that site.
   */
  private final IntArray _siteClazzes;


  /**
   * For each site s, the cached result of accessedClazz(s), box*Clazz(s), matchStaticSubject(), etc.
   */
  private final IntMap<Object> _siteClazzCache;


  /**
   * For each site s, the cached result of accessTargetClazz(s)
   */
  private final IntMap<Clazz> _accessedTarget;


  /**
   * For each site s, the actual results of lookup called for a dynamic site.
   * This is returned as the result of accessedClazzes().
   */
  final IntMap<int[]> _accessedClazzes;


  final LibraryModule _mainModule;


  private final int _mainClazz;
  private final int _universe;
  Clazz universe() { return id2clazz(_universe); }


  private final List<Clazz> _clazzes;


  /**
   * For all clazzes, map clazzId2num(cl) to the clazz's result clazz id.
   *
   * Used only if CACHE_RESULT_CLAZZ is true.
   */
  private int[] _resultClazzes;


  /**
   * For all clazzes, map clazzId2num(cl) to the clazz's argument clazz ids.
   *
   * Used only if CACHE_ARG_CLAZZES is true.
   */
  private int[][] _argClazzes;


  private final List<List<AbstractCall>> _inh;


  private final Clazz[] _specialClazzes;

  private final Map<AbstractType, Clazz> _clazzesForTypes;

  boolean _lookupDone;

  /*--------------------------  constructors  ---------------------------*/


  /**
   * Create FUIR from given Clazz instance.
   */
  public GeneratingFUIR(FrontEnd fe, MIR mir)
  {
    _fe = fe;
    _lookupDone = false;
    _clazzesTM = new TreeMap<Clazz, Clazz>();
    _siteClazzes = new IntArray();
    _siteClazzCache = new IntMap<>();
    _accessedClazzes = new IntMap<>();
    _accessedTarget = new IntMap<>();
    _mainModule = fe.mainModule();
    _clazzes = new List<>();
    if (CACHE_RESULT_CLAZZ)
      {
        _resultClazzes = new int[256];
        Arrays.fill(_resultClazzes, NO_CLAZZ);
      }
    else
      {
        _resultClazzes = null;
      }
    if (CACHE_ARG_CLAZZES)
      {
        _argClazzes = new int[256][];
      }
    else
      {
        _argClazzes = null;
      }
    _specialClazzes = new Clazz[SpecialClazzes.values().length];
    _universe  = newClazz(null, mir.universe().selfType(), -1)._id;
    doesNeedCode(_universe);
    _mainClazz = newClazz(mir.main().selfType())._id;
    doesNeedCode(_mainClazz);
    _inh = new List<>();
    _clazzesForTypes = new TreeMap<>();
  }



  /**
   * Clone this FUIR such that modifications can be made by optimizers.  An heir
   * of FUIR can use this to redefine methods.
   *
   * @param original the original FUIR instance that we are cloning.
   */
  public GeneratingFUIR(GeneratingFUIR original)
  {
    super(original);
    _fe = original._fe;
    original._lookupDone = true;
    _lookupDone = true;
    _clazzesTM = original._clazzesTM;
    _siteClazzes = original._siteClazzes;
    _siteClazzCache = original._siteClazzCache;
    _accessedClazzes = original._accessedClazzes;
    _accessedTarget = original._accessedTarget;
    _mainModule = original._mainModule;
    _mainClazz = original._mainClazz;
    _universe = original._universe;
    _clazzes = original._clazzes;
    _resultClazzes = original._resultClazzes;
    _argClazzes = original._argClazzes;
    _specialClazzes = original._specialClazzes;
    _inh = original._inh;
    _clazzesForTypes = original._clazzesForTypes;
  }


  /*-----------------------------  methods  -----------------------------*/



  Clazz newClazz(AbstractType t)
  {
    var o = t.outer();
    return newClazz(o == null ? null : newClazz(o), t, -1);
  }
  Clazz newClazz(Clazz outerR, AbstractType actualType, int select)
  {
    Clazz result;

    var outer = outerR;
    Clazz o = outerR;
    var ao = actualType.feature().outer();
    while (o != null)
      {
        if (actualType.isRef().yes() && ao != null && ao.inheritsFrom(o.feature()) && outer.isRef().no())
          {
            outer = o;  // short-circuit outer relation if suitable outer was found
          }

        if (o._type.compareTo(actualType) == 0 &&
            // example where the following logic is relevant:
            // `((Unary i32 i32).compose i32).#fun`
            // here `compose i32` is not a constructor but a normal routine.
            // `compose i32` does not define a type. Thus it will not lead
            // to a recursive value type.
            actualType.feature().definesType() &&
            actualType != Types.t_ERROR &&
            // a recursive outer-relation

            // This is a little ugly: we do not want outer to be a value
            // type in the source code (see tests/inheritance_negative for
            // reasons why), but we are fine if outer is an 'artificial'
            // value type that is created by Clazz.asValue(), since these
            // will never be instantiated at runtime but are here only for
            // the convenience of the backend.
            //
            // So instead of testing !o.isRef() we use
            // !o._type.feature().isThisRef().
            !o._type.feature().isRef() &&
            !o._type.feature().isIntrinsic())
          {  // but a recursive chain of value types is not permitted

            // NYI: recursive chain of value types should be detected during
            // types checking phase!
            StringBuilder chain = new StringBuilder();
            chain.append("1: "+actualType+" at "+actualType.declarationPos().show()+"\n");
            int i = 2;
            Clazz c = outer;
            while (c._type.compareTo(actualType) != 0)
              {
                chain.append(""+i+": "+c._type+" at "+c._type.declarationPos().show()+"\n");
                c = c._outer;
                i++;
              }
            chain.append(""+i+": "+c._type+" at "+c._type.declarationPos().show()+"\n");
            Errors.error(actualType.declarationPos(),
                         "Recursive value type is not allowed",
                         "Value type " + actualType + " equals type of outer feature.\n"+
                         "The chain of outer types that lead to this recursion is:\n"+
                         chain + "\n" +
                         "To solve this, you could add a 'ref' after the arguments list at "+o._type.feature().pos().show());
          }
        o = o._outer;
      }

    var t = actualType;

    var cl = new Clazz(this, outerR, t, select, CLAZZ_BASE + _clazzes.size());
    var existing = _clazzesTM.get(cl);
    if (existing != null)
      {
        result = existing;
      }
    else
      {
        result = cl;
        _clazzes.add(cl);
        if (_lookupDone)
          {
            if (false) // NYI: BUG: #4273: This still happens for some tests and
                       // some backends, need to check why and avoid this!
              {
                throw new Error("FUIR is closed, but we are adding a new clazz " + cl + " #"+clazzId2num(cl._id));
              }
          }
        if (CACHE_RESULT_CLAZZ && _clazzes.size() > _resultClazzes.length)
          {
            var rc = _resultClazzes;
            _resultClazzes = new int[rc.length * 3];
            Arrays.fill(_resultClazzes, NO_CLAZZ);
            System.arraycopy(rc, 0, _resultClazzes, 0, rc.length);
          }
        if (CACHE_RESULT_CLAZZ && _clazzes.size() > _argClazzes.length)
          {
            var ac = _argClazzes;
            _argClazzes = new int[ac.length * 3][];
            System.arraycopy(ac, 0, _argClazzes, 0, ac.length);
          }
        _clazzesTM.put(cl, cl);

        if (outerR != null)
          {
            outerR.addInner(result);
          }

        var s = SpecialClazzes.c_NOT_FOUND;
        if (cl.isRef().yes() == cl.feature().isRef())  // not an boxed or explicit value clazz
          {
            // NYI: OPTIMIZATION: Avoid creating all feature qualified names!
            s = switch (cl.feature().qualifiedName())
              {
              case "Any"               -> SpecialClazzes.c_Any         ;
              case "i8"                -> SpecialClazzes.c_i8          ;
              case "i16"               -> SpecialClazzes.c_i16         ;
              case "i32"               -> SpecialClazzes.c_i32         ;
              case "i64"               -> SpecialClazzes.c_i64         ;
              case "u8"                -> SpecialClazzes.c_u8          ;
              case "u16"               -> SpecialClazzes.c_u16         ;
              case "u32"               -> SpecialClazzes.c_u32         ;
              case "u64"               -> SpecialClazzes.c_u64         ;
              case "f32"               -> SpecialClazzes.c_f32         ;
              case "f64"               -> SpecialClazzes.c_f64         ;
              case "unit"              -> SpecialClazzes.c_unit        ;
              case "void"              -> SpecialClazzes.c_void        ;
              case "bool"              -> SpecialClazzes.c_bool        ;
              case "true_"             -> SpecialClazzes.c_true_       ;
              case "false_"            -> SpecialClazzes.c_false_      ;
              case "Const_String"      -> SpecialClazzes.c_Const_String;
              case "String"            -> SpecialClazzes.c_String      ;
              case "error"             -> SpecialClazzes.c_error       ;
              case "fuzion"            -> SpecialClazzes.c_fuzion      ;
              case "fuzion.sys"        -> SpecialClazzes.c_fuzion_sys  ;
              case "fuzion.sys.Pointer"-> SpecialClazzes.c_sys_ptr     ;
              default                  -> SpecialClazzes.c_NOT_FOUND   ;
              };
            if (s != SpecialClazzes.c_NOT_FOUND)
              {
                _specialClazzes[s.ordinal()] = result;
              }
          }
        cl._specialClazzId = s;
        if (SHOW_NEW_CLAZZES) System.out.println("NEW CLAZZ "+cl);
        cl.init();

        if (cl.feature().isField() && outerR.isRef().yes() && !outerR.isBoxed())
          { // NYI: CLEANUP: Duplicate clazzes for fields in corresponding value
            // instance.  This is currently needed for the C backend only since
            // that backend creates ref clazzes by embedding the underlying
            // value instance in the ref clazz' struct:
            var ignore = newClazz(outerR.asValue(), actualType, select);
          }

        result.registerAsHeir();

        // C backend requires the value variant for all ref clazzes, so we make
        // sure we have the value clazz as well:
        var ignore = clazzAsValue(result._id);
      }
    return result;
  }


  private Clazz id2clazz(int cl)
  {
    if (PRECONDITIONS) require
      (cl >= CLAZZ_BASE,
       cl < CLAZZ_BASE + _clazzes.size());

    return _clazzes.get(cl - CLAZZ_BASE);
  }
  private Clazz clazz(int cl)
  {
    if (PRECONDITIONS) require
      (cl == NO_CLAZZ || cl >= CLAZZ_BASE,
       cl == NO_CLAZZ || cl < CLAZZ_BASE + _clazzes.size());

    return cl == NO_CLAZZ ? null : _clazzes.get(cl - CLAZZ_BASE);
  }


  private static List<AbstractCall> NO_INH = new List<>();
  static { NO_INH.freeze(); }


  /**
   * Determine the result clazz of an Expr.
   *
   * @param inh the inheritance chain that brought the code here (in case it is
   * an inlined inherits call).
   */
  Clazz clazz(Expr e, Clazz outerClazz, List<AbstractCall> inh)
  {
    Clazz result;
    if (e instanceof AbstractBlock b)
      {
        Expr resExpr = b.resultExpression();
        result = resExpr != null ? clazz(resExpr, outerClazz, inh)
                                 : id2clazz(clazz(SpecialClazzes.c_unit));
      }

    else if (e instanceof Box b)
      {
        result = outerClazz.handDown(b.type(), inh);
      }

    else if (e instanceof AbstractCall c)
      {
        var tclazz = clazz(c.target(), outerClazz, inh);
        if (!tclazz.isVoidType())
          {
            var at = outerClazz.handDownThroughInheritsCalls(c.actualTypeParameters(), inh);
            var typePars = outerClazz.actualGenerics(at);
            result = tclazz.lookupCall(c, typePars).resultClazz();
          }
        else
          {
            result = tclazz;
          }
      }

    else if (e instanceof AbstractCurrent)
      {
        result = outerClazz;
      }

    else if (e instanceof AbstractMatch m)
      {
        result = outerClazz.handDown(m.type(), inh);
      }

    else if (e instanceof Universe)
      {
        result = id2clazz(_universe);
      }

    else if (e instanceof Constant c)
      {
        result = outerClazz.handDown(c.type(), inh);
      }

    else if (e instanceof Tag tg)
      {
        result = outerClazz.handDown(tg._taggedType, inh);
      }

    else if (e instanceof InlineArray ia)
      {
        result = outerClazz.handDown(ia.type(), inh);
      }

    else
      {
        if (!Errors.any())
          {
            throw new Error("" + e + " "+ e.getClass() + " should no longer exist at runtime");
          }

        result = error();
      }

    if (POSTCONDITIONS) ensure
      (result != null);

    return result;
  }


  /*----------------  get clazz to be used in case of an error  -----------------*/


  Clazz error()
  {
    if (PRECONDITIONS) require
      (Errors.any());

    return _clazzes.get(clazz(SpecialClazzes.c_void));  // NYI: UNDER DEVELOPMENT: have a dedicated clazz for this?
  }


  /*----------------  methods to convert type to clazz  -----------------*/


  /**
   * clazz
   *
   * @return
   */
  Clazz type2clazz(AbstractType thiz)
  {
    if (PRECONDITIONS) require
      (Errors.any() || !thiz.dependsOnGenerics(),
       !thiz.isThisType());

    var result = _clazzesForTypes.get(thiz);
    if (result == null)
      {
        var ot = thiz.outer();
        var oc = ot != null ? type2clazz(ot) : null;
        result = newClazz(oc, thiz, -1);
        _clazzesForTypes.put(thiz, result);
      }

    if (POSTCONDITIONS) ensure
      (Errors.any() || thiz.isRef() == result._type.isRef());

    return result;
  }


  /*------------------------  accessing classes  ------------------------*/


  /**
   * The clazz ids form a contiguous range of integers. This method gives the
   * smallest clazz id.  Together with {@code lastClazz}, this permits iteration.
   *
   * @return a valid clazz id such that for all clazz ids id: result {@literal <=} id.
   */
  @Override
  public int firstClazz()
  {
    return CLAZZ_BASE;
  }


  /**
   * The clazz ids form a contiguous range of integers. This method gives the
   * largest clazz id.  Together with {@code firstClazz}, this permits iteration.
   *
   * @return a valid clazz id such that for all clazz ids id: result >= id.
   */
  @Override
  public int lastClazz()
  {
    return CLAZZ_BASE + _clazzes.size() - 1;
  }


  /**
   * id of the main clazz.
   *
   * @return a valid clazz id
   */
  @Override
  public int mainClazz()
  {
    return _mainClazz;
  }


  /**
   * Return the kind of this clazz ( Routine, Field, Intrinsic, Abstract, ...)
   */
  @Override
  public FeatureKind clazzKind(int cl)
  {
    if (PRECONDITIONS) require
      (cl >= CLAZZ_BASE,
       cl < CLAZZ_BASE + _clazzes.size());

    var c = id2clazz(cl);
    return c.clazzKind();
  }


  /**
   * Return the base name of this clazz, i.e., the name excluding the outer
   * clazz' name and excluding the actual type parameters
   *
   * @return String like {@code "Set"} if {@code cl} corresponds to {@code container.Set u32}.
   */
  @Override
  public String clazzBaseName(int cl)
  {
    if (PRECONDITIONS) require
      (cl >= CLAZZ_BASE,
       cl < CLAZZ_BASE + _clazzes.size());

    var c = id2clazz(cl);
    var res = c.feature().featureName().baseName();
    res = res + c._type.generics()
      .toString(" ", " ", "", t -> t.asStringWrapped(false));
    return res;
  }



  /**
   * Get the clazz of the result of calling a clazz
   *
   * @param cl a clazz id, must not be Choice
   *
   * @return clazz id of cl's result
   */
  @Override
  public int clazzResultClazz(int cl)
  {
    if (PRECONDITIONS) require
      (cl >= CLAZZ_BASE,
       cl < CLAZZ_BASE + _clazzes.size());

    int res;
    if (CACHE_RESULT_CLAZZ)
      {
        res = _resultClazzes[clazzId2num(cl)];
        if (res == NO_CLAZZ)
          {
            res = id2clazz(cl).resultClazz()._id;
            _resultClazzes[clazzId2num(cl)] = res;
          }
      }
    else
      {
        res = id2clazz(cl).resultClazz()._id;
      }
    return res;
  }


  /**
   * The original qualified name of the feature this clazz was
   * created from, ignoring any inheritance into new clazzes.
   *
   * @param cl a clazz
   *
   * @return its original name, e.g. 'Array.getel' instead of
   * 'Const_String.getel'
   */
  @Override
  public String clazzOriginalName(int cl)
  {
    if (PRECONDITIONS) require
      (cl >= CLAZZ_BASE,
       cl < CLAZZ_BASE + _clazzes.size());

    var cc = id2clazz(cl);
    return cc.feature().qualifiedName();
  }


  /**
   * String representation of clazz, for creation of unique type names.
   *
   * @param cl a clazz id.
   */
  @Override
  public String clazzAsString(int cl)
  {
    if (PRECONDITIONS) require
      (cl == NO_CLAZZ || cl >= CLAZZ_BASE,
       cl == NO_CLAZZ || cl < CLAZZ_BASE + _clazzes.size());

    return cl == NO_CLAZZ
      ? "-- no clazz --"
      : id2clazz(cl).asString(false);
  }


  /**
   * human readable String representation of clazz, for stack traces and debugging.
   *
   * @param cl a clazz id.
   */
  @Override
  public String clazzAsStringHuman(int cl)
  {
    if (PRECONDITIONS) require
      (cl >= CLAZZ_BASE,
       cl < CLAZZ_BASE + _clazzes.size());

    var c = id2clazz(cl);
    return c.asString(true);
  }


  /**
   * Get the outer clazz of the given clazz.
   *
   * @param cl a clazz id
   *
   * @return clazz id of cl's outer clazz, -1 if cl is universe or a value-less
   * type.
   */
  @Override
  public int clazzOuterClazz(int cl)
  {
    if (PRECONDITIONS) require
      (cl >= CLAZZ_BASE,
       cl < CLAZZ_BASE + _clazzes.size());

    var c = id2clazz(cl);
    var o = c._outer;
    return o == null ? NO_CLAZZ : o._id;
  }


  /*------------------------  accessing fields  ------------------------*/


  /**
   * Number of value fields in clazz {@code cl}, including argument value fields,
   * inherited fields, artificial fields like outer refs.
   *
   * @param cl a clazz id
   *
   * @return number of value fields in {@code cl}
   */
  @Override
  public int clazzNumFields(int cl)
  {
    if (PRECONDITIONS) require
      (cl >= CLAZZ_BASE,
       cl < CLAZZ_BASE + _clazzes.size());

    return id2clazz(cl).fields().length;
  }


  /**
   * Return the field #i in the given clazz
   *
   * @param cl a clazz id
   *
   * @param i the field number
   *
   * @return the clazz id of the field
   */
  @Override
  public int clazzField(int cl, int i)
  {
    if (PRECONDITIONS) require
      (cl >= CLAZZ_BASE,
       cl < CLAZZ_BASE + _clazzes.size(),
       0 <= i,
       i < clazzNumFields(cl));

    return id2clazz(cl).fields()[i]._id;
  }


  /**
   * Is the given field clazz a reference to an outer feature?
   *
   * @param cl a clazz id of kind Field
   *
   * @return true for automatically generated references to outer instance
   */
  @Override
  public boolean clazzIsOuterRef(int cl)
  {
    if (PRECONDITIONS) require
      (cl >= CLAZZ_BASE,
       cl < CLAZZ_BASE + _clazzes.size());

    return id2clazz(cl).feature().isOuterRef();
  }


  /**
   * Check if field does not store the value directly, but a pointer to the value.
   *
   * @param field a clazz id, not necessarily a field
   *
   * @return true iff the field is an outer ref field that holds an address of
   * an outer value, false for normal fields our outer ref fields that store the
   * outer ref or value directly.
   */
  @Override
  public boolean clazzFieldIsAdrOfValue(int field)
  {
    if (PRECONDITIONS) require
      (field >= CLAZZ_BASE,
       field < CLAZZ_BASE + _clazzes.size());

    var fc = id2clazz(field);
    var f = fc.feature();
    return f.isOuterRef() &&
      fc.resultClazz().isRef().no() &&
      !fc.resultClazz().isUnitType() &&
      !fc.resultClazz().feature().isBuiltInPrimitive();
  }


  /**
   * NYI: CLEANUP: Remove? This seems to be used only for naming fields, maybe we could use clazzId2num(field) instead?
   */
  @Override
  public int fieldIndex(int field)
  {
    if (PRECONDITIONS) require
      (field >= CLAZZ_BASE,
       field < CLAZZ_BASE + _clazzes.size(),
       clazzKind(field) == FeatureKind.Field);

    return id2clazz(field).fieldIndex();
  }


  /*------------------------  accessing choices  -----------------------*/


  /**
   * is the given clazz a choice clazz
   *
   * @param cl a clazz id
   */
  @Override
  public boolean clazzIsChoice(int cl)
  {
    if (PRECONDITIONS) require
      (cl >= CLAZZ_BASE,
       cl < CLAZZ_BASE + _clazzes.size());

    var c = id2clazz(cl);
    return c.isChoice();
  }


  /**
   * For a choice type, the number of entries to choose from.
   *
   * @param cl a clazz id
   *
   * @return -1 if cl is not a choice clazz, the number of choice entries
   * otherwise.  May be 0 for the void choice.
   */
  @Override
  public int clazzNumChoices(int cl)
  {
    if (PRECONDITIONS) require
      (cl >= CLAZZ_BASE,
       cl < CLAZZ_BASE + _clazzes.size());

    var c = id2clazz(cl);
    return switch (c.feature().kind())
      {
      case Choice -> c.choiceGenerics().size();
      default     -> -1;
      };
  }


  /**
   * Return the choice #i in the given choice clazz
   *
   * @param cl a clazz id
   *
   * @param i the choice number
   *
   * @return the clazz id of the choice type, or void clazz if the clazz is
   * never instantiated and hence does not need to be taken care for.
   */
  @Override
  public int clazzChoice(int cl, int i)
  {
    if (PRECONDITIONS) require
      (cl >= CLAZZ_BASE,
       cl < CLAZZ_BASE + _clazzes.size(),
       i >= 0 && i < clazzNumChoices(cl));

    var cc = id2clazz(cl);
    var cg = cc.choiceGenerics().get(i);
    var res = cg.isRef().yes()     ||
              cg.isInstantiatedChoice() ? cg
                                        : id2clazz(clazz(SpecialClazzes.c_void));
    return res._id;
  }


  /**
   * Is this a choice type with some elements of ref type?
   *
   * NYI: CLEANUP: Used by C and interpreter backends only. Remove?
   *
   * @param cl a clazz id
   *
   * @return true iff cl is a choice with at least one ref element
   */
  @Override
  public boolean clazzIsChoiceWithRefs(int cl)
  {
    if (PRECONDITIONS) require
      (cl >= CLAZZ_BASE,
       cl < CLAZZ_BASE + _clazzes.size());

    var cc = id2clazz(cl);
    return cc.isChoiceWithRefs();
  }


  /**
   * Is this a choice type with all elements of ref type?
   *
   * @param cl a clazz id
   *
   * @return true iff cl is a choice with only ref or unit/void elements
   */
  @Override
  public boolean clazzIsChoiceOfOnlyRefs(int cl)
  {
    if (PRECONDITIONS) require
      (cl >= CLAZZ_BASE,
       cl < CLAZZ_BASE + _clazzes.size());

    var cc = id2clazz(cl);
    return cc.isChoiceOfOnlyRefs();
  }



  /*------------------------  inheritance  -----------------------*/


  /**
   * Get all heirs of given clazz that are instantiated.
   *
   * @param cl a clazz id
   *
   * @return an array of the clazz id's of all heirs for cl that are
   * instantiated, including cl itself, provided that cl is instantiated.
   */
  @Override
  public int[] clazzInstantiatedHeirs(int cl)
  {
    if (PRECONDITIONS) require
      (cl >= CLAZZ_BASE,
       cl < CLAZZ_BASE + _clazzes.size());

    if (!clazzIsRef(cl))
      {
        // NYI: this is sometimes (e.g. in tests/inheritance) called for non-ref
        // clazzes. Check what this is needed for, seems not to make not so much
        // sense.
      }

    var c = id2clazz(cl);
    var result = new List<Clazz>();
    for (var h : c.heirs())
      {
        if (h.isInstantiatedChoice())
          {
            result.add(h);
          }
      }
    var res = new int[result.size()];
    for (var i = 0; i < result.size(); i++)
      {
        res[i] = result.get(i)._id;
        if (CHECKS) check
          (res[i] != -1);
      }
    return res;
  }


  /*-------------------------  routines  -------------------------*/


  /**
   * Get an array of argument clazzes required for a call to this clazz.
   *
   * This does not perform caching of the result.
   *
   * @param cl clazz id
   *
   * @return array of the result types of the arguments expected by cl
   */
  private int[] clazzArgs0(int cl)
  {
    if (PRECONDITIONS) require
      (cl >= CLAZZ_BASE,
       cl < CLAZZ_BASE + _clazzes.size(),
       CACHE_ARG_CLAZZES);

    var c = id2clazz(cl);
    return
      switch (clazzKind(cl))
        {
        case Routine,
             Intrinsic,
             Abstract,
             Native ->
               {
                 var af = c.argumentFields();
                 var res = new int[af.length];
                 for (var i = 0; i < af.length; i++)
                   {
                     res[i] = af[i].resultClazz()._id;
                   }
                 yield res;
               }
        case Field,
             Choice -> NO_ARGS;
        };
  }


  /**
   * Get an array of argument clazzes required for a call to this clazz.
   *
   * This does perform caching of the result, it is used by clazzArgCount and
   * clazzArgClazz in case CACHE_ARG_CLAZZES is true.
   *
   * @param cl clazz id
   *
   * @return array of the result types of the arguments expected by cl
   */
  private int[] clazzArgs(int cl)
  {
    if (PRECONDITIONS) require
      (cl >= CLAZZ_BASE,
       cl < CLAZZ_BASE + _clazzes.size(),
       CACHE_ARG_CLAZZES);

    var res = _argClazzes[clazzId2num(cl)];
    if (res == null)
      {
        res = clazzArgs0(cl);
        _argClazzes[clazzId2num(cl)] = res;
      }
    return res;
  }



  /**
   * Get the number of arguments required for a call to this clazz.
   *
   * @param cl clazz id
   *
   * @return number of arguments expected by cl, 0 if none or if clazz cl can
   * not be called (is a choice type)
   */
  @Override
  public int clazzArgCount(int cl)
  {
    if (PRECONDITIONS) require
      (cl >= CLAZZ_BASE,
       cl < CLAZZ_BASE + _clazzes.size());

    if (CACHE_ARG_CLAZZES)
      {
        return clazzArgs(cl).length;
      }
    else
      {
        var c = id2clazz(cl);
        return
          switch (clazzKind(cl))
            {
            case Routine,
                 Intrinsic,
                 Abstract,
                 Native -> c.argumentFields().length;
            case Field,
                 Choice -> 0;
            };
      }
  }


  /**
   * Get the clazz id of the type of the given argument of clazz cl
   *
   * @param cl clazz id
   *
   * @param arg argument number 0, 1, .. clazzArgCount(cl)-1
   *
   * @return clazz id of the argument or -1 if no such feature exists (the
   * argument is unused).
   */
  @Override
  public int clazzArgClazz(int cl, int arg)
  {
    if (PRECONDITIONS) require
      (cl >= CLAZZ_BASE,
       cl < CLAZZ_BASE + _clazzes.size(),
       arg >= 0,
       arg < clazzArgCount(cl));

    if (CACHE_ARG_CLAZZES)
      {
        return clazzArgs(cl)[arg];
      }
    else
      {
        var c = id2clazz(cl);
        var rc = c.argumentFields()[arg].resultClazz();
        return rc._id;
      }
  }


  /**
   * Get the clazz id of the given argument of clazz cl
   *
   * @param cl clazz id
   *
   * @param arg argument number 0, 1, .. clazzArgCount(cl)-1
   *
   * @return clazz id of the argument or -1 if no such argument exists (the
   * argument is unused).
   */
  @Override
  public int clazzArg(int cl, int arg)
  {
    if (PRECONDITIONS) require
      (cl >= CLAZZ_BASE,
       cl < CLAZZ_BASE + _clazzes.size(),
       arg >= 0,
       arg < clazzArgCount(cl));

    var c = id2clazz(cl);
    var af = c.argumentFields()[arg];
    return af._id;
  }


  /**
   * Get the id of the result field of a given clazz.
   *
   * @param cl a clazz id
   *
   * @return id of cl's result field or NO_CLAZZ if f has no result field (NYI: or a
   * result field that contains no data)
   */
  @Override
  public int clazzResultField(int cl)
  {
    if (PRECONDITIONS) require
      (cl >= CLAZZ_BASE,
       cl < CLAZZ_BASE + _clazzes.size());

    var c = id2clazz(cl);
    var r = c.resultField();
    return r == null ? NO_CLAZZ : r._id;
  }


  /**
   * If a clazz's instance contains an outer ref field, return this field.
   *
   * @param cl a clazz id
   *
   * @return clazz id of cl's outer ref field or -1 if no such field exists.
   */
  @Override
  public int clazzOuterRef(int cl)
  {
    if (PRECONDITIONS) require
      (cl >= CLAZZ_BASE,
       cl < CLAZZ_BASE + _clazzes.size());

    var c = id2clazz(cl);
    var or = c.outerRef();
    return or == null || c._outer.isUnitType() ? NO_CLAZZ : or._id;
  }


  /**
   * Get access to the code of a clazz of kind Routine
   *
   * @param cl a clazz id
   *
   * @return a site id referring to cl's code
   */
  @Override
  public int clazzCode(int cl)
  {
    if (PRECONDITIONS) require
      (cl >= CLAZZ_BASE,
       cl < CLAZZ_BASE + _clazzes.size(),
       Errors.any() ||
       !_lookupDone ||
       clazzNeedsCode(cl) ||
       cl == clazz_Const_String() ||
       cl == clazz_Const_String_utf8_data() ||
       cl == clazz_array_u8() ||
       cl == clazz_fuzionSysArray_u8() ||
       cl == clazz_fuzionSysArray_u8_data() ||
       cl == clazz_fuzionSysArray_u8_length()
       );

    var c = id2clazz(cl);
    var result = c._code;
    if (result == NO_SITE && !_lookupDone)
      {
        c.doesNeedCode();
        result = addCode(cl, c);
        c._code = result;
      }
    return result;
  }


  int addCode(int cl, Clazz c)
  {
    var code = new List<Object>();
    var inhe = new List<List<AbstractCall>>();
    addCode(cl, c, code, inhe, c.feature(), NO_INH);
    check
      (code.size() == inhe.size(),
       _allCode.size() == _inh.size());
    var result = addCode(code);
    _inh.addAll(inhe);
    _inh.add(null);
    check
      (_allCode.size() == _inh.size());
    while (_siteClazzes.size() < _allCode.size())
      {
        _siteClazzes.add(cl);
      }
    check
      (_allCode.size() == _siteClazzes.size());
    return result;
  }

  void addCode(int cl, Clazz c, List<Object> code, List<List<AbstractCall>> inhe, LibraryFeature ff, List<AbstractCall> inh)
  {
    if (!clazzIsVoidType(cl))
      {
        for (var p: ff.inherits())
          {
            var pf = (LibraryFeature) p.calledFeature();
            var of = pf.outerRef();
            Clazz or = (of == null) ? null : c.lookup(of);
            var needsOuterRef = (or != null && (!or.resultClazz().isUnitType()));
            toStack(code, p.target(), !needsOuterRef /* dump result if not needed */);
            while (inhe.size() < code.size()) { inhe.add(inh); }
            while (_inh.size() < _allCode.size()) { _inh.add(inh); }
            if (needsOuterRef)
              {
                code.add(ExprKind.Current);
                code.add(or);  // field clazz means assignment to field
              }
            if (CHECKS) check
              (p.actuals().size() == p.calledFeature().valueArguments().size());

            AbstractFeature cf = pf;
            var n = p.actuals().size();
            var argFields = new Clazz[n];
            for (var i = 0; i < n; i++)
              {
                if (i >= cf.valueArguments().size())
                  {
                    if (CHECKS) check
                      (Errors.any());
                  }
                else
                  {
                    var cfa = cf.valueArguments().get(i);
                    argFields[i] = c.lookupNeeded(cfa);
                  }
              }
            for (var i = 0; i < p.actuals().size(); i++)
              {
                var a = p.actuals().get(i);
                toStack(code, a);
                while (inhe.size() < code.size()) { inhe.add(inh); }
                while (_inh.size() < _allCode.size()) { _inh.add(inh); }
                code.add(ExprKind.Current);
                // Field clazz means assign value to that field
                code.add(argFields[i]);
              }

            var inh1 = new List<AbstractCall>();
            inh1.add(p);
            inh1.addAll(inh);
            addCode(cl, c, code, inhe, pf, inh1);
          }
        toStack(code, ff.code());
        while (inhe.size() < code.size()) { inhe.add(inh); }
        while (_inh.size() < _allCode.size()) { _inh.add(inh); }
      }
  }


  /**
   * Does the backend need to generate code for this clazz since it might be
   * called at runtime.  This is true for all features that are called directly
   * or dynamically in a 'normal' call, i.e., not in an inheritance call.
   *
   * An inheritance call is inlined since it works on a different instance, the
   * instance of the heir class.  Consequently, a clazz resulting from an
   * inheritance call does not need code for itself.
   */
  @Override
  public boolean clazzNeedsCode(int cl)
  {
    if (PRECONDITIONS) require
      (cl >= CLAZZ_BASE,
       cl < CLAZZ_BASE + _clazzes.size());

    var c = id2clazz(cl);
    return c.needsCode();
  }


  void doesNeedCode(int cl)
  {
    if (PRECONDITIONS) require
      (cl >= CLAZZ_BASE,
       cl < CLAZZ_BASE + _clazzes.size());

    var c = id2clazz(cl);
    c.doesNeedCode();
  }


  /*-----------------------  constructors  -----------------------*/


  /**
   * Check if the given clazz is a constructor, i.e., a routine returning
   * its instance as a result?
   *
   * @param cl a clazz id
   *
   * @return true if the clazz is a constructor, false otherwise
   */
  @Override
  public boolean isConstructor(int cl)
  {
    if (PRECONDITIONS) require
      (cl >= CLAZZ_BASE,
       cl < CLAZZ_BASE + _clazzes.size());

    var c = id2clazz(cl);
    return switch (c.feature().kind())
      {
      case Routine -> c.feature().isConstructor();
      default -> false;
      };
  }


  /**
   * Is the given clazz a ref clazz?
   *
   * @param cl a constructor clazz id
   *
   * @return true for non-value-type clazzes
   */
  @Override
  public boolean clazzIsRef(int cl)
  {
    if (PRECONDITIONS) require
      (cl >= CLAZZ_BASE,
       cl < CLAZZ_BASE + _clazzes.size());

    var c = id2clazz(cl);
    return c.isRef().yes();
  }


  /**
   * Is the given clazz a ref clazz that contains a boxed value type?
   *
   * @return true for boxed value-type clazz
   */
  @Override
  public boolean clazzIsBoxed(int cl)
  {
    if (PRECONDITIONS) require
      (cl >= CLAZZ_BASE,
       cl < CLAZZ_BASE + _clazzes.size());

    var c = id2clazz(cl);
    return c.isRef().yes() && !c.feature().isRef();
  }


  /**
   * For a reference clazz, obtain the corresponding value clazz.
   *
   * @param cl a clazz id
   *
   * @return clazz id of corresponding value clazz.
   */
  @Override
  public int clazzAsValue(int cl)
  {
    if (PRECONDITIONS) require
      (cl >= CLAZZ_BASE,
       cl < CLAZZ_BASE + _clazzes.size());

    var cc = id2clazz(cl);
    var vcc = cc.asValue();
    if (vcc.isRef().yes())
      {
        throw new Error("vcc.isRef in clazzAsValue for "+clazzAsString(cl)+" is "+vcc);
      }
    var vc = vcc._id;

    if (POSTCONDITIONS) ensure
      (!clazzIsRef(vc));

    return vc;
  }


  /*--------------------------  cotypes  -------------------------*/


  /**
   * For a clazz that represents a Fuzion type such as 'i32.type', return the
   * corresponding name of the type such as 'i32'.  This value is returned by
   * intrinsic {@code Type.name}.
   *
   * @param cl a clazz id of a cotype
   *
   * @return the name of the type represented by instances of cl, using UTF8 encoding.
   */
  @Override
  public byte[] clazzTypeName(int cl)
  {
    if (PRECONDITIONS) require
      (cl >= CLAZZ_BASE,
       cl < CLAZZ_BASE + _clazzes.size());

    var c = id2clazz(cl);
    return c.typeName().getBytes(StandardCharsets.UTF_8);
  }


  /**
   * If cl is a type parameter, return the type parameter's actual type.
   *
   * @param cl a clazz id
   *
   * @return if cl is a type parameter, clazz id of cl's actual type or -1 if cl
   * is not a type parameter.
   */
  @Override
  public int clazzTypeParameterActualType(int cl)
  {
    if (PRECONDITIONS) require
      (cl >= CLAZZ_BASE,
       cl < CLAZZ_BASE + _clazzes.size());

    var cc = id2clazz(cl);
    return cc.feature().isTypeParameter() ? cc.typeParameterActualType()._id
                                          : NO_CLAZZ;
  }


  /*----------------------  special clazzes  ---------------------*/


  /**
   * Obtain SpecialClazz from a given clazz.
   *
   * @param cl a clazz id
   *
   * @return the corresponding SpecialClazz or c_NOT_FOUND if cl is not a
   * special clazz.
   */
  @Override
  public SpecialClazzes getSpecialClazz(int cl)
  {
    if (PRECONDITIONS) require
      (cl >= CLAZZ_BASE,
       cl < CLAZZ_BASE + _clazzes.size());

    var c = id2clazz(cl);
    return c._specialClazzId;
  }


  /**
   * Check if a clazz is the special clazz c.
   *
   * @param cl a clazz id
   *
   * @param c one of the constants SpecialClazzes.c_i8,...
   *
   * @return true iff cl is the specified special clazz c
   */
  @Override
  public boolean clazzIs(int cl, SpecialClazzes c)
  {
    if (PRECONDITIONS) require
      (cl >= CLAZZ_BASE,
       cl < CLAZZ_BASE + _clazzes.size());

    return id2clazz(cl)._specialClazzId == c;
  }


  /**
   * Get the id of the given special clazz.
   *
   * @param s the special clazz we are looking for
   */
  Clazz specialClazz(SpecialClazzes s)
  {
    if (PRECONDITIONS) require
      (s != SpecialClazzes.c_NOT_FOUND);

    var result = _specialClazzes[s.ordinal()];
    if (result == null)
      {
        if (s == SpecialClazzes.c_universe)
          {
            result = id2clazz(_universe);
          }
        else
          {
            var o = clazz(s._outer);
            var oc = id2clazz(o);
            var of = oc.feature();
            var f = (LibraryFeature) of.get(of._libModule, s._name, s._argCount);
            result = newClazz(oc, f.selfType(), -1);
            if (CHECKS) check
              (f.isRef() == (result.isRef().yes()));
          }
        _specialClazzes[s.ordinal()] = result;
      }
    return result;
  }


  /**
   * Get the id of the given special clazz.
   *
   * @param s the special clazz we are looking for
   */
  @Override
  public int clazz(SpecialClazzes s)
  {
    if (PRECONDITIONS) require
      (s != SpecialClazzes.c_NOT_FOUND);

    return specialClazz(s)._id;
  }


  /**
<<<<<<< HEAD
   * On `cl` lookup field `Java_Ref`
=======
   * Get the id of clazz Any.
   *
   * @return clazz id of clazz Any
   */
  @Override
  public int clazzAny()
  {
    return clazz(SpecialClazzes.c_Any);
  }


  /**
   * Get the id of clazz universe.
   *
   * @return clazz id of clazz universe
   */
  @Override
  public int clazzUniverse()
  {
    return _universe;
  }


  /**
   * Get the id of clazz Const_String
   *
   * @return the id of Const_String or -1 if that clazz was not created.
   */
  @Override
  public int clazz_Const_String()
  {
    return clazz(SpecialClazzes.c_Const_String);
  }


  /**
   * Get the id of clazz Const_String.utf8_data
   *
   * @return the id of Const_String.utf8_data or -1 if that clazz was not created.
   */
  @Override
  public int clazz_Const_String_utf8_data()
  {
    return clazz(SpecialClazzes.c_CS_utf8_data);
  }


  /**
   * Get the id of clazz {@code array u8}
   *
   * @return the id of Const_String.array or -1 if that clazz was not created.
   */
  @Override
  public int clazz_array_u8()
  {
    var utf8_data = clazz_Const_String_utf8_data();
    return clazzResultClazz(utf8_data);
  }


  /**
   * Get the id of clazz {@code fuzion.sys.array<u8>}
   *
   * @return the id of {@code fuzion.sys.array<u8>} or -1 if that clazz was not created.
   */
  @Override
  public int clazz_fuzionSysArray_u8()
  {
    var a8 = clazz_array_u8();
    var ia = lookup_array_internal_array(a8);
    var res = clazzResultClazz(ia);
    return res;
  }


  /**
   * Get the id of clazz {@code fuzion.sys.array<u8>.data}
   *
   * @return the id of {@code fuzion.sys.array<u8>.data} or -1 if that clazz was not created.
   */
  @Override
  public int clazz_fuzionSysArray_u8_data()
  {
    var sa8 = clazz_fuzionSysArray_u8();
    return lookup_fuzion_sys_internal_array_data(sa8);
  }


  /**
   * Get the id of clazz {@code fuzion.sys.array<u8>.length}
   *
   * @return the id of {@code fuzion.sys.array<u8>.length} or -1 if that clazz was not created.
   */
  @Override
  public int clazz_fuzionSysArray_u8_length()
  {
    var sa8 = clazz_fuzionSysArray_u8();
    return lookup_fuzion_sys_internal_array_length(sa8);
  }


  /**
   * Get the id of clazz {@code fuzion.java.Java_Object}
   *
   * @return the id of {@code fuzion.java.Java_Object} or -1 if that clazz was not created.
   */
  @Override
  public int clazz_fuzionJavaObject()
  {
    return newClazz(Types.resolved.f_fuzion_Java_Object.selfType())._id;
  }


  /**
   * Get the id of clazz {@code fuzion.java.Java_Object.Java_Ref}
   *
   * @return the id of {@code fuzion.java.Java_Object.Java_Ref} or -1 if that clazz was not created.
   */
  @Override
  public int clazz_fuzionJavaObject_Ref()
  {
    return newClazz(Types.resolved.f_fuzion_Java_Object_Ref.selfType())._id;
  }


  /**
   * Get the id of clazz error
   *
   * @return the id of error or -1 if that clazz was not created.
   */
  @Override
  public int clazz_error()
  {
    return clazz(SpecialClazzes.c_error);
  }


  /**
   * On {@code cl} lookup field {@code Java_Ref}
>>>>>>> 108d14d2
   *
   * @param cl Java_Object or inheriting from Java_Object
   *
   */
  @Override
  public int lookupJavaRef(int cl)
  {
    if (PRECONDITIONS) require
      (cl >= CLAZZ_BASE,
       cl < CLAZZ_BASE + _clazzes.size());

    return id2clazz(cl).lookupNeeded(Types.resolved.f_fuzion_Java_Object_Ref)._id;
  }


  /**
   * Check if the given clazz is a --possibly inherited--
   * {@code fuzion.java.Java_Object.Java_Ref} field.
   *
   * NYI: CLEANUP: #3927: Remove once #3927 is fixed.
   *
   * @param cl a clazz id that should be checked, must not be NO_CLAZZ.
   */
  @Override
  public boolean isJavaRef(int cl)
  {
    var f = id2clazz(cl).feature();
    return isJavaRef(f);
  }


  /**
   * Helper for isJavaRef to check is this is or redefineds
   * {@code fuzion.java.Java_Object.Java_Ref} field.
   *
   * NYI: CLEANUP: #3927: Remove once #3927 is fixed.
   */
  boolean isJavaRef(AbstractFeature f)
  {
    var result = f == Types.resolved.f_fuzion_Java_Object_Ref;
    if (!result)
      {
        for (var rf : f.redefines())
          {
            result = result || isJavaRef(rf);
          }
      }
    return result;
  }


  /**
   * For a clazz that is an heir of 'Function', find the corresponding inner
   * clazz for 'call'.  This is used for code generation of intrinsic
   * 'abortable' that has to create code to call 'call'.
   *
   * @param cl index of a clazz that is an heir of 'Function'.
   *
   * @return the index of the requested {@code Function.call} feature's clazz.
   */
  @Override
  public int lookupCall(int cl)
  {
    if (PRECONDITIONS) require
      (cl >= CLAZZ_BASE,
       cl < CLAZZ_BASE + _clazzes.size());

    return lookupCall(cl, !_lookupDone);
  }


  /**
   * For a clazz that is an heir of 'Function', find the corresponding inner
   * clazz for 'call'.  This is used for code generation of intrinsic
   * 'abortable' that has to create code to call 'call'.
   *
   * @param cl index of a clazz that is an heir of 'Function'.
   *
   * @param markAsCalled true to mark the result as called
   *
   * @return the index of the requested {@code Function.call} feature's clazz.
   */
  @Override
  public int lookupCall(int cl, boolean markAsCalled)
  {
    if (PRECONDITIONS) require
      (cl >= CLAZZ_BASE,
       cl < CLAZZ_BASE + _clazzes.size());

    var cc = id2clazz(cl);

    return (markAsCalled ? cc.lookupNeeded(Types.resolved.f_Function_call)
                         : cc.lookup      (Types.resolved.f_Function_call))._id;
  }


  /**
   * For a clazz that is an heir of 'effect', find the corresponding inner
   * clazz for 'finally'.  This is used for code generation of intrinsic
   * 'instate0' that has to create code to call 'effect.finally'.
   *
   * @param cl index of a clazz that is an heir of 'effect'.
   *
   * @return the index of the requested {@code effect.finally} feature's clazz.
   */
  @Override
  public int lookup_static_finally(int cl)
  {
    if (PRECONDITIONS) require
      (cl >= CLAZZ_BASE,
       cl < CLAZZ_BASE + _clazzes.size());

    return id2clazz(cl).lookupNeeded(Types.resolved.f_effect_static_finally)._id;
  }


  /**
   * For a clazz of concur.atomic, lookup the inner clazz of the value field.
   *
   * @param cl index of a clazz representing cl's value field
   *
   * @return the index of the requested {@code concur.atomic.value} field's clazz.
   */
  @Override
  public int lookupAtomicValue(int cl)
  {
    if (PRECONDITIONS) require
      (cl >= CLAZZ_BASE,
       cl < CLAZZ_BASE + _clazzes.size());

    return id2clazz(cl).lookupNeeded(Types.resolved.f_concur_atomic_v)._id;
  }


  /**
   * For a clazz of array, lookup the inner clazz of the internal_array field.
   *
   * @param cl index of a clazz {@code array T} for some type parameter {@code T}
   *
   * @return the index of the requested {@code array.internal_array} field's clazz.
   */
  @Override
  public int lookup_array_internal_array(int cl)
  {
    if (PRECONDITIONS) require
      (cl >= CLAZZ_BASE,
       cl < CLAZZ_BASE + _clazzes.size(),
       id2clazz(cl).feature() == Types.resolved.f_array);

    return id2clazz(cl).lookupNeeded(Types.resolved.f_array_internal_array)._id;
  }


  /**
   * For a clazz of {@code fuzion.sys.internal_array}, lookup the inner clazz of the
   * data field.
   *
   * @param cl index of a clazz {@code fuzion.sys.internal_array T} for some type parameter {@code T}
   *
   * @return the index of the requested {@code fuzion.sys.internal_array.data} field's clazz.
   */
  @Override
  public int lookup_fuzion_sys_internal_array_data(int cl)
  {
    if (PRECONDITIONS) require
      (cl >= CLAZZ_BASE,
       cl < CLAZZ_BASE + _clazzes.size(),
       id2clazz(cl).feature() == Types.resolved.f_fuzion_sys_array);

    return id2clazz(cl).lookupNeeded(Types.resolved.f_fuzion_sys_array_data)._id;
  }


  /**
   * For a clazz of {@code fuzion.sys.internal_array}, lookup the inner clazz of the
   * length field.
   *
   * @param cl index of a clazz {@code fuzion.sys.internal_array T} for some type parameter {@code T}
   *
   * @return the index of the requested {@code fuzion.sys.internal_array.length} field's clazz.
   */
  @Override
  public int lookup_fuzion_sys_internal_array_length(int cl)
  {
    if (PRECONDITIONS) require
      (cl >= CLAZZ_BASE,
       cl < CLAZZ_BASE + _clazzes.size(),
       id2clazz(cl).feature() == Types.resolved.f_fuzion_sys_array);

    return id2clazz(cl).lookupNeeded(Types.resolved.f_fuzion_sys_array_length)._id;
  }


  /**
   * For a clazz of error, lookup the inner clazz of the msg field.
   *
   * @param cl index of a clazz {@code error}
   *
   * @return the index of the requested {@code error.msg} field's clazz.
   */
  @Override
  public int lookup_error_msg(int cl)
  {
    if (PRECONDITIONS) require
      (cl >= CLAZZ_BASE,
       cl < CLAZZ_BASE + _clazzes.size());

    return id2clazz(cl).lookupNeeded(Types.resolved.f_error_msg)._id;
  }


  /*---------------------------  types  --------------------------*/


  /**
   * Is there just one single value of this class, so this type is essentially a
   * C/Java {@code void} type?
   *
   * NOTE: This is false for Fuzion's {@code void} type!
   */
  @Override
  public boolean clazzIsUnitType(int cl)
  {
    if (PRECONDITIONS) require
      (cl >= CLAZZ_BASE,
       cl < CLAZZ_BASE + _clazzes.size());

    return id2clazz(cl).isUnitType();
  }



  /**
   * Add entries of type ExprKind created from the given expression (and its
   * nested expressions) to list l. pop the result in case dumpResult==true.
   *
   * @param l list of ExprKind that should be extended by s's expressions
   *
   * @param e a expression.
   *
   * @param dumpResult flag indicating that we are not interested in the result.
   */
  @Override
  protected void toStack(List<Object> l, Expr e, boolean dumpResult)
  {
    if ((e instanceof AbstractCall ||
         e instanceof InlineArray    ) && isConst(e))
      {
        if (!dumpResult)
          {
            l.add(e.asCompileTimeConstant());
          }
      }
    else
      {
        super.toStack(l, e, dumpResult);
      }
  }


  /**
   * Is this a compile-time constant?
   *
   * @param o an Object from the IR-Stack.
   *
   * @return true iff {@code o} is an Expr and can be turned into a compile-time constant.
   */
  private boolean isConst(Object o)
  {
    if (PRECONDITIONS) require
      (o instanceof Expr || o instanceof ExprKind);

    return o instanceof InlineArray iai && isConst(iai)
        || o instanceof Constant
        || o instanceof AbstractCall ac && isConst(ac)
        || o instanceof AbstractBlock ab && ab._expressions.size() == 1 && isConst(ab.resultExpression());
  }


  /**
   * Can this array be turned into a compile-time constant?
   */
  private boolean isConst(InlineArray ia)
  {
    return
      !ia.type().dependsOnGenerics() &&
      !ia.type().containsThisType() &&
      // some backends have special handling for array void.
      !ia.elementType().isVoid() &&
      ia._elements
        .stream()
        .allMatch(el -> {
          var s = new List<>();
          super.toStack(s, el);
          return s
            .stream()
            .allMatch(x -> isConst(x));
        });
  }


  /**
   * Can this call be turned into a constant?
   *
   * @param ac the call to be analyzed.
   *
   * @return true iff the call is suitable to be turned into
   * a compile time constant.
   */
  private boolean isConst(AbstractCall ac)
  {
    var result =
      !ac.isInheritanceCall() &&
      ac.calledFeature().isConstructor() &&
      // contains no fields
      ac.calledFeature().code().containsOnlyDeclarations() &&
      // we are calling a value type feature
      ac.calledFeature().selfType().isRef().no() &&
      // only features without args and no fields may be inherited
      ac.calledFeature().inherits().stream().allMatch(c -> c.calledFeature().arguments().isEmpty() && c.calledFeature().code().containsOnlyDeclarations()) &&
      // no unit   // NYI we could allow units that does not contain declarations
      ac.actuals().size() > 0 &&
      ac.actuals().stream().allMatch(x -> isConst(x));

    if (result)
      {
        var s = new List<>();
        super.toStack(s, ac, false);
        result = s
          .stream()
          .allMatch(x -> x == ac || isConst(x));
      }
    return result;
  }




  /*----------------------  type parameters  ---------------------*/


  /**
   * Get the id of an actual generic parameter of a given clazz.
   *
   * @param cl a clazz id
   *
   * @param gix index of the generic parameter
   *
   * @return id of cl's actual generic parameter #gix
   */
  @Override
  public int clazzActualGeneric(int cl, int gix)
  {
    var cc = id2clazz(cl);
    return cc.actualTypeParameters()[gix]._id;
  }


  /*---------------------  analysis results  ---------------------*/


  /**
   * Determine the lifetime of the instance of a call to clazz cl.
   *
   * @param cl a clazz id of any kind
   *
   * @return A conservative estimate of the lifespan of cl's instance.
   * Undefined if a call to cl does not create an instance, Call if it is
   * guaranteed that the instance is inaccessible after the call returned.
   */
  @Override
  public LifeTime lifeTime(int cl)
  {
    throw new Error("NYI");
  }


  /*--------------------------  accessing code  -------------------------*/


  /**
   * Get the clazz id at the given site
   *
   * @param s a site, may be !withinCode(s), i.e., this may be used on
   * {@code clazzCode(cl)} if the code is empty.
   *
   * @return the clazz id that code at site s belongs to.
   */
  @Override
  public int clazzAt(int s)
  {
    if (PRECONDITIONS) require
      (s >= SITE_BASE,
       s < SITE_BASE + _allCode.size());

    return _siteClazzes.get(s - SITE_BASE);
  }


  /**
   * Create a String representation of a site for debugging purposes:
   *
   * @param s a site or NO_SITE
   *
   * @return a String describing site
   */
  @Override
  public String siteAsString(int s)
  {
    String res;
    if (s == NO_SITE)
      {
        res = "** NO_SITE **";
      }
    else if (s >= SITE_BASE && (s - SITE_BASE < _allCode.size()))
      {
        var cl = clazzAt(s);
        var p = sitePos(s);
        res = clazzAsString(cl) + "(" + clazzArgCount(cl) + " args)" + (p == null ? "" : " at " + sitePos(s).show());
      }
    else
      {
        res = "ILLEGAL site " + s;
      }
    return res;

  }


  /**
   * Get the expr at the given site
   *
   * @param s site
   */
  @Override
  public ExprKind codeAt(int s)
  {
    if (PRECONDITIONS) require
      (s >= SITE_BASE,
       s < SITE_BASE + _allCode.size(),
       withinCode(s));

    var e = getExpr(s);
    var result = e instanceof Clazz  ? ExprKind.Assign /* Clazz represents the field we assign a value to */
                                     : exprKind(e);
    if (result == null)
      {
        Errors.fatal(sitePos(s),
                     "Expr `" + e.getClass() + "` not supported in FUIR.codeAt", "Expression class: " + e.getClass());
        result = ExprKind.Current; // keep javac from complaining.
      }
    return result;
  }


  /**
   * For an instruction of type ExprKind.Tag at site s, return a pair of the type of the
   * original value and the new type of the tagged value.
   *
   * @param s a code site for an Env instruction.
   *
   * @return pair of untagged and tagged types.
   */
  private
  synchronized /* NYI: remove once it is ensured that _siteClazzCache is no longer modified when _lookupDone */
  Pair<Clazz,Clazz> tagValueAndResultClazz(int s)
  {
    if (PRECONDITIONS) require
      (s >= SITE_BASE,
       s < SITE_BASE + _allCode.size(),
       withinCode(s),
       codeAt(s) == ExprKind.Tag);

    var res = (Pair<Clazz,Clazz>) _siteClazzCache.get(s);
    if (res == null)
      {
        if (CHECKS) check
          (!_lookupDone);
        var cl = clazzAt(s);
        var outerClazz = clazz(cl);
        var t = (Tag) getExpr(s);
        Clazz vc = clazz(t._value, outerClazz, _inh.get(s - SITE_BASE));
        var tc = outerClazz.handDown(t._taggedType, _inh.get(s - SITE_BASE));
        tc.instantiatedChoice(t);
        res = new Pair<>(vc, tc);
        _siteClazzCache.put(s, res);
      }
    return res;
  }



  /**
   * For an instruction of type ExprKind.Tag at site s, return the type of the
   * original value that will be tagged.
   *
   * @param s a code site for an Env instruction.
   *
   * @return the original type, i.e., for {@code o option i32 := 42}, this is {@code i32}.
   */
  @Override
  public int tagValueClazz(int s)
  {
    if (PRECONDITIONS) require
      (s >= SITE_BASE,
       s < SITE_BASE + _allCode.size(),
       withinCode(s),
       codeAt(s) == ExprKind.Tag);

    return tagValueAndResultClazz(s).v0()._id;
  }


  /**
   * For an instruction of type ExprKind.Tag at site s, return the type of the
   * original value that will be tagged.
   *
   * @param s a code site for an Env instruction.
   *
   * @return the new choice type, i.e., for {@code o option i32 := 42}, this is
   * {@code option i32}.
   */
  @Override
  public int tagNewClazz(int s)
  {
    if (PRECONDITIONS) require
      (s >= SITE_BASE,
       s < SITE_BASE + _allCode.size(),
       withinCode(s),
       codeAt(s) == ExprKind.Tag);

    return tagValueAndResultClazz(s).v1()._id;
  }


  /**
   * For an instruction of type ExprKind.Tag at site s, return the number of the
   * choice. This will be the same number as the tag number used in a match.
   *
   * @param s a code site for an Env instruction.
   *
   * @return the tag number, i.e., for {@code o choice a b i32 c d := 42}, this is
   * {@code 2}.
   */
  @Override
  public int tagTagNum(int s)
  {
    if (PRECONDITIONS) require
      (s >= SITE_BASE,
       s < SITE_BASE + _allCode.size(),
       withinCode(s),
       codeAt(s) == ExprKind.Tag);

    var t = (Tag) getExpr(s);
    return t.tagNum();
  }


  /**
   * For an instruction of type ExprKind.Box at site s, return the original type
   * of the value that is to be boxed and the new reference type.
   *
   * @param s a code site for a Box instruction.
   *
   * @return a pair consisting of the original type and the new boxed type
   */
  private
  synchronized /* NYI: remove once it is ensured that _siteClazzCache is no longer modified when _lookupDone */
  Pair<Clazz,Clazz> boxValueAndResultClazz(int s)
  {
    if (PRECONDITIONS) require
      (s >= SITE_BASE,
       s < SITE_BASE + _allCode.size(),
       withinCode(s),
       codeAt(s) == ExprKind.Box);

    var res = (Pair<Clazz,Clazz>) _siteClazzCache.get(s);
    if (res == null)
      {
        if (CHECKS) check
          (!_lookupDone || true); // NYI, why doesn't this hold?
        var cl = clazzAt(s);
        var outerClazz = id2clazz(cl);
        var b = (Box) getExpr(s);
        Clazz vc = clazz(b._value, outerClazz, _inh.get(s - SITE_BASE));
        var rc = outerClazz.handDown(b.type(), _inh.get(s - SITE_BASE));
        if (rc.isRef().yes() &&
            outerClazz.feature() != Types.resolved.f_type_as_value) // NYI: ugly special case
          {
            rc = vc.asRef();
          }
        else
          {
            rc = vc;
          }
        res = new Pair<>(vc, rc);
        _siteClazzCache.put(s, res);
      }
    return res;
  }


  /**
   * For an instruction of type ExprKind.Box at site s, return the original type
   * of the value that is to be boxed.
   *
   * @param s a code site for a Box instruction.
   *
   * @return the original type of the value to be boxed.
   */
  @Override
  public int boxValueClazz(int s)
  {
    if (PRECONDITIONS) require
      (s >= SITE_BASE,
       s < SITE_BASE + _allCode.size(),
       withinCode(s),
       codeAt(s) == ExprKind.Box);

    return boxValueAndResultClazz(s).v0()._id;
  }


  /**
   * For an instruction of type ExprKind.Box at site s, return the new reference
   * type of the value that is to be boxed.
   *
   * @param s a code site for a Box instruction.
   *
   * @return the new reference type of the value to be boxed.
   */
  @Override
  public int boxResultClazz(int s)
  {
    if (PRECONDITIONS) require
      (s >= SITE_BASE,
       s < SITE_BASE + _allCode.size(),
       withinCode(s),
       codeAt(s) == ExprKind.Box);

    return boxValueAndResultClazz(s).v1()._id;
  }


  /**
   * Get the code for a comment expression.  This is used for debugging.
   *
   * @param s site of the comment
   */
  @Override
  public String comment(int s)
  {
    throw new Error("NYI");
  }


  /**
   * Get the inner clazz for a non dynamic access or the static clazz of a dynamic
   * access.
   *
   * @param s site of the access
   *
   * @return the clazz that has to be accessed or -1 if the access is an
   * assignment to a field that is unused, so the assignment is not needed.
   */
  @Override
  public
  synchronized /* NYI: remove once it is ensured that _siteClazzCache is no longer modified when _lookupDone */
  int accessedClazz(int s)
  {
    if (PRECONDITIONS) require
      (s >= SITE_BASE,
       s < SITE_BASE + _allCode.size(),
       withinCode(s),
       codeAt(s) == ExprKind.Call   ||
       codeAt(s) == ExprKind.Assign    );

    var res = _siteClazzCache.get(s);
    if (res == null)
      {
        if (CHECKS) check
          (!_lookupDone || true); // NYI, why doesn't this hold?
        res = accessedClazz(s, null);
        if (res == null)
          {
            res = this;  // using `this` for `null`.
          }
        _siteClazzCache.put(s, res);
      }
    return res instanceof Clazz rc ? rc._id : NO_CLAZZ;
  }


  private Clazz accessedClazz(int s, Clazz tclazz)
  {
    if (PRECONDITIONS) require
      (s >= SITE_BASE,
       s < SITE_BASE + _allCode.size(),
       withinCode(s),
       codeAt(s) == ExprKind.Call   ||
       codeAt(s) == ExprKind.Assign    );

    var cl = clazzAt(s);
    var outerClazz = id2clazz(cl);
    var e = getExpr(s);

    var innerClazz = switch (e)
      {
      case AbstractCall   call -> calledInner(call, outerClazz, tclazz, _inh.get(s - SITE_BASE));
      case AbstractAssign a    -> assignedField(outerClazz, tclazz, a, _inh.get(s - SITE_BASE));
      case Clazz          fld  -> fld;
      default                  -> { throw new Error("accessedClazz found unexpected Expr " + (e == null ? e : e.getClass()) + "."); }
      };
    return innerClazz == null ? null : innerClazz;
  }


  public Clazz calledTarget(AbstractCall c, Clazz outerClazz, List<AbstractCall> inh)
  {
    if (PRECONDITIONS) require
      (Errors.any() || c.calledFeature() != null && c.target() != null);

    if (c.calledFeature() == null  || c.target() == null)
      {
        return error();  // previous errors, give up
      }

    return clazz(c.target(), outerClazz, inh);
  }


  public Clazz calledInner(AbstractCall c, Clazz outerClazz, Clazz explicitTarget, List<AbstractCall> inh)
  {
    if (PRECONDITIONS) require
      (Errors.any() || c.calledFeature() != null && c.target() != null);

    if (c.calledFeature() == null  || c.target() == null)
      {
        return error();  // previous errors, give up
      }

    var tclazz = explicitTarget == null
      ? calledTarget(c, outerClazz, inh)
      : explicitTarget;

    Clazz innerClazz = null;
    var cf      = c.calledFeature();
    var callToOuterRef = c.target().isCallToOuterRef();
    var dynamic = c.isDynamic() && (tclazz.isRef().yes() || callToOuterRef);
    var needsCode = !dynamic || explicitTarget != null;
    var typePars = outerClazz.actualGenerics(c.actualTypeParameters());
    if (!tclazz.isVoidType())
      {
        innerClazz = tclazz.lookup(new FeatureAndActuals(cf, typePars), c.select(), c.isInheritanceCall());
        if (c.calledFeature() == Types.resolved.f_Type_infix_colon)
          {
            var T = innerClazz.actualTypeParameters()[0];
            cf = T._type.constraintAssignableFrom(Context.NONE, tclazz._type.generics().get(0))
              ? Types.resolved.f_Type_infix_colon_true
              : Types.resolved.f_Type_infix_colon_false;
            innerClazz = tclazz.lookup(new FeatureAndActuals(cf, typePars), -1, c.isInheritanceCall());
          }
        if (needsCode)
          {
            innerClazz.doesNeedCode();
          }

        if (innerClazz.resultClazz()._showErrorIfCallResult_ != null &&
            innerClazz.clazzKind() == FeatureKind.Routine &&
            !innerClazz.feature().isConstructor())
          {
            innerClazz.resultClazz()._showErrorIfCallResult_.accept(c);
          }
      }
    return innerClazz == null ? error() : innerClazz;
  }



  private Clazz assignedField(Clazz outerClazz, Clazz tclazz, AbstractAssign a, List<AbstractCall> inh)
  {
    if (tclazz == null)
      {
        tclazz = clazz(a._target, outerClazz, inh);
        // target clazz of an assignment is always the value counterpart, even
        // if `tclazz` is a `ref` that itself is never instantiated.
        //
        // NYI: CLEANUP: We might reconsider this and permit `ref` here the same
        // way that `ref` can be the target to a call that reads a
        // field. Currently, back-ends (JVM) rely on this being a value, though.
        tclazz = tclazz.asValue();
      }
    var fc = tclazz.lookup(a._assignedField);
    if (fc.resultClazz().isUnitType())
      {
        fc = null;
      }
    return fc;
  }


  /**
   * Get the type of an assigned value. This returns the type even if the
   * assigned field has been removed and accessedClazz() returns -1.
   *
   * @param s site of the assignment
   *
   * @return the type of the assigned value.
   */
  @Override
  public int assignedType(int s)
  {
    if (PRECONDITIONS) require
      (s >= SITE_BASE,
       s < SITE_BASE + _allCode.size(),
       withinCode(s),
       codeAt(s) == ExprKind.Assign    );

    var cl = clazzAt(s);
    var outerClazz = id2clazz(cl);
    var e = getExpr(s);
    var field = switch (e)
      {
      case AbstractAssign a   ->
      {
        Clazz sClazz = clazz(a._target, outerClazz, _inh.get(s - SITE_BASE));
        var vc = sClazz.asValue();
        yield vc.lookup(a._assignedField);
      }
      case Clazz          fld -> fld;
      default                 -> { throw new Error("assignedType found unexpected Expr " + (e == null ? e : e.getClass()) + "."); }
      };

    return field.resultClazz()._id;
  }


  private void addToAccessedClazzes(int s, int tclazz, int innerClazz)
  {
    var a = _accessedClazzes.get(s);
    if (a == null)
      {
        _accessedClazzes.put(s, new int[] { tclazz, innerClazz});
      }
    else
      {
        var found = false;
        for (var i=0; i < a.length && !found; i+=2)
          {
            if (a[i] == tclazz)
              {
                if (CHECKS) check
                  (a[i+1] == innerClazz);
                found = true;
              }
          }
        if (!found)
          {
            if (CHECKS) check
              (!_lookupDone);

            var n = new int[a.length+2];
            System.arraycopy(a, 0, n, 0, a.length);
            n[a.length  ] = tclazz;
            n[a.length+1] = innerClazz;
            _accessedClazzes.put(s, n);
          }
      }
  }


  /**
   * Get the possible inner clazzes for a dynamic call or assignment to a field
   *
   * @param s site of the access
   *
   * @return an array with an even number of element pairs with accessed target
   * clazzes at even indices followed by the corresponding inner clazz of the
   * feature to be accessed for this target.
   */
  private int[] accessedClazzesDynamic(int s)
  {
    if (PRECONDITIONS) require
      (s >= SITE_BASE,
       s < SITE_BASE + _allCode.size(),
       withinCode(s),
       codeAt(s) == ExprKind.Call   ||
       codeAt(s) == ExprKind.Assign    ,
       accessIsDynamic(s));

    var result = _accessedClazzes.get(s);
    if (result == null)
      {
        result = NO_CLAZZ_IDS;
      }
    return result;
  }

  /**
   * Get the possible inner clazzes for a call or assignment to a field
   *
   * @param s site of the access
   *
   * @return an array with an even number of element pairs with accessed target
   * clazzes at even indices followed by the corresponding inner clazz of the
   * feature to be accessed for this target.
   */
  @Override
  public int[] accessedClazzes(int s)
  {
    if (PRECONDITIONS) require
      (s >= SITE_BASE,
       s < SITE_BASE + _allCode.size(),
       withinCode(s),
       codeAt(s) == ExprKind.Call   ||
       codeAt(s) == ExprKind.Assign    );

    int[] result;
    if (accessIsDynamic(s))
      {
        result = accessedClazzesDynamic(s);
      }
    else
      {
        var innerClazz = accessedClazz(s);
        var tt = clazzOuterClazz(innerClazz);
        result = clazzNeedsCode(innerClazz) ? new int[] { tt, innerClazz }
                                            : new int[0];
      }
    return result;
  }


  /**
   * Get the possible inner clazz for a call or assignment to a field with given
   * target clazz.
   *
   * This is used to feed information back from static analysis tools like DFA
   * to the GeneratingFUIR such that the given target will be added to the
   * targets / inner clazzes tuples returned by accesedClazzes.
   *
   * @param s site of the access
   *
   * @param tclazz the target clazz of the acces.
   *
   * @return the accessed inner clazz or NO_CLAZZ in case that does not exist,
   * i.e., an abstract feature is missing.
   */
  @Override
  public int lookup(int s, int tclazz)
  {
    if (PRECONDITIONS) require
      (s >= SITE_BASE,
       s < SITE_BASE + _allCode.size(),
       withinCode(s),
       codeAt(s) == ExprKind.Call   ||
       codeAt(s) == ExprKind.Assign    ,
       tclazz >= CLAZZ_BASE &&
       tclazz < CLAZZ_BASE  + _clazzes.size());

    int innerClazz;
    if (accessIsDynamic(s))
      {
        var inner = accessedClazz(s, id2clazz(tclazz));
        innerClazz = inner == null ? NO_CLAZZ : inner._id;
        if (inner != null)
          {
            addToAccessedClazzes(s, tclazz, innerClazz);
          }
      }
    else
      {
        innerClazz = accessedClazz(s);
        if (CHECKS) check
          (Errors.any() || tclazz == clazzOuterClazz(innerClazz));
      }
    if (innerClazz != NO_CLAZZ)
      {
        innerClazz = switch (clazzKind(innerClazz))
          {
          case Routine, Intrinsic, Native, Field -> innerClazz;
          case Abstract, Choice -> NO_CLAZZ;
          };
      }
    if (innerClazz != NO_CLAZZ && codeAt(s) == ExprKind.Call)
      {
        doesNeedCode(innerClazz);
      }

    return innerClazz;
  }


  /**
   * Inform the FUIR instance that lookup for new clazzes is finished.  This
   * means that clazzIsUnitType will be able to produce correct results since no
   * more features will be added.
   */
  @Override
  public void lookupDone()
  {
    if (CHECKS) check
      (!_lookupDone);

    _lookupDone = true;

    // NYI: UNDER DEVELOPMENT: layout phase creates new clazzes, which is why we cannot iterate like this. Need to check why and remove this!
    //
    // for(var c : _clazzes)
    for (var i = 0; i < _clazzes.size(); i++)
      {
        var c = _clazzes.get(i);
        c.layoutAndHandleCycle();
      }
  }


  /**
   * Is an access to a feature (assignment, call) dynamic?
   *
   * @param s site of the access
   *
   * @return true iff the assignment or call requires dynamic binding depending
   * on the actual target type.
   */
  @Override
  public boolean accessIsDynamic(int s)
  {
    if (PRECONDITIONS) require
      (s >= SITE_BASE,
       s < SITE_BASE + _allCode.size(),
       withinCode(s),
       codeAt(s) == ExprKind.Assign ||
       codeAt(s) == ExprKind.Call  );

    var cl = clazzAt(s);
    var outerClazz = id2clazz(cl);
    var e = getExpr(s);
    var res = switch (e)
      {
      case AbstractAssign ass  -> id2clazz(accessTargetClazz(s)).isRef().yes();
      case Clazz          arg  -> outerClazz.isRef().yes() && !arg.feature().isOuterRef(); // assignment to arg field in inherits call (dynamic if outerClazz is ref)
                                                                                    // or to outer ref field (not dynamic)
      case AbstractCall   call -> id2clazz(accessTargetClazz(s)).isRef().yes();
      default                  -> { throw new Error("accessIsDynamic found unexpected Expr " + (e == null ? e : e.getClass()) + "."); }
      };
    return res;
  }


  /**
   * Get the target (outer) clazz of a feature access
   *
   * @param s site of the access
   *
   * @return index of the static outer clazz of the accessed feature.
   */
  @Override
  public int accessTargetClazz(int s)
  {
    if (PRECONDITIONS) require
      (s >= SITE_BASE,
       s < SITE_BASE + _allCode.size(),
       withinCode(s),
       codeAt(s) == ExprKind.Assign ||
       codeAt(s) == ExprKind.Call  );

    var tclazz = _accessedTarget.get(s);
    if (tclazz == null)
      {
        var cl = clazzAt(s);
        var outerClazz = id2clazz(cl);
        var e = getExpr(s);
        tclazz = switch (e)
          {
          case AbstractAssign ass  -> clazz(ass._target, outerClazz, _inh.get(s - SITE_BASE)); // NYI: This should be the same as assignedField._outer
          case Clazz          arg  -> outerClazz; // assignment to arg field in inherits call, so outer clazz is current instance
          case AbstractCall   call -> calledTarget(call, outerClazz, _inh.get(s - SITE_BASE));
          default                  -> { throw new Error("accessTargetClazz found unexpected Expr " + (e == null ? e : e.getClass()) + "."); }
          };
        _accessedTarget.put(s, tclazz);
      }

    return tclazz._id;
  }


  /**
   * For an intermediate command of type ExprKind.Const, return its clazz.
   *
   * Currently, the clazz is one of bool, i8, i16, i32, i64, u8, u16, u32, u64,
   * f32, f64, or Const_String. This will be extended by value instances without
   * refs, choice instances with tag, arrays, etc.
   *
   * @param s site of the constant
   */
  @Override
  public int constClazz(int s)
  {
    if (PRECONDITIONS) require
      (s >= SITE_BASE,
       s < SITE_BASE + _allCode.size(),
       withinCode(s),
       codeAt(s) == ExprKind.Const);

    var res = (Clazz) _siteClazzCache.get(s);
    if (res == null)
      {
        var cl = clazzAt(s);
        var cc = id2clazz(cl);
        var outerClazz = cc;
        var ac = (Constant) getExpr(s);
        res = switch (ac.origin())
          {
          case Constant     c -> clazz(c, outerClazz, _inh.get(s - SITE_BASE));
          case AbstractCall c -> calledInner(c, outerClazz, null, _inh.get(s - SITE_BASE));
          case InlineArray  ia -> outerClazz.handDown(ia.type(),  _inh.get(s - SITE_BASE));
          default -> throw new Error("constClazz origin of unknown class " + ac.origin().getClass());
          };
        _siteClazzCache.put(s, res);
      }

    return res._id;
  }


  /**
   * For an intermediate command of type ExprKind.Const, return the constant
   * data using little endian encoding, i.e, 0x12345678 -> { 0x78, 0x56, 0x34, 0x12 }.
   */
  @Override
  public byte[] constData(int s)
  {
    if (PRECONDITIONS) require
      (s >= SITE_BASE,
       s < SITE_BASE + _allCode.size(),
       withinCode(s),
       codeAt(s) == ExprKind.Const);

    var ic = getExpr(s);
    return ((Constant) ic).data();
  }


  /**
   * For a match expression, get the static clazz of the subject.
   *
   * @param s site of the match
   *
   * @return clazz id of type of the subject
   */
  @Override
  public
  synchronized /* NYI: remove once it is ensured that _siteClazzCache is no longer modified when _lookupDone */
  int matchStaticSubject(int s)
  {
    if (PRECONDITIONS) require
      (s >= SITE_BASE,
       s < SITE_BASE + _allCode.size(),
       withinCode(s),
       codeAt(s) == ExprKind.Match);

    var rc = (Clazz) _siteClazzCache.get(s);
    if (rc == null)
      {
        if (CHECKS) check
          (!_lookupDone);
        var cl = clazzAt(s);
        var cc = id2clazz(cl);
        var outerClazz = cc;
        var m = (AbstractMatch) getExpr(s);
        rc = clazz(m.subject(), outerClazz, _inh.get(s - SITE_BASE));
        _siteClazzCache.put(s, rc);
      }
    return rc._id;
  }


  /**
   * For a match expression, get the field of a given case
   *
   * @param s site of the match
   *
   * @param cix index of the case in the match
   *
   * @return clazz id of field the value in this case is assigned to, -1 if this
   * case does not have a field or the field is unused.
   */
  @Override
  public int matchCaseField(int s, int cix)
  {
    if (PRECONDITIONS) require
      (s >= SITE_BASE,
       s < SITE_BASE + _allCode.size(),
       withinCode(s),
       codeAt(s) == ExprKind.Match);

    var cl = clazzAt(s);
    var cc = id2clazz(cl);
    var outerClazz = cc;
    var m = (AbstractMatch) getExpr(s);
    var mc = m.cases().get(cix);
    var f = mc.field();
    var result = NO_CLAZZ;
    if (f != null)
      {
        // NYI: Check if this works for a case that is part of an inherits clause, do
        // we need to store in outerClazz.outer?
        result = outerClazz.lookup(f)._id;
      }
    return result;
  }


  /**
   * For a given tag return the index of the corresponding case.
   *
   * @param s site of the match
   *
   * @param tag e.g. 0,1,2,...
   *
   * @return the index of the case for tag {@code tag}
   */
  @Override
  public int matchCaseIndex(int s, int tag)
  {
    var result = -1;
    for (var j = 0; result < 0 && j <  matchCaseCount(s); j++)
      {
        var mct = matchCaseTags(s, j);
        if (Arrays.stream(mct).anyMatch(t -> t == tag))
          {
            result = j;
          }
      }
    if (CHECKS) check
      (result != -1);
    return result;
  }


  /**
   * For a match expression, get the tags matched by a given case
   *
   * @param s site of the match
   *
   * @param cix index of the case in the match
   *
   * @return array of tag numbers this case matches
   */
  @Override
  public int[] matchCaseTags(int s, int cix)
  {
    if (PRECONDITIONS) require
      (s >= SITE_BASE,
       s < SITE_BASE + _allCode.size(),
       withinCode(s),
       codeAt(s) == ExprKind.Match);

    var m = (AbstractMatch) getExpr(s);
    var mc = m.cases().get(cix);
    var ts = mc.types();
    var f = mc.field();
    int nt = f != null ? 1 : ts.size();
    var resultL = new List<Integer>();
    int tag = 0;
    for (var cg : m.subject().type().choiceGenerics(Context.NONE /* NYI: CLEANUP: Context should no longer be needed during FUIR */))
      {
        for (int tix = 0; tix < nt; tix++)
          {
            var t = f != null ? f.resultType() : ts.get(tix);
            if (t.isAssignableFromWithoutTagging(cg, Context.NONE /* NYI: CLEANUP: Context should no longer be needed during FUIR */))
              {
                resultL.add(tag);
              }
          }
        tag++;
      }
    var result = new int[resultL.size()];
    for (int i = 0; i < result.length; i++)
      {
        result[i] = resultL.get(i);
      }

    if(POSTCONDITIONS) ensure
      (result.length > 0);

    return result;
  }


  /**
   * For a match expression, get the code associated with a given case
   *
   * @param s site of the match
   *
   * @param cix index of the case in the match
   *
   * @return code block for the case
   */
  @Override
  public int matchCaseCode(int s, int cix)
  {
    if (PRECONDITIONS) require
      (s >= SITE_BASE,
       s < SITE_BASE + _allCode.size(),
       withinCode(s),
       codeAt(s) == ExprKind.Match);

    var me = getExpr(s);
    var e = getExpr(s + 1 + cix);

    if (me instanceof AbstractMatch m &&
        m.subject() instanceof AbstractCall sc)
      {
        var c = m.cases().get(cix);
        var cf = sc.calledFeature();
        if (cf == Types.resolved.f_Type_infix_colon_true  ||
            cf == Types.resolved.f_Type_infix_colon_false ||
            cf == Types.resolved.f_Type_infix_colon          )
          {
            var outer = id2clazz(clazzAt(s));
            var innerClazz = calledInner(sc, outer, null, _inh.get(s - SITE_BASE));
            var tclazz = innerClazz._outer;
            var T = innerClazz.actualTypeParameters()[0];
            var pos = cf == Types.resolved.f_Type_infix_colon_true ||
              cf == Types.resolved.f_Type_infix_colon  &&
              T._type.constraintAssignableFrom(Context.NONE /* NYI: CLEANUP: Context should no longer be needed during FUIR */, tclazz._type.generics().get(0));
            var tf = pos ? Types.resolved.f_TRUE : Types.resolved.f_FALSE;
            if (!c.types().stream().anyMatch(x->x.compareTo(tf.selfType())==0))
              {
                return NO_SITE;
              }
          }
      }

    return ((NumLiteral) e).intValue().intValueExact();
  }


  /**
   * @return If the expression has only been found to result in void.
   */
  @Override
  public boolean alwaysResultsInVoid(int s)
  {
    return false;
  }


  /**
   * Get the source code position of an expr at the given index if it is available.
   *
   * @param s site of an expression
   *
   * @return the source code position or null if not available.
   */
  @Override
  public SourcePosition sitePos(int s)
  {
    if (PRECONDITIONS) require
      (s == NO_SITE || s >= SITE_BASE,
       s == NO_SITE || withinCode(s));

    SourcePosition result = SourcePosition.notAvailable;
    if (s != NO_SITE)
      {
        var e = getExpr(s);
        result = (e instanceof Expr expr) ? expr.pos() :
                 (e instanceof Clazz z)   ? z._type.declarationPos()  /* implicit assignment to argument field */
                                          : null;
      }
    return result;
  }


  /*-----------------  convenience methods for effects  -----------------*/


  /**
   * Is cl one of the intrinsics in effect that changes the effect in
   * the current environment?
   *
   * @param cl the id of the intrinsic clazz
   *
   * @return true for effect.install and similar features.
   */
  @Override
  public boolean isEffectIntrinsic(int cl)
  {
    if (PRECONDITIONS) require
      (cl != NO_CLAZZ);

    return
      (clazzKind(cl) == FeatureKind.Intrinsic) &&
      switch(clazzOriginalName(cl))
      {
      case "effect.type.abort0"  ,
           "effect.type.default0",
           "effect.type.instate0",
           "effect.type.is_instated0",
           "effect.type.replace0" -> true;
      default -> false;
      };
  }


  /**
   * For an intrinsic in effect that changes the effect in the
   * current environment, return the type of the environment.  This type is used
   * to distinguish different environments.
   *
   * @param cl the id of the intrinsic clazz
   *
   * @return the type of the outer feature of cl
   */
  @Override
  public int effectTypeFromInstrinsic(int cl)
  {
    if (PRECONDITIONS) require
      (isEffectIntrinsic(cl));

    return clazzActualGeneric(clazzOuterClazz(cl), 0);
  }


  /*------------------------------  arrays  -----------------------------*/


  /**
   * the clazz of the elements of the array
   *
   * @param constCl, e.g. {@code array (tuple i32 codepoint)}
   *
   * @return e.g. {@code tuple i32 codepoint}
   */
  @Override
  public int inlineArrayElementClazz(int constCl)
  {
    if (PRECONDITIONS) require
      (clazzIsArray(constCl));

    var result = type2clazz(id2clazz(constCl)._type.generics().get(0))._id;

    if (POSTCONDITIONS) ensure
      (result >= 0);

    return result;
  }


  /**
   * Is {@code cl} an array?
   */
  @Override
  public boolean clazzIsArray(int cl)
  {
    if (PRECONDITIONS) require
      (cl >= CLAZZ_BASE,
       cl < CLAZZ_BASE + _clazzes.size());

    return clazz(cl).feature() == Types.resolved.f_array;
  }


  /*----------------------------  constants  ----------------------------*/





  /*----------------------  accessing source code  ----------------------*/


  /**
   * Get the source file the clazz originates from.
   *
   * e.g. /fuzion/tests/hello/HelloWorld.fz, $FUZION/lib/panic.fz
   */
  @Override
  public String clazzSrcFile(int cl)
  {
    if (PRECONDITIONS) require
      (cl >= CLAZZ_BASE,
       cl < CLAZZ_BASE + _clazzes.size());

    var c = id2clazz(cl);
    return c.feature().pos()._sourceFile._fileName.toString();
  }


  /**
   * Get the position where the clazz is declared
   * in the source code.
   *
   * NYI: CLEANUP: This is currently used only by the interpreter backend. Maybe we should remove this?
   */
  @Override
  public SourcePosition declarationPos(int cl)
  {
    var c = id2clazz(cl);
    return c._type.declarationPos();
  }


  /*---------------------------------------------------------------------
   *
   * handling of abstract missing errors.
   *
   */


  /**
   * tuple of clazz, called abstract features and location where the clazz was
   * instantiated.
   */
  record AbsMissing(Clazz clazz,
                    TreeMap<AbstractFeature, String> called,
                    SourcePosition instantiationPos,
                    String context)
  {
  };


  /**
   * Set of missing implementations of abstract features
   */
  TreeMap<Clazz, AbsMissing> _abstractMissing = new TreeMap<>((a,b)->Integer.compare(a._id,b._id));


  /**
   * If a called to an abstract feature was found, the DFA will use this to
   * record the missing implementation of an abstract features.
   *
   * Later, this will be reported as an error via {@code reportAbstractMissing()}.
   *
   * @param cl clazz is of the clazz that is missing an implementation of an
   * abstract features.
   *
   * @param f the inner clazz that is called and that is missing an implementation
   *
   * @param instantiationSite if known, the site where {@code cl} was instantiated,
   * {@code NO_SITE} if unknown.
   */
  @Override
  public void recordAbstractMissing(int cl, int f, int instantiationSite, String context, int callSite)
  {
    // we might have an assignment to a field that was removed:
    if (codeAt(callSite) == FUIR.ExprKind.Call)
      {
        var cc = id2clazz(cl);
        var cf = id2clazz(f);
        var r = _abstractMissing.computeIfAbsent(cc, ccc ->
          new AbsMissing(ccc,
                         new TreeMap<>(),
                         instantiationSite == NO_SITE ? SourcePosition.notAvailable : sitePos(instantiationSite),
                         context));
        r.called.put(cf.feature(), sitePos(callSite).show());
        if (CHECKS) check
          (cf.feature().isAbstract() ||
           (cf.feature().modifiers() & FuzionConstants.MODIFIER_FIXED) != 0);
      }
  }


  /**
   * In case any errors were recorded via {@code recordAbstractMissing} this will
   * create the corresponding error messages.  The errors reported will be
   * cumulative, i.e., if a clazz is missing several implementations of abstract
   * features, there will be only one error for that clazz.
   */
  @Override
  public void reportAbstractMissing()
  {
    _abstractMissing.values()
      .stream()
      .forEach(r -> FuirErrors.abstractFeatureNotImplemented(r.clazz.feature(),
                                                             r.called,
                                                             r.instantiationPos,
                                                             r.context));
  }


}

/* end of file */<|MERGE_RESOLUTION|>--- conflicted
+++ resolved
@@ -1604,149 +1604,7 @@
 
 
   /**
-<<<<<<< HEAD
-   * On `cl` lookup field `Java_Ref`
-=======
-   * Get the id of clazz Any.
-   *
-   * @return clazz id of clazz Any
-   */
-  @Override
-  public int clazzAny()
-  {
-    return clazz(SpecialClazzes.c_Any);
-  }
-
-
-  /**
-   * Get the id of clazz universe.
-   *
-   * @return clazz id of clazz universe
-   */
-  @Override
-  public int clazzUniverse()
-  {
-    return _universe;
-  }
-
-
-  /**
-   * Get the id of clazz Const_String
-   *
-   * @return the id of Const_String or -1 if that clazz was not created.
-   */
-  @Override
-  public int clazz_Const_String()
-  {
-    return clazz(SpecialClazzes.c_Const_String);
-  }
-
-
-  /**
-   * Get the id of clazz Const_String.utf8_data
-   *
-   * @return the id of Const_String.utf8_data or -1 if that clazz was not created.
-   */
-  @Override
-  public int clazz_Const_String_utf8_data()
-  {
-    return clazz(SpecialClazzes.c_CS_utf8_data);
-  }
-
-
-  /**
-   * Get the id of clazz {@code array u8}
-   *
-   * @return the id of Const_String.array or -1 if that clazz was not created.
-   */
-  @Override
-  public int clazz_array_u8()
-  {
-    var utf8_data = clazz_Const_String_utf8_data();
-    return clazzResultClazz(utf8_data);
-  }
-
-
-  /**
-   * Get the id of clazz {@code fuzion.sys.array<u8>}
-   *
-   * @return the id of {@code fuzion.sys.array<u8>} or -1 if that clazz was not created.
-   */
-  @Override
-  public int clazz_fuzionSysArray_u8()
-  {
-    var a8 = clazz_array_u8();
-    var ia = lookup_array_internal_array(a8);
-    var res = clazzResultClazz(ia);
-    return res;
-  }
-
-
-  /**
-   * Get the id of clazz {@code fuzion.sys.array<u8>.data}
-   *
-   * @return the id of {@code fuzion.sys.array<u8>.data} or -1 if that clazz was not created.
-   */
-  @Override
-  public int clazz_fuzionSysArray_u8_data()
-  {
-    var sa8 = clazz_fuzionSysArray_u8();
-    return lookup_fuzion_sys_internal_array_data(sa8);
-  }
-
-
-  /**
-   * Get the id of clazz {@code fuzion.sys.array<u8>.length}
-   *
-   * @return the id of {@code fuzion.sys.array<u8>.length} or -1 if that clazz was not created.
-   */
-  @Override
-  public int clazz_fuzionSysArray_u8_length()
-  {
-    var sa8 = clazz_fuzionSysArray_u8();
-    return lookup_fuzion_sys_internal_array_length(sa8);
-  }
-
-
-  /**
-   * Get the id of clazz {@code fuzion.java.Java_Object}
-   *
-   * @return the id of {@code fuzion.java.Java_Object} or -1 if that clazz was not created.
-   */
-  @Override
-  public int clazz_fuzionJavaObject()
-  {
-    return newClazz(Types.resolved.f_fuzion_Java_Object.selfType())._id;
-  }
-
-
-  /**
-   * Get the id of clazz {@code fuzion.java.Java_Object.Java_Ref}
-   *
-   * @return the id of {@code fuzion.java.Java_Object.Java_Ref} or -1 if that clazz was not created.
-   */
-  @Override
-  public int clazz_fuzionJavaObject_Ref()
-  {
-    return newClazz(Types.resolved.f_fuzion_Java_Object_Ref.selfType())._id;
-  }
-
-
-  /**
-   * Get the id of clazz error
-   *
-   * @return the id of error or -1 if that clazz was not created.
-   */
-  @Override
-  public int clazz_error()
-  {
-    return clazz(SpecialClazzes.c_error);
-  }
-
-
-  /**
    * On {@code cl} lookup field {@code Java_Ref}
->>>>>>> 108d14d2
    *
    * @param cl Java_Object or inheriting from Java_Object
    *
