/*

This file is part of the Fuzion language implementation.

The Fuzion language implementation is free software: you can redistribute it
and/or modify it under the terms of the GNU General Public License as published
by the Free Software Foundation, version 3 of the License.

The Fuzion language implementation is distributed in the hope that it will be
useful, but WITHOUT ANY WARRANTY; without even the implied warranty of
MERCHANTABILITY or FITNESS FOR A PARTICULAR PURPOSE.  See the GNU General Public
License for more details.

You should have received a copy of the GNU General Public License along with The
Fuzion language implementation.  If not, see <https://www.gnu.org/licenses/>.

*/

/*-----------------------------------------------------------------------
 *
 * Tokiwa Software GmbH, Germany
 *
 * Source of class FUIR
 *
 *---------------------------------------------------------------------*/

package dev.flang.fuir;

import java.nio.ByteBuffer;
import java.nio.ByteOrder;

import java.nio.charset.StandardCharsets;

import java.util.Arrays;
import java.util.Collection;
import java.util.HashMap;
import java.util.HashSet;
import java.util.Map;
import java.util.Set;
import java.util.TreeMap;
import java.util.TreeSet;

import dev.flang.air.AirErrors;
import dev.flang.air.FeatureAndActuals;
//import dev.flang.air.FUIRI;

import dev.flang.ast.AbstractAssign;
import dev.flang.ast.AbstractBlock;
import dev.flang.ast.AbstractCall;
import dev.flang.ast.AbstractCurrent;
import dev.flang.ast.AbstractFeature;
import dev.flang.ast.AbstractMatch;
import dev.flang.ast.AbstractType;
import dev.flang.ast.Box;
import dev.flang.ast.Constant;
import dev.flang.ast.Context;
import dev.flang.ast.Env;
import dev.flang.ast.Expr;
import dev.flang.ast.FeatureName;
import dev.flang.ast.InlineArray;
import dev.flang.ast.NumLiteral;
import dev.flang.ast.ResolvedNormalType;
import dev.flang.ast.Tag;
import dev.flang.ast.Types;
import dev.flang.ast.Universe;

import dev.flang.fe.FrontEnd;
import dev.flang.fe.LibraryFeature;
import dev.flang.fe.LibraryModule;

import dev.flang.mir.MIR;

import dev.flang.util.Errors;
import dev.flang.util.FuzionConstants;
import dev.flang.util.FuzionOptions;
import dev.flang.util.HasSourcePosition;
import dev.flang.util.IntArray;
import dev.flang.util.IntMap;
import dev.flang.util.List;
import dev.flang.util.SourcePosition;
import dev.flang.util.StringHelpers;


/**
 * An implementation of FUIR that generates clazzes on demand from module files.
 * This is used to run DFA for monomorphization.
 *
 * @author Fridtjof Siebert (siebert@tokiwa.software)
 */
public class GeneratingFUIR extends FUIR
{


  /*-----------------------------  classes  -----------------------------*/


  FUIRI _fuiri = new FUIRI()
    {
      public Clazz universe()
      {
        return id2clazz(_universe);
      }
      public Clazz type2clazz(AbstractType thiz)
      {
        return GeneratingFUIR.this.type2clazz(thiz);
      }
      public Clazz newClazz(AbstractType t)
      {
        return GeneratingFUIR.this.newClazz(t);
      }
      public Clazz newClazz(Clazz outer, AbstractType actualType)
      {
        return GeneratingFUIR.this.newClazz(outer, actualType);
      }
      public boolean lookupDone()
      {
        return _lookupDone;
      }
      public Clazz error()
      {
        return GeneratingFUIR.this.error();
      }
      public LibraryModule mainModule()
      {
        return _mainModule;
      }
      public Clazz clazz(Expr e, Clazz outerClazz, List<AbstractCall> inh)
      {
        return GeneratingFUIR.this.clazz(e, outerClazz, inh);
      }
    };


    Clazz error()
    {
      if (PRECONDITIONS) require
        (Errors.any());

      return _clazzes.get(clazz(SpecialClazzes.c_void));  // NYI: UNDER DEVELOPMENT: have a dedicated clazz for this?
    }


  /*----------------  methods to convert type to clazz  -----------------*/


  /**
   * clazz
   *
   * @return
   */
  Clazz type2clazz(AbstractType thiz)
  {
    if (PRECONDITIONS) require
      (Errors.any() || !thiz.dependsOnGenerics(),
       !thiz.isThisType());

    var result = _clazzesForTypes.get(thiz);
    if (result == null)
      {
        var ot = thiz.outer();
        var oc = ot != null ? type2clazz(ot) : null;
        result = newClazz(oc, thiz);
        _clazzesForTypes.put(thiz, result);
      }

    if (POSTCONDITIONS) ensure
      (Errors.any() || thiz.isRef() == result._type.isRef());

    return result;
  }


  /*----------------------------  constants  ----------------------------*/


  static final int[] NO_CLAZZ_IDS = new int[0];


  /*----------------------------  constants  ----------------------------*/


  /**
   * property- or env-var-controlled flag to enable debug output whenever a
   * new clazz is created.
   *
   * To enable this, use fz with
   *
   *   dev_flang_fuir_GeneratingFUIR_SHOW_NEW_CLAZZES=true
   */
  static final boolean SHOW_NEW_CLAZZES = FuzionOptions.boolPropertyOrEnv("dev.flang.fuir.GeneratingFUIR.SHOW_NEW_CLAZZES");



  /*----------------------------  variables  ----------------------------*/


  private final FrontEnd _fe;

  private final TreeMap<Clazz, Clazz> _clazzesTM;
<<<<<<< HEAD
  private final java.util.HashMap<Clazz, Clazz> _clazzesHM;
=======
  private final HashMap<Clazz, Clazz> _clazzesHM;

>>>>>>> a6bd022d

  /**
   * For each site, this gives the clazz id of the clazz that contains the code at that site.
   */
  private final IntArray _siteClazzes;
  private final IntMap<Clazz> _accessedClazz;
  private final IntMap<Clazz> _accessedTarget;
  final IntMap<int[]> _accessedClazzes;


  private final LibraryModule _mainModule;


  private final int _mainClazz;
  private final int _universe;
  private Clazz universe() { return id2clazz(_universe); }


  private final List<Clazz> _clazzes;

  private final List<List<AbstractCall>> _inh;


  private final Clazz[] _specialClazzes;

  private final Map<AbstractType, Clazz> _clazzesForTypes;

  private boolean _lookupDone;

  /*--------------------------  constructors  ---------------------------*/


  /**
   * Create FUIR from given Clazz instance.
   */
  public GeneratingFUIR(FrontEnd fe, MIR mir)
  {
    _fe = fe;
    _lookupDone = false;
    _clazzesTM = new TreeMap<Clazz, Clazz>();
<<<<<<< HEAD
    _clazzesHM = new java.util.HashMap<Clazz, Clazz>();
=======
    _clazzesHM = new HashMap<Clazz, Clazz>();
>>>>>>> a6bd022d
    _siteClazzes = new IntArray();
    _accessedClazz = new IntMap<>();
    _accessedClazzes = new IntMap<>();
    _accessedTarget = new IntMap<>();
    _mainModule = fe.mainModule();
    _clazzes = new List<>();
    _specialClazzes = new Clazz[SpecialClazzes.values().length];
    _universe  = newClazz(null, mir.universe().selfType())._id;
    doesNeedCode(_universe);
    _mainClazz = newClazz(mir.main().selfType())._id;
    doesNeedCode(_mainClazz);
    _inh = new List<>();
    _clazzesForTypes = new TreeMap<>();
  }



  /**
   * Clone this FUIR such that modifications can be made by optimizers.  A heir
   * of FUIR can use this to redefine methods.
   *
   * @param original the original FUIR instance that we are cloning.
   */
  public GeneratingFUIR(GeneratingFUIR original)
  {
    super(original);
    _fe = original._fe;
    original._lookupDone = true;
    _lookupDone = true;
    _clazzesTM = original._clazzesTM;
    _clazzesHM = original._clazzesHM;
    _siteClazzes = original._siteClazzes;
    _accessedClazz = original._accessedClazz;
    _accessedClazzes = original._accessedClazzes;
    _accessedTarget = original._accessedTarget;
    _mainModule = original._mainModule;
    _mainClazz = original._mainClazz;
    _universe = original._universe;
    _clazzes = original._clazzes;
    _specialClazzes = original._specialClazzes;
    _inh = original._inh;
    _clazzesForTypes = original._clazzesForTypes;
  }


  /*-----------------------------  methods  -----------------------------*/



  private Clazz newClazz(AbstractType t)
  {
    var o = t.outer();
    return newClazz(o == null ? null : newClazz(o), t);
  }
  private Clazz newClazz(Clazz outerR, AbstractType actualType)
  {
    Clazz result;

    var outer = outerR;
    Clazz o = outerR;
    var ao = actualType.feature().outer();
    while (o != null)
      {
        if (actualType.isRef() && ao != null && ao.inheritsFrom(o.feature()) && !outer.isRef())
          {
            outer = o;  // short-circuit outer relation if suitable outer was found
          }

        if (o._type.compareTo(actualType) == 0 &&
            // example where the following logic is relevant:
            // `((Unary i32 i32).compose i32).#fun`
            // here `compose i32` is not a constructor but a normal routine.
            // `compose i32` does not define a type. Thus it will not lead
            // to a recursive value type.
            actualType.feature().definesType() &&
            actualType != Types.t_ERROR &&
            // a recursive outer-relation

            // This is a little ugly: we do not want outer to be a value
            // type in the source code (see tests/inheritance_negative for
            // reasons why), but we are fine if outer is an 'artificial'
            // value type that is created by Clazz.asValue(), since these
            // will never be instantiated at runtime but are here only for
            // the convenience of the backend.
            //
            // So instead of testing !o.isRef() we use
            // !o._type.feature().isThisRef().
            !o._type.feature().isThisRef() &&
            !o._type.feature().isIntrinsic())
          {  // but a recursive chain of value types is not permitted

            // NYI: recursive chain of value types should be detected during
            // types checking phase!
            StringBuilder chain = new StringBuilder();
            chain.append("1: "+actualType+" at "+actualType.declarationPos().show()+"\n");
            int i = 2;
            Clazz c = outer;
            while (c._type.compareTo(actualType) != 0)
              {
                chain.append(""+i+": "+c._type+" at "+c._type.declarationPos().show()+"\n");
                c = c._outer;
                i++;
              }
            chain.append(""+i+": "+c._type+" at "+c._type.declarationPos().show()+"\n");
            Errors.error(actualType.declarationPos(),
                         "Recursive value type is not allowed",
                         "Value type " + actualType + " equals type of outer feature.\n"+
                         "The chain of outer types that lead to this recursion is:\n"+
                         chain + "\n" +
                         "To solve this, you could add a 'ref' after the arguments list at "+o._type.feature().pos().show());
          }
        o = o._outer;
      }



    var t = actualType;

    var cl = new Clazz(_fuiri, outerR, t, CLAZZ_BASE + _clazzes.size());
    // var existing = _clazzesTM.get(cl);
    var existing = _clazzesHM.get(cl);
    if (existing != null)
      {
        result = existing;
      }
    else
      {
        /*
        for (var c : _clazzes)
          {
            if (c.compareTo(cl)==0)
              {
                throw new Error("DUPLICATE CLAZZ: "+c+" vs "+cl+" compare is "+c.compareTo(cl));
              }
          }
        */
        result = cl;
        _clazzes.add(cl);
        _clazzesTM.put(cl, cl);
        _clazzesHM.put(cl, cl);
<<<<<<< HEAD
        /*
        var sl = new List<Clazz>();
        for (var c : _clazzesTM.keySet())
          {
            sl.add(c);
          }
        var al = sl.toArray(new Clazz[sl.size()]);
        java.util.Arrays.sort(al);
        var eq = false;
        if (false)
        for (var i = 0; i<al.length; i++)
          {
            for (var j = 0; j<al.length; j++)
              {
                var ij = al[i].compareTo(al[j]);
                var ji = al[j].compareTo(al[i]);
                check((ij <= 0) == (i <= j),
                      (ij >= 0) == (i >= j),
                      (ji <= 0) == (j <= i),
                      (ji >= 0) == (j >= i));
              }
          }
        for (var c : al)
          {
            var s = c.compareTo(cl);
            System.out.print(s < 0 ? "<" :
                             s > 0 ? ">" : "=");
            if (!eq && s > 0)
              {
                System.out.println("**** order broken for "+c+" new "+cl);
              }
            eq = eq || s == 0;
            if (eq && s < 0)
              {
                System.out.println("**** order broken for "+c+" new "+cl);
              }

          }
        System.out.println();
        */
=======
>>>>>>> a6bd022d

        if (outerR != null)
          {
            outerR.addInner(result);
          }

        var s = SpecialClazzes.c_NOT_FOUND;
        if (cl.isRef() == cl._feature.isThisRef())  // not an boxed or explicit value clazz
          {
            // NYI: OPTIMIZATION: Avoid creating all feature qualified names!
            s = switch (cl._feature.qualifiedName())
              {
              case "Any"               -> SpecialClazzes.c_Any         ;
              case "i8"                -> SpecialClazzes.c_i8          ;
              case "i16"               -> SpecialClazzes.c_i16         ;
              case "i32"               -> SpecialClazzes.c_i32         ;
              case "i64"               -> SpecialClazzes.c_i64         ;
              case "u8"                -> SpecialClazzes.c_u8          ;
              case "u16"               -> SpecialClazzes.c_u16         ;
              case "u32"               -> SpecialClazzes.c_u32         ;
              case "u64"               -> SpecialClazzes.c_u64         ;
              case "f32"               -> SpecialClazzes.c_f32         ;
              case "f64"               -> SpecialClazzes.c_f64         ;
              case "unit"              -> SpecialClazzes.c_unit        ;
              case "void"              -> SpecialClazzes.c_void        ;
              case "bool"              -> SpecialClazzes.c_bool        ;
              case "TRUE"              -> SpecialClazzes.c_TRUE        ;
              case "FALSE"             -> SpecialClazzes.c_FALSE       ;
              case "Const_String"      -> SpecialClazzes.c_Const_String;
              case "String"            -> SpecialClazzes.c_String      ;
              case "error"             -> SpecialClazzes.c_error       ;
              case "fuzion"            -> SpecialClazzes.c_fuzion      ;
              case "fuzion.sys"        -> SpecialClazzes.c_fuzion_sys  ;
              case "fuzion.sys.Pointer"-> SpecialClazzes.c_sys_ptr     ;
              default                  -> SpecialClazzes.c_NOT_FOUND   ;
              };
            if (s != SpecialClazzes.c_NOT_FOUND)
              {
                _specialClazzes[s.ordinal()] = result;
              }
          }
        cl._s = s;
        if (SHOW_NEW_CLAZZES) System.out.println("NEW CLAZZ "+cl);
        cl.init();

        if (cl.feature().isField() && outerR.isRef() && !outerR.isBoxed())
          { // NYI: CLEANUP: Duplicate clazzes for fields in corresponding value
            // instance.  This is currently needed for the C backend only since
            // that backend creates ref clazzes by embedding the underlying
            // value instance in the ref clazz' struct:
            var ignore = newClazz(outerR.asValue(), actualType);
          }

        result.registerAsHeir();
      }
    return result;
  }


  private Clazz id2clazz(int cl)
  {
    if (PRECONDITIONS) require
      (cl >= CLAZZ_BASE,
       cl < CLAZZ_BASE + _clazzes.size());

    return _clazzes.get(cl - CLAZZ_BASE);
  }
  private Clazz clazz(int cl)
  {
    if (PRECONDITIONS) require
      (cl == NO_CLAZZ || cl >= CLAZZ_BASE,
       cl == NO_CLAZZ || cl < CLAZZ_BASE + _clazzes.size());

    return cl == NO_CLAZZ ? null : _clazzes.get(cl - CLAZZ_BASE);
  }


  private static List<AbstractCall> NO_INH = new List<>();
  static { NO_INH.freeze(); }


  /**
   * Determine the result clazz of an Expr.
   *
   * @param inh the inheritance chain that brought the code here (in case it is
   * an inlined inherits call).
   */
  private Clazz clazz(Expr e, Clazz outerClazz, List<AbstractCall> inh)
  {
    Clazz result;
    if (e instanceof AbstractBlock b)
      {
        Expr resExpr = b.resultExpression();
        result = resExpr != null ? clazz(resExpr, outerClazz, inh)
                                 : id2clazz(clazz(SpecialClazzes.c_unit));
      }

    else if (e instanceof Box b)
      {
        result = outerClazz.handDown(b.type(), inh, e);
      }

    else if (e instanceof AbstractCall c)
      {
        var tclazz = clazz(c.target(), outerClazz, inh);
        if (!tclazz.isVoidOrUndefined())
          {
            var at = outerClazz.handDownThroughInheritsCalls(c.actualTypeParameters(), inh);
            var typePars = outerClazz.actualGenerics(at);
            result = tclazz.lookup(c, typePars, false).resultClazz();
          }
        else
          {
            result = tclazz;
          }
      }

    else if (e instanceof AbstractCurrent c)
      {
        result = outerClazz;
      }

    else if (e instanceof AbstractMatch m)
      {
        result = outerClazz.handDown(m.type(), inh, e);
      }

    else if (e instanceof Universe)
      {
        result = id2clazz(_universe);
      }

    else if (e instanceof Constant c)
      {
        result = outerClazz.handDown(c.typeOfConstant(), inh, e);
      }

    else if (e instanceof Tag tg)
      {
        result = outerClazz.handDown(tg._taggedType, inh, e);
      }

    else if (e instanceof InlineArray ia)
      {
        result = outerClazz.handDown(ia.type(), inh, e);
      }

    else if (e instanceof Env v)
      {
        result = outerClazz.handDown(v.type(), inh, e);
      }

    else
      {
        if (!Errors.any())
          {
            throw new Error("" + e + " "+ e.getClass() + " should no longer exist at runtime");
          }

        result = error();
      }

    if (POSTCONDITIONS) ensure
      (result != null);

    return result;
  }


  /*------------------------  accessing classes  ------------------------*/


  /**
   * The clazz ids form a contiguous range of integers. This method gives the
   * smallest clazz id.  Together with `lastClazz`, this permits iteration.
   *
   * @return a valid clazz id such that for all clazz ids id: result <= id.
   */
  @Override
  public int firstClazz()
  {
    return CLAZZ_BASE;
  }


  /**
   * The clazz ids form a contiguous range of integers. This method gives the
   * largest clazz id.  Together with `firstClazz`, this permits iteration.
   *
   * @return a valid clazz id such that for all clazz ids id: result >= id.
   */
  @Override
  public int lastClazz()
  {
    return CLAZZ_BASE + _clazzes.size() - 1;
  }


  /**
   * id of the main clazz.
   *
   * @return a valid clazz id
   */
  @Override
  public int mainClazzId()
  {
    return _mainClazz;
  }


  /**
   * Return the kind of this clazz ( Routine, Field, Intrinsic, Abstract, ...)
   */
  @Override
  public FeatureKind clazzKind(int cl)
  {
    if (PRECONDITIONS) require
      (cl >= CLAZZ_BASE,
       cl < CLAZZ_BASE + _clazzes.size());

    var c = id2clazz(cl);
    return c.clazzKind();
  }


  /**
   * Return the base name of this clazz, i.e., the name excluding the outer
   * clazz' name and excluding the actual type parameters
   *
   * @return String like `"Set"` if `cl` corresponds to `container.Set u32`.
   */
  @Override
  public String clazzBaseName(int cl)
  {
    if (PRECONDITIONS) require
      (cl >= CLAZZ_BASE,
       cl < CLAZZ_BASE + _clazzes.size());

    var c = id2clazz(cl);
    var res = c._feature.featureName().baseName();
    res = res + c._type.generics()
      .toString(" ", " ", "", t -> t.asStringWrapped(false));
    return res;
  }



  /**
   * Get the clazz of the result of calling a clazz
   *
   * @param cl a clazz id, must not be Choice
   *
   * @return clazz id of cl's result
   */
  @Override
  public int clazzResultClazz(int cl)
  {
    if (PRECONDITIONS) require
      (cl >= CLAZZ_BASE,
       cl < CLAZZ_BASE + _clazzes.size());

    return id2clazz(cl).resultClazz()._id;
  }


  /**
   * The original qualified name of the feature this clazz was
   * created from, ignoring any inheritance into new clazzes.
   *
   * @param cl a clazz
   *
   * @return its original name, e.g. 'Array.getel' instead of
   * 'Const_String.getel'
   */
  @Override
  public String clazzOriginalName(int cl)
  {
    if (PRECONDITIONS) require
      (cl >= CLAZZ_BASE,
       cl < CLAZZ_BASE + _clazzes.size());

    var cc = id2clazz(cl);
    return cc.feature().qualifiedName();
  }


  /**
   * String representation of clazz, for creation of unique type names.
   *
   * @param cl a clazz id.
   */
  @Override
  public String clazzAsString(int cl)
  {
    if (PRECONDITIONS) require
      (cl == NO_CLAZZ || cl >= CLAZZ_BASE,
       cl == NO_CLAZZ || cl < CLAZZ_BASE + _clazzes.size());

    return cl == NO_CLAZZ
      ? "-- no clazz --"
      : id2clazz(cl).asString(false);
  }


  /**
   * human readable String representation of clazz, for stack traces and debugging.
   *
   * @param cl a clazz id.
   */
  @Override
  public String clazzAsStringHuman(int cl)
  {
    if (PRECONDITIONS) require
      (cl >= CLAZZ_BASE,
       cl < CLAZZ_BASE + _clazzes.size());

    var c = id2clazz(cl);
    return c.asString(true);
  }


  /**
   * Get a String representation of a given clazz including a list of arguments
   * and the result type. For debugging only, names might be ambiguous.
   *
   * @param cl a clazz id.
   */
  @Override
  public String clazzAsStringWithArgsAndResult(int cl)
  {
    if (PRECONDITIONS) require
      (cl >= CLAZZ_BASE,
       cl < CLAZZ_BASE + _clazzes.size());

    var sb = new StringBuilder();
    sb.append(clazzAsString(cl))
      .append("(");
    var o = clazzOuterClazz(cl);
    if (o != -1)
      {
        sb.append("outer ")
          .append(clazzAsString(o));
      }
    for (var i = 0; i < clazzArgCount(cl); i++)
      {
        var ai = clazzArg(cl,i);
        sb.append(o != -1 || i > 0 ? ", " : "")
          .append(clazzBaseName(ai))
          .append(" ")
          .append(clazzAsString(clazzResultClazz(ai)));
      }
    sb.append(") ")
      .append(clazzAsString(clazzResultClazz(cl)));
    return sb.toString();
  }


  /**
   * Get the outer clazz of the given clazz.
   *
   * @param cl a clazz id
   *
   * @return clazz id of cl's outer clazz, -1 if cl is universe or a value-less
   * type.
   */
  @Override
  public int clazzOuterClazz(int cl)
  {
    if (PRECONDITIONS) require
      (cl >= CLAZZ_BASE,
       cl < CLAZZ_BASE + _clazzes.size());

    var c = id2clazz(cl);
    var o = c._outer;
    return o == null ? NO_CLAZZ : o._id;
  }


  /*------------------------  accessing fields  ------------------------*/


  /**
   * Number of value fields in clazz `cl`, including argument value fields,
   * inherited fields, artificial fields like outer refs.
   *
   * @param cl a clazz id
   *
   * @return number of value fields in `cl`
   */
  @Override
  public int clazzNumFields(int cl)
  {
    if (PRECONDITIONS) require
      (cl >= CLAZZ_BASE,
       cl < CLAZZ_BASE + _clazzes.size());

    return id2clazz(cl).fields().length;
  }


  /**
   * Return the field #i in the given clazz
   *
   * @param cl a clazz id
   *
   * @param i the field number
   *
   * @return the clazz id of the field
   */
  @Override
  public int clazzField(int cl, int i)
  {
    if (PRECONDITIONS) require
      (cl >= CLAZZ_BASE,
       cl < CLAZZ_BASE + _clazzes.size(),
       0 <= i,
       i < clazzNumFields(cl));

    return id2clazz(cl).fields()[i]._id;
  }


  /**
   * Is the given field clazz a reference to an outer feature?
   *
   * @param cl a clazz id of kind Field
   *
   * @return true for automatically generated references to outer instance
   */
  @Override
  public boolean clazzIsOuterRef(int cl)
  {
    if (PRECONDITIONS) require
      (cl >= CLAZZ_BASE,
       cl < CLAZZ_BASE + _clazzes.size());

    return id2clazz(cl).feature().isOuterRef();
  }


  /**
   * Check if field does not store the value directly, but a pointer to the value.
   *
   * @param field a clazz id, not necessarily a field
   *
   * @return true iff the field is an outer ref field that holds an address of
   * an outer value, false for normal fields our outer ref fields that store the
   * outer ref or value directly.
   */
  @Override
  public boolean clazzFieldIsAdrOfValue(int field)
  {
    if (PRECONDITIONS) require
      (field >= CLAZZ_BASE,
       field < CLAZZ_BASE + _clazzes.size());

    var fc = id2clazz(field);
    var f = fc.feature();
    return f.isOuterRef() &&
      !fc.resultClazz().isRef() &&
      !fc.resultClazz().isUnitType() &&
      !fc.resultClazz().feature().isBuiltInPrimitive();
  }


  /**
   * NYI: CLEANUP: Remove? This seems to be used only for naming fields, maybe we could use clazzId2num(field) instead?
   */
  @Override
  public int fieldIndex(int field)
  {
    if (PRECONDITIONS) require
      (field >= CLAZZ_BASE,
       field < CLAZZ_BASE + _clazzes.size(),
       clazzKind(field) == FeatureKind.Field);

    return id2clazz(field).fieldIndex();
  }


  /*------------------------  accessing choices  -----------------------*/


  /**
   * is the given clazz a choice clazz
   *
   * @param cl a clazz id
   */
  @Override
  public boolean clazzIsChoice(int cl)
  {
    if (PRECONDITIONS) require
      (cl >= CLAZZ_BASE,
       cl < CLAZZ_BASE + _clazzes.size());

    var c = id2clazz(cl);
    return c.isChoice();
  }


  /**
   * For a choice type, the number of entries to choose from.
   *
   * @param cl a clazz id
   *
   * @return -1 if cl is not a choice clazz, the number of choice entries
   * otherwise.  May be 0 for the void choice.
   */
  @Override
  public int clazzNumChoices(int cl)
  {
    if (PRECONDITIONS) require
      (cl >= CLAZZ_BASE,
       cl < CLAZZ_BASE + _clazzes.size());

    var c = id2clazz(cl);
    return switch (c._feature.kind())
      {
      case Choice -> c.choiceGenerics().size();
      default     -> -1;
      };
  }


  /**
   * Return the choice #i in the given choice clazz
   *
   * @param cl a clazz id
   *
   * @param i the choice number
   *
   * @return the clazz id of the choice type, or void clazz if the clazz is
   * never instantiated and hence does not need to be taken care for.
   */
  @Override
  public int clazzChoice(int cl, int i)
  {
    if (PRECONDITIONS) require
      (cl >= CLAZZ_BASE,
       cl < CLAZZ_BASE + _clazzes.size(),
       i >= 0 && i < clazzNumChoices(cl));

    var cc = id2clazz(cl);
    var cg = cc.choiceGenerics().get(i);
    var res = cg.isRef()          ||
              cg.isInstantiatedChoice() ? cg
                                        : id2clazz(clazz(SpecialClazzes.c_void));
    return res._id;
  }


  /**
   * Is this a choice type with some elements of ref type?
   *
   * NYI: CLEANUP: Used by C and interpreter backends only. Remove?
   *
   * @param cl a clazz id
   *
   * @return true iff cl is a choice with at least one ref element
   */
  @Override
  public boolean clazzIsChoiceWithRefs(int cl)
  {
    if (PRECONDITIONS) require
      (cl >= CLAZZ_BASE,
       cl < CLAZZ_BASE + _clazzes.size());

    var cc = id2clazz(cl);
    return cc.isChoiceWithRefs();
  }


  /**
   * Is this a choice type with all elements of ref type?
   *
   * @param cl a clazz id
   *
   * @return true iff cl is a choice with only ref or unit/void elements
   */
  @Override
  public boolean clazzIsChoiceOfOnlyRefs(int cl)
  {
    if (PRECONDITIONS) require
      (cl >= CLAZZ_BASE,
       cl < CLAZZ_BASE + _clazzes.size());

    var cc = id2clazz(cl);
    return cc.isChoiceOfOnlyRefs();
  }



  /*------------------------  inheritance  -----------------------*/


  /**
   * Get all heirs of given clazz that are instantiated.
   *
   * @param cl a clazz id
   *
   * @return an array of the clazz id's of all heirs for cl that are
   * instantiated, including cl itself, provided that cl is instantiated.
   */
  @Override
  public int[] clazzInstantiatedHeirs(int cl)
  {
    if (PRECONDITIONS) require
      (cl >= CLAZZ_BASE,
       cl < CLAZZ_BASE + _clazzes.size());

    if (!clazzIsRef(cl))
      {
        // NYI: this is sometimes (e.g. in tests/inheritance) called for non-ref
        // clazzes. Check what this is needed for, seems not to make not so much
        // sense.
      }

    var c = id2clazz(cl);
    var result = new List<Clazz>();
    for (var h : c.heirs())
      {
        if (h.isInstantiatedChoice())
          {
            result.add(h);
          }
      }
    var res = new int[result.size()];
    for (var i = 0; i < result.size(); i++)
      {
        res[i] = result.get(i)._id;
        if (CHECKS) check
          (res[i] != -1);
      }
    return res;
  }


  /*-------------------------  routines  -------------------------*/


  /**
   * Get the number of arguments required for a call to this clazz.
   *
   * @param cl clazz id
   *
   * @return number of arguments expected by cl, 0 if none or if clazz cl can
   * not be called (is a choice type)
   */
  @Override
  public int clazzArgCount(int cl)
  {
    if (PRECONDITIONS) require
      (cl >= CLAZZ_BASE,
       cl < CLAZZ_BASE + _clazzes.size());

    var c = id2clazz(cl);
    return
      switch (clazzKind(c._id))
        {
        case Routine,
             Intrinsic,
             Abstract,
             Native -> c.argumentFields().length;
        case Field,
             Choice -> 0;
        };
  }


  /**
   * Get the clazz id of the type of the given argument of clazz cl
   *
   * @param cl clazz id
   *
   * @param arg argument number 0, 1, .. clazzArgCount(cl)-1
   *
   * @return clazz id of the argument or -1 if no such feature exists (the
   * argument is unused).
   */
  @Override
  public int clazzArgClazz(int cl, int arg)
  {
    if (PRECONDITIONS) require
      (cl >= CLAZZ_BASE,
       cl < CLAZZ_BASE + _clazzes.size(),
       arg >= 0,
       arg < clazzArgCount(cl));

    var c = id2clazz(cl);
    var rc = c.argumentFields()[arg].resultClazz();
    return rc._id;
  }


  /**
   * Get the clazz id of the given argument of clazz cl
   *
   * @param cl clazz id
   *
   * @param arg argument number 0, 1, .. clazzArgCount(cl)-1
   *
   * @return clazz id of the argument or -1 if no such argument exists (the
   * argument is unused).
   */
  @Override
  public int clazzArg(int cl, int arg)
  {
    if (PRECONDITIONS) require
      (cl >= CLAZZ_BASE,
       cl < CLAZZ_BASE + _clazzes.size(),
       arg >= 0,
       arg < clazzArgCount(cl));

    var c = id2clazz(cl);
    var af = c.argumentFields()[arg];
    return af._id;
  }


  /**
   * Get the id of the result field of a given clazz.
   *
   * @param cl a clazz id
   *
   * @return id of cl's result field or NO_CLAZZ if f has no result field (NYI: or a
   * result field that contains no data)
   */
  @Override
  public int clazzResultField(int cl)
  {
    if (PRECONDITIONS) require
      (cl >= CLAZZ_BASE,
       cl < CLAZZ_BASE + _clazzes.size());

    var c = id2clazz(cl);
    var r = c.resultField();
    return r == null ? NO_CLAZZ : r._id;
  }


  /**
   * If a clazz's instance contains an outer ref field, return this field.
   *
   * @param cl a clazz id
   *
   * @return clazz id of cl's outer ref field or -1 if no such field exists.
   */
  @Override
  public int clazzOuterRef(int cl)
  {
    if (PRECONDITIONS) require
      (cl >= CLAZZ_BASE,
       cl < CLAZZ_BASE + _clazzes.size());

    var c = id2clazz(cl);
    var or = c.outerRef();
    return or == null || c._outer.isUnitType() ? NO_CLAZZ : or._id;
  }


  /**
   * Get access to the code of a clazz of kind Routine
   *
   * @param cl a clazz id
   *
   * @return a site id referring to cl's code
   */
  @Override
  public int clazzCode(int cl)
  {
    if (PRECONDITIONS) require
      (cl >= CLAZZ_BASE,
       cl < CLAZZ_BASE + _clazzes.size(),
       Errors.any() ||
       !_lookupDone ||
       clazzNeedsCode(cl) ||
       cl == clazz_Const_String() ||
       cl == clazz_Const_String_utf8_data() ||
       cl == clazz_array_u8() ||
       cl == clazz_fuzionSysArray_u8() ||
       cl == clazz_fuzionSysArray_u8_data() ||
       cl == clazz_fuzionSysArray_u8_length() ||
       cl == clazz_fuzionJavaObject() ||
       cl == clazz_fuzionJavaObject_Ref()
       );

    var c = id2clazz(cl);
    var result = c._code;
    if (result == NO_SITE)
      {
        if (!_lookupDone)
          {
            c.doesNeedCode();
          }
        result = addCode(cl, c);
        c._code = result;
      }
    return result;
  }


  int addCode(int cl, Clazz c)
  {
    var code = new List<Object>();
    var inhe = new List<List<AbstractCall>>();
    addCode(cl, c, code, inhe, c.feature(), NO_INH);
    check
      (code.size() == inhe.size(),
       _allCode.size() == _inh.size());
    var result = addCode(code);
    _inh.addAll(inhe);
    _inh.add(null);
    check
      (_allCode.size() == _inh.size());
    while (_siteClazzes.size() < _allCode.size())
      {
        _siteClazzes.add(cl);
      }
    check
      (_allCode.size() == _siteClazzes.size());
    return result;
  }

  void addCode(int cl, Clazz c, List<Object> code, List<List<AbstractCall>> inhe, LibraryFeature ff, List<AbstractCall> inh)
  {
    if (!clazzIsVoidType(cl))
      {
        //System.out.println("add code "+c);
        //var ff = c.feature();
        for (var p: ff.inherits())
          {
            var pf = (LibraryFeature) p.calledFeature();
            var of = pf.outerRef();
            Clazz or = (of == null) ? null : c.lookup(new FeatureAndActuals(of, new List<>()), p);
            var needsOuterRef = (or != null && (!or.resultClazz().isUnitType()));
            //System.out.println("++++++++++++++++++ needsOuterRef "+c+" is "+needsOuterRef+" pf "+pf.qualifiedName()+" of "+(of == null ? "null" : of.qualifiedName()) + " pf: "+pf.qualifiedName() + " ff is "+ff.qualifiedName());
            toStack(code, p.target(), !needsOuterRef /* dump result if not needed */);
            while (inhe.size() < code.size()) { inhe.add(inh); }
            while (_inh.size() < _allCode.size()) { _inh.add(inh); }
            if (needsOuterRef)
              {
                code.add(ExprKind.Current);
                code.add(or);  // field clazz means assignment to field
              }
            if (CHECKS) check
              (p.actuals().size() == p.calledFeature().valueArguments().size());

            AbstractFeature cf = pf;
            var n = p.actuals().size();
            var argFields = new Clazz[n];
            for (var i = 0; i < n; i++)
              {
                if (i >= cf.valueArguments().size())
                  {
                    if (CHECKS) check
                      (Errors.any());
                  }
                else
                  {
                    var cfa = cf.valueArguments().get(i);
                    argFields[i] = c.lookup(cfa, p/* NYI: , _clazzes.isUsedAt(f) */);
                  }
              }
            //_parentCallArgFields.put(c.globalIndex(), argFields);
            // var argFields = c._parentCallArgFields.get(p.globalIndex());
            for (var i = 0; i < p.actuals().size(); i++)
              {
                var a = p.actuals().get(i);
                toStack(code, a);
                while (inhe.size() < code.size()) { inhe.add(inh); }
                while (_inh.size() < _allCode.size()) { _inh.add(inh); }
                code.add(ExprKind.Current);
                // Field clazz means assign value to that field
                code.add(argFields[i]);
              }

            var inh1 = new List<AbstractCall>();
            inh1.add(p);
            inh1.addAll(inh);
            addCode(cl, c, code, inhe, pf, inh1);
          }
        toStack(code, ff.code());
        while (inhe.size() < code.size()) { inhe.add(inh); }
        while (_inh.size() < _allCode.size()) { _inh.add(inh); }
      }
  }


  /**
   * Does the backend need to generate code for this clazz since it might be
   * called at runtime.  This is true for all features that are called directly
   * or dynamically in a 'normal' call, i.e., not in an inheritance call.
   *
   * An inheritance call is inlined since it works on a different instance, the
   * instance of the heir class.  Consequently, a clazz resulting from an
   * inheritance call does not need code for itself.
   */
  @Override
  public boolean clazzNeedsCode(int cl)
  {
    if (PRECONDITIONS) require
      (cl >= CLAZZ_BASE,
       cl < CLAZZ_BASE + _clazzes.size());

    var c = id2clazz(cl);
    return c.needsCode();
  }


  void doesNeedCode(int cl)
  {
    if (PRECONDITIONS) require
      (cl >= CLAZZ_BASE,
       cl < CLAZZ_BASE + _clazzes.size());

    var c = id2clazz(cl);
    c.doesNeedCode();
  }


  /*-----------------------  constructors  -----------------------*/


  /**
   * Check if the given clazz is a constructor, i.e., a routine returning
   * its instance as a result?
   *
   * @param cl a clazz id
   *
   * @return true if the clazz is a constructor, false otherwise
   */
  @Override
  public boolean isConstructor(int cl)
  {
    if (PRECONDITIONS) require
      (cl >= CLAZZ_BASE,
       cl < CLAZZ_BASE + _clazzes.size());

    var c = id2clazz(cl);
    return switch (c._feature.kind())
      {
      case Routine -> c._feature.isConstructor();
      default -> false;
      };
  }


  /**
   * Is the given clazz a ref clazz?
   *
   * @parm cl a constructor clazz id
   *
   * @return true for non-value-type clazzes
   */
  @Override
  public boolean clazzIsRef(int cl)
  {
    if (PRECONDITIONS) require
      (cl >= CLAZZ_BASE,
       cl < CLAZZ_BASE + _clazzes.size());

    var c = id2clazz(cl);
    return c.isRef();
  }


  /**
   * Is the given clazz a ref clazz that contains a boxed value type?
   *
   * @return true for boxed value-type clazz
   */
  @Override
  public boolean clazzIsBoxed(int cl)
  {
    if (PRECONDITIONS) require
      (cl >= CLAZZ_BASE,
       cl < CLAZZ_BASE + _clazzes.size());

    var c = id2clazz(cl);
    return c.isRef() && !c.feature().isThisRef();
  }


  /**
   * For a reference clazz, obtain the corresponding value clazz.
   *
   * @param cl a clazz id
   *
   * @return clazz id of corresponding value clazz.
   */
  @Override
  public int clazzAsValue(int cl)
  {
    if (PRECONDITIONS) require
      (cl >= CLAZZ_BASE,
       cl < CLAZZ_BASE + _clazzes.size());

    var cc = id2clazz(cl);
    var vcc = id2clazz(cl).asValue();
    if (vcc.isRef())
      {
        throw new Error("vcc.isRef in clazzAsValue for "+clazzAsString(cl)+" is "+vcc);
      }
    var vc0 = id2clazz(cl).asValue()._id;
    var vc = vcc._id;
    if (clazzIsRef(vc))
      {
        throw new Error("clazzAsValue for "+clazzAsString(cl)+" is "+clazzAsString(vc)+" "+cl+" "+vc+"="+vc0+" "+System.identityHashCode(cc)+" "+System.identityHashCode(vcc));
      }
    return vc;
  }


  /*--------------------------  cotypes  -------------------------*/


  /**
   * For a clazz that represents a Fuzion type such as 'i32.type', return the
   * corresponding name of the type such as 'i32'.  This value is returned by
   * intrinsic `Type.name`.
   *
   * @param cl a clazz id of a cotype
   *
   * @return the name of the type represented by instances of cl, using UTF8 encoding.
   */
  @Override
  public byte[] clazzTypeName(int cl)
  {
    if (PRECONDITIONS) require
      (cl >= CLAZZ_BASE,
       cl < CLAZZ_BASE + _clazzes.size());

    var c = id2clazz(cl);
    return c.typeName().getBytes(StandardCharsets.UTF_8);
  }


  /**
   * If cl is a type parameter, return the type parameter's actual type.
   *
   * @param cl a clazz id
   *
   * @return if cl is a type parameter, clazz id of cl's actual type or -1 if cl
   * is not a type parameter.
   */
  @Override
  public int clazzTypeParameterActualType(int cl)
  {
    if (PRECONDITIONS) require
      (cl >= CLAZZ_BASE,
       cl < CLAZZ_BASE + _clazzes.size());

    var cc = id2clazz(cl);
    return cc.feature().isTypeParameter() ? cc.typeParameterActualType()._id
                                          : NO_CLAZZ;
  }


  /*----------------------  special clazzes  ---------------------*/


  /**
   * Obtain SpecialClazz from a given clazz.
   *
   * @param cl a clazz id
   *
   * @return the corresponding SpecialClazz or c_NOT_FOUND if cl is not a
   * special clazz.
   */
  @Override
  public SpecialClazzes getSpecialClazz(int cl)
  {
    if (PRECONDITIONS) require
      (cl >= CLAZZ_BASE,
       cl < CLAZZ_BASE + _clazzes.size());

    var c = id2clazz(cl);
    return c._s;
  }


  /**
   * Check if a clazz is the special clazz c.
   *
   * @param cl a clazz id
   *
   * @param c one of the constants SpecialClazzes.c_i8,...
   *
   * @return true iff cl is the specified special clazz c
   */
  @Override
  public boolean clazzIs(int cl, SpecialClazzes c)
  {
    if (PRECONDITIONS) require
      (cl >= CLAZZ_BASE,
       cl < CLAZZ_BASE + _clazzes.size());

    return id2clazz(cl)._s == c;
  }


  /**
   * Get the id of the given special clazz.
   *
   * @param s the special clazz we are looking for
   */
  Clazz specialClazz(SpecialClazzes s)
  {
    if (PRECONDITIONS) require
      (s != SpecialClazzes.c_NOT_FOUND);

    var result = _specialClazzes[s.ordinal()];
    if (result == null)
      {
        if (s == SpecialClazzes.c_universe)
          {
            result = id2clazz(_universe);
          }
        else
          {
            var o = clazz(s._outer);
            var oc = id2clazz(o);
            var of = oc._feature;
            var f = (LibraryFeature) of.get(of._libModule, s._name, s._argCount);
            result = newClazz(oc, f.selfType());
            if (CHECKS) check
              (f.isThisRef() == result.isRef());
          }
        _specialClazzes[s.ordinal()] = result;
      }
    return result;
  }


  /**
   * Get the id of the given special clazz.
   *
   * @param s the special clazz we are looking for
   */
  @Override
  public int clazz(SpecialClazzes s)
  {
    if (PRECONDITIONS) require
      (s != SpecialClazzes.c_NOT_FOUND);

    return specialClazz(s)._id;
  }


  /**
   * Get the id of clazz Any.
   *
   * @return clazz id of clazz Any
   */
  @Override
  public int clazzAny()
  {
    return clazz(SpecialClazzes.c_Const_String);
  }


  /**
   * Get the id of clazz universe.
   *
   * @return clazz id of clazz universe
   */
  @Override
  public int clazzUniverse()
  {
    return _universe;
  }


  /**
   * Get the id of clazz Const_String
   *
   * @return the id of Const_String or -1 if that clazz was not created.
   */
  @Override
  public int clazz_Const_String()
  {
    return clazz(SpecialClazzes.c_Const_String);
  }


  /**
   * Get the id of clazz Const_String.utf8_data
   *
   * @return the id of Const_String.utf8_data or -1 if that clazz was not created.
   */
  @Override
  public int clazz_Const_String_utf8_data()
  {
    return clazz(SpecialClazzes.c_CS_utf8_data);
  }


  /**
   * Get the id of clazz `array u8`
   *
   * @return the id of Const_String.array or -1 if that clazz was not created.
   */
  @Override
  public int clazz_array_u8()
  {
    var utf8_data = clazz_Const_String_utf8_data();
    return clazzResultClazz(utf8_data);
  }


  /**
   * Get the id of clazz fuzion.sys.array<u8>
   *
   * @return the id of fuzion.sys.array<u8> or -1 if that clazz was not created.
   */
  @Override
  public int clazz_fuzionSysArray_u8()
  {
    var a8 = clazz_array_u8();
    var ia = lookup_array_internal_array(a8);
    var res = clazzResultClazz(ia);
    return res;
  }


  /**
   * Get the id of clazz fuzion.sys.array<u8>.data
   *
   * @return the id of fuzion.sys.array<u8>.data or -1 if that clazz was not created.
   */
  @Override
  public int clazz_fuzionSysArray_u8_data()
  {
    var sa8 = clazz_fuzionSysArray_u8();
    return lookup_fuzion_sys_internal_array_data(sa8);
  }


  /**
   * Get the id of clazz fuzion.sys.array<u8>.length
   *
   * @return the id of fuzion.sys.array<u8>.length or -1 if that clazz was not created.
   */
  @Override
  public int clazz_fuzionSysArray_u8_length()
  {
    var sa8 = clazz_fuzionSysArray_u8();
    return lookup_fuzion_sys_internal_array_length(sa8);
  }


  /**
   * Get the id of clazz fuzion.java.Java_Object
   *
   * @return the id of fuzion.java.Java_Object or -1 if that clazz was not created.
   */
  @Override
  public int clazz_fuzionJavaObject()
  {
    return newClazz(Types.resolved.f_fuzion_Java_Object.selfType())._id;
  }


  /**
   * Get the id of clazz fuzion.java.Java_Object.Java_Ref
   *
   * @return the id of fuzion.java.Java_Object.Java_Ref or -1 if that clazz was not created.
   */
  @Override
  public int clazz_fuzionJavaObject_Ref()
  {
    return newClazz(Types.resolved.f_fuzion_Java_Object_Ref.selfType())._id;
  }


  /**
   * Get the id of clazz error
   *
   * @return the id of error or -1 if that clazz was not created.
   */
  @Override
  public int clazz_error()
  {
    return clazz(SpecialClazzes.c_error);
  }


  /**
   * On `cl` lookup field `Java_Ref`
   *
   * @param cl Java_Object or inheriting from Java_Object
   *
   */
  @Override
  public int lookupJavaRef(int cl)
  {
    if (PRECONDITIONS) require
      (cl >= CLAZZ_BASE,
       cl < CLAZZ_BASE + _clazzes.size());

    return id2clazz(cl).lookup(Types.resolved.f_fuzion_Java_Object_Ref)._id;
  }


  /**
   * Check if the given clazz is a --possibly inherited--
   * `fuzion.java.Java_Object.Java_Ref` field.
   *
   * NYI: CLEANUP: #3927: Remove once #3927 is fixed.
   *
   * @param cl a clazz id that should be checked, must not be NO_CLAZZ.
   */
  @Override
  public boolean isJavaRef(int cl)
  {
    var f = id2clazz(cl)._feature;
    return isJavaRef(f);
  }


  /**
   * Helper for isJavaRef to check is this is or redefineds
   * `fuzion.java.Java_Object.Java_Ref` field.
   *
   * NYI: CLEANUP: #3927: Remove once #3927 is fixed.
   */
  boolean isJavaRef(AbstractFeature f)
  {
    var result = f == Types.resolved.f_fuzion_Java_Object_Ref;
    if (!result)
      {
        for (var rf : f.redefines())
          {
            result = result || isJavaRef(rf);
          }
      }
    return result;
  }


  /**
   * For a clazz that is an heir of 'Function', find the corresponding inner
   * clazz for 'call'.  This is used for code generation of intrinsic
   * 'abortable' that has to create code to call 'call'.
   *
   * @param cl index of a clazz that is an heir of 'Function'.
   *
   * @return the index of the requested `Function.call` feature's clazz.
   */
  @Override
  public int lookupCall(int cl)
  {
    if (PRECONDITIONS) require
      (cl >= CLAZZ_BASE,
       cl < CLAZZ_BASE + _clazzes.size());

    return id2clazz(cl).lookup(Types.resolved.f_Function_call)._id;
  }


  /**
   * For a clazz that is an heir of 'effect', find the corresponding inner
   * clazz for 'finally'.  This is used for code generation of intrinsic
   * 'instate0' that has to create code to call 'effect.finally'.
   *
   * @param cl index of a clazz that is an heir of 'effect'.
   *
   * @return the index of the requested `effect.finally` feature's clazz.
   */
  @Override
  public int lookup_static_finally(int cl)
  {
    if (PRECONDITIONS) require
      (cl >= CLAZZ_BASE,
       cl < CLAZZ_BASE + _clazzes.size());

    return id2clazz(cl).lookup(Types.resolved.f_effect_static_finally)._id;
  }


  /**
   * For a clazz of concur.atomic, lookup the inner clazz of the value field.
   *
   * @param cl index of a clazz representing cl's value field
   *
   * @return the index of the requested `concur.atomic.value` field's clazz.
   */
  @Override
  public int lookupAtomicValue(int cl)
  {
    if (PRECONDITIONS) require
      (cl >= CLAZZ_BASE,
       cl < CLAZZ_BASE + _clazzes.size());

    return id2clazz(cl).lookup(Types.resolved.f_concur_atomic_v)._id;
  }


  /**
   * For a clazz of array, lookup the inner clazz of the internal_array field.
   *
   * @param cl index of a clazz `array T` for some type parameter `T`
   *
   * @return the index of the requested `array.internal_array` field's clazz.
   */
  @Override
  public int lookup_array_internal_array(int cl)
  {
    if (PRECONDITIONS) require
      (cl >= CLAZZ_BASE,
       cl < CLAZZ_BASE + _clazzes.size(),
       id2clazz(cl).feature() == Types.resolved.f_array);

    return id2clazz(cl).lookup(Types.resolved.f_array_internal_array)._id;
  }


  /**
   * For a clazz of fuzion.sys.internal_array, lookup the inner clazz of the
   * data field.
   *
   * @param cl index of a clazz `fuzion.sys.internal_array T` for some type parameter `T`
   *
   * @return the index of the requested `fuzion.sys.internal_array.data` field's clazz.
   */
  @Override
  public int lookup_fuzion_sys_internal_array_data(int cl)
  {
    if (PRECONDITIONS) require
      (cl >= CLAZZ_BASE,
       cl < CLAZZ_BASE + _clazzes.size(),
       id2clazz(cl).feature() == Types.resolved.f_fuzion_sys_array);

    return id2clazz(cl).lookup(Types.resolved.f_fuzion_sys_array_data)._id;
  }


  /**
   * For a clazz of fuzion.sys.internal_array, lookup the inner clazz of the
   * length field.
   *
   * @param cl index of a clazz `fuzion.sys.internal_array T` for some type parameter `T`
   *
   * @return the index of the requested `fuzion.sys.internal_array.length` field's clazz.
   */
  @Override
  public int lookup_fuzion_sys_internal_array_length(int cl)
  {
    if (PRECONDITIONS) require
      (cl >= CLAZZ_BASE,
       cl < CLAZZ_BASE + _clazzes.size(),
       id2clazz(cl).feature() == Types.resolved.f_fuzion_sys_array);

    return id2clazz(cl).lookup(Types.resolved.f_fuzion_sys_array_length)._id;
  }


  /**
   * For a clazz of error, lookup the inner clazz of the msg field.
   *
   * @param cl index of a clazz `error`
   *
   * @return the index of the requested `error.msg` field's clazz.
   */
  @Override
  public int lookup_error_msg(int cl)
  {
    if (PRECONDITIONS) require
      (cl >= CLAZZ_BASE,
       cl < CLAZZ_BASE + _clazzes.size());

    return id2clazz(cl).lookup(Types.resolved.f_error_msg)._id;
  }


  /*---------------------------  types  --------------------------*/


  /**
   * Is there just one single value of this class, so this type is essentially a
   * C/Java `void` type?
   *
   * NOTE: This is false for Fuzion's `void` type!
   */
  @Override
  public boolean clazzIsUnitType(int cl)
  {
    if (PRECONDITIONS) require
      (cl >= CLAZZ_BASE,
       cl < CLAZZ_BASE + _clazzes.size());

    return id2clazz(cl).isUnitType();
  }


  /**
   * Is this a void type, i.e., values of this clazz do not exist.
   */
  @Override
  public boolean clazzIsVoidType(int cl)
  {
    if (PRECONDITIONS) require
      (cl >= CLAZZ_BASE,
       cl < CLAZZ_BASE + _clazzes.size());

    return id2clazz(cl).isVoidType();
  }


  /**
   * Test is a given clazz is not -1 and stores data.
   *
   * @param cl the clazz defining a type, may be -1
   *
   * @return true if cl != -1 and not unit or void type.
   */
  @Override
  public boolean hasData(int cl)
  {
    if (PRECONDITIONS) require
      (cl >= CLAZZ_BASE,
       cl < CLAZZ_BASE + _clazzes.size());

    return
      !clazzIsUnitType(cl) &&
      !clazzIsVoidType(cl) &&
      cl != clazzUniverse();
  }


  /**
   * Add entries of type ExprKind created from the given expression (and its
   * nested expressions) to list l. pop the result in case dumpResult==true.
   *
   * @param l list of ExprKind that should be extended by s's expressions
   *
   * @param e a expression.
   *
   * @param dumpResult flag indicating that we are not interested in the result.
   */
  @Override
  protected void toStack(List<Object> l, Expr e, boolean dumpResult)
  {
    if ((e instanceof AbstractCall ||
         e instanceof InlineArray    ) && isConst(e))
      {
        if (!dumpResult)
          {
            l.add(e.asCompileTimeConstant());
          }
      }
    else
      {
        super.toStack(l, e, dumpResult);
      }
  }


  /**
   * Is this a compile-time constant?
   *
   * @param o an Object from the IR-Stack.
   *
   * @return true iff `o` is an Expr and can be turned into a compile-time constant.
   */
  private boolean isConst(Object o)
  {
    if (PRECONDITIONS) require
      (o instanceof Expr || o instanceof ExprKind);

    return o instanceof InlineArray iai && isConst(iai)
        || o instanceof Constant
        || o instanceof AbstractCall ac && isConst(ac)
        || o instanceof AbstractBlock ab && ab._expressions.size() == 1 && isConst(ab.resultExpression());
  }


  /**
   * Can this array be turned into a compile-time constant?
   */
  private boolean isConst(InlineArray ia)
  {
    return
      !ia.type().dependsOnGenerics() &&
      !ia.type().containsThisType() &&
      // some backends have special handling for array void.
      !ia.elementType().isVoid() &&
      ia._elements
        .stream()
        .allMatch(el -> {
          var s = new List<>();
          super.toStack(s, el);
          return s
            .stream()
            .allMatch(x -> isConst(x));
        });
  }


  /**
   * Can this call be turned into a constant?
   *
   * @param ac the call to be analyzed.
   *
   * @return true iff the call is suitable to be turned into
   * a compile time constant.
   */
  private boolean isConst(AbstractCall ac)
  {
    var result =
      !ac.isInheritanceCall() &&
      ac.calledFeature().isConstructor() &&
      // contains no fields
      ac.calledFeature().code().containsOnlyDeclarations() &&
      // we are calling a value type feature
      !ac.calledFeature().selfType().isRef() &&
      // only features without args and no fields may be inherited
      ac.calledFeature().inherits().stream().allMatch(c -> c.calledFeature().arguments().isEmpty() && c.calledFeature().code().containsOnlyDeclarations()) &&
      // no unit   // NYI we could allow units that does not contain declarations
      ac.actuals().size() > 0 &&
      ac.actuals().stream().allMatch(x -> isConst(x));

    if (result)
      {
        var s = new List<>();
        super.toStack(s, ac, false);
        result = s
          .stream()
          .allMatch(x -> x == ac || isConst(x));
      }
    return result;
  }




  /*----------------------  type parameters  ---------------------*/


  /**
   * Get the id of an actual generic parameter of a given clazz.
   *
   * @param cl a clazz id
   *
   * @param gix indec of the generic parameter
   *
   * @return id of cl's actual generic parameter #gix
   */
  @Override
  public int clazzActualGeneric(int cl, int gix)
  {
    var cc = id2clazz(cl);
    return cc.actualTypeParameters()[gix]._id;
  }


  /*---------------------  analysis results  ---------------------*/


  /**
   * Determine the lifetime of the instance of a call to clazz cl.
   *
   * @param cl a clazz id of any kind
   *
   * @return A conservative estimate of the lifespan of cl's instance.
   * Undefined if a call to cl does not create an instance, Call if it is
   * guaranteed that the instance is inaccessible after the call returned.
   */
  @Override
  public LifeTime lifeTime(int cl)
  {
    throw new Error("NYI");
  }


  /*--------------------------  accessing code  -------------------------*/


  /*
  @Override
  public boolean withinCode(int s)
  {
    return (s != NO_SITE) && false;
  }
  */

  /**
   * Get the clazz id at the given site
   *
   * @param s a site, may be !withinCode(s), i.e., this may be used on
   * `clazzCode(cl)` if the code is empty.
   *
   * @return the clazz id that code at site s belongs to.
   */
  @Override
  public int clazzAt(int s)
  {
    if (PRECONDITIONS) require
      (s >= SITE_BASE,
       s < SITE_BASE + _allCode.size());

    return _siteClazzes.get(s - SITE_BASE);
  }


  /**
   * Create a String representation of a site for debugging purposes:
   *
   * @param s a site or NO_SITE
   *
   * @return a String describing site
   */
  @Override
  public String siteAsString(int s)
  {
    String res;
    if (s == NO_SITE)
      {
        res = "** NO_SITE **";
      }
    else if (s >= SITE_BASE && (s - SITE_BASE < _allCode.size()))
      {
        var cl = clazzAt(s);
        var p = sitePos(s);
        res = clazzAsString(cl) + "(" + clazzArgCount(cl) + " args)" + (p == null ? "" : " at " + sitePos(s).show());
      }
    else
      {
        res = "ILLEGAL site " + s;
      }
    return res;

  }


  /**
   * Get the expr at the given site
   *
   * @param s site
   */
  @Override
  public ExprKind codeAt(int s)
  {
    if (PRECONDITIONS) require
      (s >= SITE_BASE,
       s < SITE_BASE + _allCode.size(),
       withinCode(s));

    ExprKind result;
    var e = getExpr(s);
    if (e instanceof Clazz    )  /* Clazz represents the field we assign a value to */
      {
        result = ExprKind.Assign;
        // System.out.println("###################### codeAt is "+result+" to "+e);
      }
    else
      {
        result = exprKind(e);
        // System.out.println("###################### codeAt is "+result+" at "+(e instanceof HasSourcePosition he ? he.pos().show() : e));
      }
    if (result == null)
      {
        Errors.fatal(sitePos(s),
                     "Expr `" + e.getClass() + "` not supported in FUIR.codeAt", "Expression class: " + e.getClass());
        result = ExprKind.Current; // keep javac from complaining.
      }
    return result;
  }


  /**
   * For an instruction of type ExprKind.Tag at site s, return the type of the
   * original value that will be tagged.
   *
   * @param s a code site for an Env instruction.
   *
   * @return the original type, i.e., for `o option i32 := 42`, this is `i32`.
   */
  @Override
  public int tagValueClazz(int s)
  {
    if (PRECONDITIONS) require
      (s >= SITE_BASE,
       s < SITE_BASE + _allCode.size(),
       withinCode(s),
       codeAt(s) == ExprKind.Tag);

    var cl = clazzAt(s);
    var outerClazz = clazz(cl);
    var t = (Tag) getExpr(s);
    Clazz vc = clazz(t._value, outerClazz, _inh.get(s - SITE_BASE));
    return vc._id;
  }


  /**
   * For an instruction of type ExprKind.Tag at site s, return the type of the
   * original value that will be tagged.
   *
   * @param s a code site for an Env instruction.
   *
   * @return the new choice type, i.e., for `o option i32 := 42`, this is
   * `option i32`.
   */
  @Override
  public int tagNewClazz(int s)
  {
    if (PRECONDITIONS) require
      (s >= SITE_BASE,
       s < SITE_BASE + _allCode.size(),
       withinCode(s),
       codeAt(s) == ExprKind.Tag);

    var cl = clazzAt(s);
    var outerClazz = clazz(cl);
    var t = (Tag) getExpr(s);
    var tc = outerClazz.handDown(t._taggedType, _inh.get(s - SITE_BASE), t);
    tc.instantiatedChoice(t);
    return tc._id;
  }


  /**
   * For an instruction of type ExprKind.Tag at site s, return the number of the
   * choice. This will be the same number as the tag number used in a match.
   *
   * @param s a code site for an Env instruction.
   *
   * @return the tag number, i.e., for `o choice a b i32 c d := 42`, this is
   * `2`.
   */
  @Override
  public int tagTagNum(int s)
  {
    if (PRECONDITIONS) require
      (s >= SITE_BASE,
       s < SITE_BASE + _allCode.size(),
       withinCode(s),
       codeAt(s) == ExprKind.Tag);

    var t = (Tag) getExpr(s);
    return t.tagNum();
  }


  /**
   * For an instruction of type ExprKind.Env at site s, return the type of the
   * env value.
   *
   * @param s a code site for an Env instruction.
   */
  @Override
  public int envClazz(int s)
  {
    if (PRECONDITIONS) require
      (s >= SITE_BASE,
       withinCode(s),
       codeAt(s) == ExprKind.Env);

    var cl = clazzAt(s);
    var outerClazz = clazz(cl);
    var v = (Env) getExpr(s);
    Clazz vcl = clazz(v, outerClazz, _inh.get(s - SITE_BASE));
    return vcl == null ? -1 : vcl._id;
  }


  /**
   * For an instruction of type ExprKind.Box at site s, return the original type
   * of the value that is to be boxed.
   *
   * @param s a code site for a Box instruction.
   *
   * @return the original type of the value to be boxed.
   */
  @Override
  public int boxValueClazz(int s)
  {
    if (PRECONDITIONS) require
      (s >= SITE_BASE,
       s < SITE_BASE + _allCode.size(),
       withinCode(s),
       codeAt(s) == ExprKind.Box);

    var cl = clazzAt(s);
    var outerClazz = id2clazz(cl);
    var b = (Box) getExpr(s);
    Clazz vc = clazz(b._value, outerClazz, _inh.get(s - SITE_BASE));
    Clazz rc = vc;
    return vc._id;
  }


  /**
   * For an instruction of type ExprKind.Box at site s, return the new reference
   * type of the value that is to be boxed.
   *
   * @param s a code site for a Box instruction.
   *
   * @return the new reference type of the value to be boxed.
   */
  @Override
  public int boxResultClazz(int s)
  {
    if (PRECONDITIONS) require
      (s >= SITE_BASE,
       s < SITE_BASE + _allCode.size(),
       withinCode(s),
       codeAt(s) == ExprKind.Box);

    var cl = clazzAt(s);
    var outerClazz = id2clazz(cl);
    var b = (Box) getExpr(s);
    Clazz vc = clazz(b._value, outerClazz, _inh.get(s - SITE_BASE));
    Clazz rc = outerClazz.handDown(b.type(), -1, _inh.get(s - SITE_BASE), b);
    if (rc.isRef() &&
        outerClazz.feature() != Types.resolved.f_type_as_value) // NYI: ugly special case
      {
        rc = vc.asRef();
      }
    else
      {
        rc = vc;
      }
    return rc._id;
  }


  /**
   * Get the code for a comment expression.  This is used for debugging.
   *
   * @param s site of the comment
   */
  @Override
  public String comment(int s)
  {
    throw new Error("NYI");
  }


  /*
   * Is vc.asRef assignable to ec?
   */
  private boolean asRefAssignable(Clazz ec, Clazz vc)
  {
    return asRefDirectlyAssignable(ec, vc) || asRefAssignableToChoice(ec, vc);
  }


  /*
   * Is vc.asRef directly assignable to ec, i.e. without the need for tagging?
   */
  private boolean asRefDirectlyAssignable(Clazz ec, Clazz vc)
  {
    return ec.isRef() && ec._type.isAssignableFrom(vc.asRef()._type, Context.NONE);
  }


  /*
   * Is ec a choice and vc.asRef assignable to ec?
   */
  private boolean asRefAssignableToChoice(Clazz ec, Clazz vc)
  {
    return ec._type.isChoice() &&
      !ec._type.isAssignableFrom(vc._type, Context.NONE) &&
      ec._type.isAssignableFrom(vc._type.asRef(), Context.NONE);
  }


  /**
   * Get the inner clazz for a non dynamic access or the static clazz of a dynamic
   * access.
   *
   * @param s site of the access
   *
   * @return the clazz that has to be accessed or -1 if the access is an
   * assignment to a field that is unused, so the assignment is not needed.
   */
  @Override
  public int accessedClazz(int s)
  {
    if (PRECONDITIONS) require
      (s >= SITE_BASE,
       s < SITE_BASE + _allCode.size(),
       withinCode(s),
       codeAt(s) == ExprKind.Call   ||
       codeAt(s) == ExprKind.Assign    );

    var res = _accessedClazz.get(s);
    if (res == null)
      {
        res = accessedClazz(s, null);
        if (res != null)
          {
            _accessedClazz.put(s, res);
          }
        // _accessedClazz = res; -- NYI: need Map from s to res
      }
    return res == null ? NO_CLAZZ : res._id;
  }
  //int _accessedClazz = NO_CLAZZ;

  private Clazz accessedClazz(int s, Clazz tclazz)
  {
    if (PRECONDITIONS) require
      (s >= SITE_BASE,
       s < SITE_BASE + _allCode.size(),
       withinCode(s),
       codeAt(s) == ExprKind.Call   ||
       codeAt(s) == ExprKind.Assign    );

    var cl = clazzAt(s);
    var outerClazz = id2clazz(cl);
    var e = getExpr(s);

    Clazz innerClazz = switch (e)
      {
      case AbstractCall   call -> calledInner(call, outerClazz, tclazz, _inh.get(s - SITE_BASE));
      case AbstractAssign a    -> assignedField(outerClazz, tclazz, a, _inh.get(s - SITE_BASE));
      case Clazz          fld  -> fld;
      default -> (Clazz) (Object) new Object() { { if (true) throw new Error("accessedClazz found unexpected Expr " + (e == null ? e : e.getClass()) + "."); } }; /* Java is ugly... */
      };
    return innerClazz == null ? null : innerClazz;
  }


  public Clazz calledTarget(AbstractCall c, Clazz outerClazz, List<AbstractCall> inh)
  {
    if (PRECONDITIONS) require
      (Errors.any() || c.calledFeature() != null && c.target() != null);

    if (c.calledFeature() == null  || c.target() == null)
      {
        return error();  // previous errors, give up
      }

    return clazz(c.target(), outerClazz, inh);
  }


  public Clazz calledInner(AbstractCall c, Clazz outerClazz, Clazz explicitTarget, List<AbstractCall> inh)
  {
    if (PRECONDITIONS) require
      (Errors.any() || c.calledFeature() != null && c.target() != null);

    var outer = outerClazz._feature;
    if (c.calledFeature() == null  || c.target() == null)
      {
        return error();  // previous errors, give up
      }

    var tclazz = explicitTarget == null
      ? calledTarget(c, outerClazz, inh)
      : explicitTarget;

    Clazz innerClazz = null;
    var cf      = c.calledFeature();
    var callToOuterRef = c.target().isCallToOuterRef();
    var dynamic = c.isDynamic() && (tclazz.isRef() || callToOuterRef);
    var needsCode = !dynamic || explicitTarget != null;
    /*
    if (callToOuterRef)
      {
        tclazz._isCalledAsOuter = true;
      }
    */
    var typePars = outerClazz.actualGenerics(c.actualTypeParameters());
    if (!tclazz.isVoidOrUndefined())
      {
        /*
        if (dynamic)
          {
            calledDynamically(cf, typePars);
          }
        */

        innerClazz        = tclazz.lookup(new FeatureAndActuals(cf, typePars), c.select(), c, c.isInheritanceCall(), needsCode);
          {
            if (c.calledFeature() == Types.resolved.f_Type_infix_colon)
              {
                var T = innerClazz.actualTypeParameters()[0];
                cf = T._type.constraintAssignableFrom(Context.NONE, tclazz._type.generics().get(0))
                  ? Types.resolved.f_Type_infix_colon_true
                  : Types.resolved.f_Type_infix_colon_false;
                innerClazz = tclazz.lookup(new FeatureAndActuals(cf, typePars), -1, c, c.isInheritanceCall(), needsCode);
              }
          }

      }
    return innerClazz == null ? error() : innerClazz;
  }



  private Clazz assignedField(Clazz outerClazz, Clazz tclazz, AbstractAssign a, List<AbstractCall> inh)
  {
    if (tclazz == null)
      {
        tclazz = clazz(a._target, outerClazz, inh);
        // target clazz of an assignment is always the value counterpart, even
        // if `tclazz` is a `ref` that itself is never instantiated.
        //
        // NYI: CLEANUP: We might reconsider this and permit `ref` here the same
        // way that `ref` can be the target to a call that reads a
        // field. Currently, back-ends (JVM) rely on this being a value, though.
        tclazz = tclazz.asValue();
      }
    var fc = tclazz.lookup(a._assignedField, a, false);
    if (fc.resultClazz().isUnitType())
      {
        fc = null;
      }
    return fc;
  }


  /**
   * Get the type of an assigned value. This returns the type even if the
   * assigned field has been removed and accessedClazz() returns -1.
   *
   * @param s site of the assignment
   *
   * @return the type of the assigned value.
   */
  @Override
  public int assignedType(int s)
  {
    if (PRECONDITIONS) require
      (s >= SITE_BASE,
       s < SITE_BASE + _allCode.size(),
       withinCode(s),
       codeAt(s) == ExprKind.Assign    );

    var cl = clazzAt(s);
    var outerClazz = id2clazz(cl);
    var e = getExpr(s);
    var field = switch (e)
      {
      case AbstractAssign a   ->
      {
        Clazz sClazz = clazz(a._target, outerClazz, _inh.get(s - SITE_BASE));
        var vc = sClazz.asValue();
        yield vc.lookup(a._assignedField, a, false);
      }



      case Clazz          fld -> fld;
      default ->
        (Clazz) (Object) new Object() { { if (true) throw new Error("assignedType found unexpected Expr " + (e == null ? e : e.getClass()) + "."); } } /* Java is ugly... */;
      };

    return field.resultClazz()._id;
  }


  private void addToAccessedClazzes(int s, int tclazz, int innerClazz)
  {
    var a = _accessedClazzes.get(s);
    if (a == null)
      {
        _accessedClazzes.put(s, new int[] { tclazz, innerClazz});
      }
    else
      {
        var found = false;
        for (var i=0; i < a.length && !found; i+=2)
          {
            if (a[i] == tclazz)
              {
                if (CHECKS) check
                  (a[i+1] == innerClazz);
                found = true;
              }
          }
        if (!found)
          {
            var n = new int[a.length+2];
            System.arraycopy(a, 0, n, 0, a.length);
            n[a.length  ] = tclazz;
            n[a.length+1] = innerClazz;
            _accessedClazzes.put(s, n);
          }
      }
  }


  /**
   * Get the possible inner clazzes for a dynamic call or assignment to a field
   *
   * @param s site of the access
   *
   * @return an array with an even number of element pairs with accessed target
   * clazzes at even indices followed by the corresponding inner clazz of the
   * feature to be accessed for this target.
   */
  private int[] accessedClazzesDynamic(int s)
  {
    if (PRECONDITIONS) require
      (s >= SITE_BASE,
       s < SITE_BASE + _allCode.size(),
       withinCode(s),
       codeAt(s) == ExprKind.Call   ||
       codeAt(s) == ExprKind.Assign    ,
       accessIsDynamic(s));

    var result = _accessedClazzes.get(s);
    if (result == null)
      {
        result = NO_CLAZZ_IDS;
      }
    return result;
  }

  /**
   * Get the possible inner clazzes for a call or assignment to a field
   *
   * @param s site of the access
   *
   * @return an array with an even number of element pairs with accessed target
   * clazzes at even indices followed by the corresponding inner clazz of the
   * feature to be accessed for this target.
   */
  @Override
  public int[] accessedClazzes(int s)
  {
    if (PRECONDITIONS) require
      (s >= SITE_BASE,
       s < SITE_BASE + _allCode.size(),
       withinCode(s),
       codeAt(s) == ExprKind.Call   ||
       codeAt(s) == ExprKind.Assign    );

    int[] result;
    if (accessIsDynamic(s))
      {
        result = accessedClazzesDynamic(s);
      }
    else
      {
        var innerClazz = accessedClazz(s);
        var tt = clazzOuterClazz(innerClazz);
        result = clazzNeedsCode(innerClazz) ? new int[] { tt, innerClazz }
                                            : new int[0];
      }
    return result;
  }


  /**
   * Get the possible inner clazz for a call or assignment to a field with given
   * target clazz.
   *
   * This is used to feed information back from static analysis tools like DFA
   * to the GeneratingFUIR such that the given target will be added to the
   * targets / inner clazzes tuples returned by accesedClazzes.
   *
   * @param s site of the access
   *
   * @param tclazz the target clazz of the acces.
   *
   * @return the accessed inner clazz or NO_CLAZZ in case that does not exist,
   * i.e., an abstract feature is missing.
   */
  @Override
  public int lookup(int s, int tclazz)
  {
    if (PRECONDITIONS) require
      (s >= SITE_BASE,
       s < SITE_BASE + _allCode.size(),
       withinCode(s),
       codeAt(s) == ExprKind.Call   ||
       codeAt(s) == ExprKind.Assign    ,
       tclazz >= CLAZZ_BASE &&
       tclazz < CLAZZ_BASE  + _clazzes.size());

    int innerClazz;
    if (accessIsDynamic(s))
      {
        var inner = accessedClazz(s, id2clazz(tclazz));
        innerClazz = inner == null ? NO_CLAZZ : inner._id;
        if (inner != null)
          {
            addToAccessedClazzes(s, tclazz, innerClazz);
          }
        /*
        innerClazz = NO_CLAZZ;
        var ccs = accessedClazzes(s);
        //System.out.println("tclazz "+clazzAsString(tclazz)+" count "+ccs.length);
        if (CHECKS) check
          (ccs.length % 2 == 0);
        for (var i = 0; i < ccs.length; i += 2)
          {
            var tt = ccs[i+0];
            var cc = ccs[i+1];
            if (tt == tclazz)
              {
                innerClazz = cc;
              }
            //  System.out.println("tclazz "+clazzAsString(tclazz)+" vs tt "+clazzAsString(tt));
          }
        if (CHECKS) check
          (innerClazz != NO_CLAZZ);
        */
      }
    else
      {
        innerClazz = accessedClazz(s);
        if (tclazz != clazzOuterClazz(innerClazz))
          System.out.println("static : tclazz "+
                             clazzAsString(tclazz)+" vs "+
                             clazzAsString(clazzOuterClazz(innerClazz))+
                             clazzIsRef(tclazz)+" vs "+
                             clazzIsRef(clazzOuterClazz(innerClazz))+
                             " "+(tclazz-CLAZZ_BASE)+" vs "+(clazzOuterClazz(innerClazz)-CLAZZ_BASE)+
                             " compare: "+id2clazz(tclazz).compareTo(id2clazz(clazzOuterClazz(innerClazz)))+" "+
                             " inner "+clazzAsString(innerClazz)+" "+clazzKind(innerClazz)+" from "+id2clazz(innerClazz).feature().pos().show());
        if (CHECKS) check
          (tclazz == clazzOuterClazz(innerClazz));
      }
    if (innerClazz != NO_CLAZZ)
      {
        innerClazz = switch (clazzKind(innerClazz))
          {
          case Routine, Intrinsic, Native, Field -> innerClazz;
          case Abstract, Choice -> NO_CLAZZ;
          };
      }
    if (innerClazz != NO_CLAZZ && codeAt(s) == ExprKind.Call)
      {
        doesNeedCode(innerClazz);
      }

    // System.out.println("LOOKUP for "+clazzAsString(tclazz)+" is "+clazzAsString(innerClazz)+" at "+sitePos(s).show());
    return innerClazz;
  }


  /**
   * Inform the FUIR instance that lookup for new clazzes is finished.  This
   * means that clazzIsUnitType will be able to produce correct results since no
   * more features will be added.
   */
  @Override
  public void lookupDone()
  {
    if (CHECKS) check
      (!_lookupDone);

    _lookupDone = true;

    // NYI: layout phase creates new clazzes, which is why we cannot iterate like this. Need to check why and remove this!
    //
    // for(var c : _clazzes)
    for (var i = 0; i < _clazzes.size(); i++)
      {
        var c = _clazzes.get(i);
        c.layoutAndHandleCycle();
      }
  }


  /**
   * Is an access to a feature (assignment, call) dynamic?
   *
   * @param s site of the access
   *
   * @return true iff the assignment or call requires dynamic binding depending
   * on the actual target type.
   */
  @Override
  public boolean accessIsDynamic(int s)
  {
    if (PRECONDITIONS) require
      (s >= SITE_BASE,
       s < SITE_BASE + _allCode.size(),
       withinCode(s),
       codeAt(s) == ExprKind.Assign ||
       codeAt(s) == ExprKind.Call  );

    var cl = clazzAt(s);
    var outerClazz = id2clazz(cl);
    var e = getExpr(s);
    var res = switch (e)
      {
      case AbstractAssign ass  -> id2clazz(accessTargetClazz(s)).isRef();
      case Clazz          arg  -> outerClazz.isRef() && !arg.feature().isOuterRef(); // assignment to arg field in inherits call (dynamic if outerClazz is ref)
                                                                                    // or to outer ref field (not dynamic)
      case AbstractCall   call -> id2clazz(accessTargetClazz(s)).isRef();
      default -> new Object() { { if (true) throw new Error("accessIsDynamic found unexpected Expr " + (e == null ? e : e.getClass()) + "."); } } == null /* Java is ugly... */;
      };
    return res;
  }


  /**
   * Get the target (outer) clazz of a feature access
   *
   * @param cl index of clazz containing the access
   *
   * @param s site of the access
   *
   * @return index of the static outer clazz of the accessed feature.
   */
  @Override
  public int accessTargetClazz(int s)
  {
    if (PRECONDITIONS) require
      (s >= SITE_BASE,
       s < SITE_BASE + _allCode.size(),
       withinCode(s),
       codeAt(s) == ExprKind.Assign ||
       codeAt(s) == ExprKind.Call  );

    var tclazz = _accessedTarget.get(s);
    if (tclazz == null)
      {
        var cl = clazzAt(s);
        var outerClazz = id2clazz(cl);
        var e = getExpr(s);
        tclazz = switch (e)
          {
          case AbstractAssign ass  -> clazz(ass._target, outerClazz, _inh.get(s - SITE_BASE)); // NYI: This should be the same as assignedField._outer
          case Clazz          arg  -> outerClazz; // assignment to arg field in inherits call, so outer clazz is current instance
          case AbstractCall   call -> calledTarget(call, outerClazz, _inh.get(s - SITE_BASE));
          default ->
          (Clazz) (Object) new Object() { { if (true) throw new Error("accessTargetClazz found unexpected Expr " + (e == null ? e : e.getClass()) + "."); } } /* Java is ugly... */;
          };
        _accessedTarget.put(s, tclazz);
      }

    return tclazz._id;
  }


  /**
   * For an intermediate command of type ExprKind.Const, return its clazz.
   *
   * Currently, the clazz is one of bool, i8, i16, i32, i64, u8, u16, u32, u64,
   * f32, f64, or Const_String. This will be extended by value instances without
   * refs, choice instances with tag, arrays, etc.
   *
   * @param cl index of clazz containing the constant
   *
   * @param s site of the constant
   */
  @Override
  public int constClazz(int s)
  {
    if (PRECONDITIONS) require
      (s >= SITE_BASE,
       s < SITE_BASE + _allCode.size(),
       withinCode(s),
       codeAt(s) == ExprKind.Const);

    var cl = clazzAt(s);
    var cc = id2clazz(cl);
    var outerClazz = cc;
    var ac = (Constant) getExpr(s);
    var clazz = switch (ac.origin())
      {
      case Constant     c ->
      {
        var p = c.pos();
        var const_clazz = clazz(c, outerClazz, _inh.get(s - SITE_BASE));
        //        const_clazz.instantiated(p);
        if (const_clazz._feature == Types.resolved.f_array)
          { // add clazzes touched by constant creation:
            //
            //   array.internal_array
            //   fuzion.sys.internal_array
            //   fuzion.sys.internal_array.data
            //   fuzion.sys.Pointer
            //
            throw new Error("NYI: constClazz for array!");
            /*
            var array          = const_clazz;
            var internal_array = array.lookup(Types.resolved.f_array_internal_array);
            var sys_array      = internal_array.resultClazz();
            var data           = sys_array.lookup(Types.resolved.f_fuzion_sys_array_data);
            array.instantiated(p);
            sys_array.instantiated(p);
            data.resultClazz().instantiated(p);
            */
          }
        yield const_clazz;
      }

      case AbstractCall c -> calledInner(c, outerClazz, null, _inh.get(s - SITE_BASE));
      case InlineArray  ia -> outerClazz.handDown(ia.type(),  _inh.get(s - SITE_BASE), ia);
      default -> throw new Error("constClazz origin of unknown class " + ac.origin().getClass());
      };

    return clazz._id;
  }


  /**
   * For an intermediate command of type ExprKind.Const, return the constant
   * data using little endian encoding, i.e, 0x12345678 -> { 0x78, 0x56, 0x34, 0x12 }.
   */
  @Override
  public byte[] constData(int s)
  {
    if (PRECONDITIONS) require
      (s >= SITE_BASE,
       s < SITE_BASE + _allCode.size(),
       withinCode(s),
       codeAt(s) == ExprKind.Const);

    var ic = getExpr(s);
    return ((Constant) ic).data();
  }


  /**
   * For a match expression, get the static clazz of the subject.
   *
   * @param s site of the match
   *
   * @return clazz id of type of the subject
   */
  @Override
  public int matchStaticSubject(int s)
  {
    if (PRECONDITIONS) require
      (s >= SITE_BASE,
       s < SITE_BASE + _allCode.size(),
       withinCode(s),
       codeAt(s) == ExprKind.Match);

    var cl = clazzAt(s);
    var cc = id2clazz(cl);
    var outerClazz = cc;
    var m = (AbstractMatch) getExpr(s);
    return clazz(m.subject(), outerClazz, _inh.get(s - SITE_BASE))._id;
  }


  /**
   * For a match expression, get the field of a given case
   *
   * @param s site of the match
   *
   * @paramc cix index of the case in the match
   *
   * @return clazz id of field the value in this case is assigned to, -1 if this
   * case does not have a field or the field is unused.
   */
  @Override
  public int matchCaseField(int s, int cix)
  {
    if (PRECONDITIONS) require
      (s >= SITE_BASE,
       s < SITE_BASE + _allCode.size(),
       withinCode(s),
       codeAt(s) == ExprKind.Match);

    var cl = clazzAt(s);
    var cc = id2clazz(cl);
    var outerClazz = cc;
    var m = (AbstractMatch) getExpr(s);
    var mc = m.cases().get(cix);
    var f = mc.field();
    var result = NO_CLAZZ;
    if (f != null)
      {
        // NYI: Check if this works for a case that is part of an inherits clause, do
        // we need to store in outerClazz.outer?
        result = outerClazz.lookup(f)._id;
      }
    return result;
  }


  /**
   * For a given tag return the index of the corresponding case.
   *
   * @param s site of the match
   *
   * @param tag e.g. 0,1,2,...
   *
   * @return the index of the case for tag `tag`
   */
  @Override
  public int matchCaseIndex(int s, int tag)
  {
    var result = -1;
    for (var j = 0; result < 0 && j <  matchCaseCount(s); j++)
      {
        var mct = matchCaseTags(s, j);
        if (Arrays.stream(mct).anyMatch(t -> t == tag))
          {
            result = j;
          }
      }
    if (CHECKS) check
      (result != -1);
    return result;
  }


  /**
   * For a match expression, get the tags matched by a given case
   *
   * @param s site of the match
   *
   * @paramc cix index of the case in the match
   *
   * @return array of tag numbers this case matches
   */
  @Override
  public int[] matchCaseTags(int s, int cix)
  {
    if (PRECONDITIONS) require
      (s >= SITE_BASE,
       s < SITE_BASE + _allCode.size(),
       withinCode(s),
       codeAt(s) == ExprKind.Match);

    var m = (AbstractMatch) getExpr(s);
    var mc = m.cases().get(cix);
    var ts = mc.types();
    var f = mc.field();
    int nt = f != null ? 1 : ts.size();
    var resultL = new List<Integer>();
    int tag = 0;
    for (var cg : m.subject().type().choiceGenerics(Context.NONE /* NYI: CLEANUP: Context should no longer be needed during FUIR */))
      {
        for (int tix = 0; tix < nt; tix++)
          {
            var t = f != null ? f.resultType() : ts.get(tix);
            if (t.isDirectlyAssignableFrom(cg, Context.NONE /* NYI: CLEANUP: Context should no longer be needed during FUIR */))
              {
                resultL.add(tag);
              }
          }
        tag++;
      }
    var result = new int[resultL.size()];
    for (int i = 0; i < result.length; i++)
      {
        result[i] = resultL.get(i);
      }

    if(POSTCONDITIONS) ensure
      (result.length > 0);

    return result;
  }


  /**
   * For a match expression, get the code associated with a given case
   *
   * @param s site of the match
   *
   * @paramc cix index of the case in the match
   *
   * @return code block for the case
   */
  @Override
  public int matchCaseCode(int s, int cix)
  {
    if (PRECONDITIONS) require
      (s >= SITE_BASE,
       s < SITE_BASE + _allCode.size(),
       withinCode(s),
       codeAt(s) == ExprKind.Match);

    var me = getExpr(s);
    var e = getExpr(s + 1 + cix);

    if (me instanceof AbstractMatch m &&
        m.subject() instanceof AbstractCall sc)
      {
        var c = m.cases().get(cix);
        var cf = sc.calledFeature();
        if (cf == Types.resolved.f_Type_infix_colon_true  ||
            cf == Types.resolved.f_Type_infix_colon_false ||
            cf == Types.resolved.f_Type_infix_colon          )
          {
            var outer = id2clazz(clazzAt(s));
            var innerClazz = calledInner(sc, outer, null, _inh.get(s - SITE_BASE));
            var tclazz = innerClazz._outer;
            var T = innerClazz.actualTypeParameters()[0];
            var pos = cf == Types.resolved.f_Type_infix_colon_true ||
              cf == Types.resolved.f_Type_infix_colon  &&
              T._type.constraintAssignableFrom(Context.NONE /* NYI: CLEANUP: Context should no longer be needed during FUIR */, tclazz._type.generics().get(0));
            var tf = pos ? Types.resolved.f_TRUE : Types.resolved.f_FALSE;
            if (!c.types().stream().anyMatch(x->x.compareTo(tf.selfType())==0))
              {
                return NO_SITE;
              }
          }
      }

    return ((NumLiteral) e).intValue().intValueExact();
  }


  /**
   * @return If the expression has only been found to result in void.
   */
  @Override
  public boolean alwaysResultsInVoid(int s)
  {
    return false;
  }


  /**
   * Get the source code position of an expr at the given index if it is available.
   *
   * @param s site of an expression
   *
   * @return the source code position or null if not available.
   */
  @Override
  public SourcePosition sitePos(int s)
  {
    if (PRECONDITIONS) require
      (s == NO_SITE || s >= SITE_BASE,
       s == NO_SITE || withinCode(s));

    SourcePosition result = SourcePosition.notAvailable;
    if (s != NO_SITE)
      {
        var e = getExpr(s);
        result = (e instanceof Expr expr) ? expr.pos() :
                 (e instanceof Clazz z)   ? z._type.declarationPos()  /* implicit assignment to argument field */
                                          : null;
      }
    return result;
  }


  /*-----------------  convenience methods for effects  -----------------*/


  /**
   * Is cl one of the intrinsics in effect that changes the effect in
   * the current environment?
   *
   * @param cl the id of the intrinsic clazz
   *
   * @return true for effect.install and similar features.
   */
  @Override
  public boolean isEffectIntrinsic(int cl)
  {
    if (PRECONDITIONS) require
      (cl != NO_CLAZZ);

    return
      (clazzKind(cl) == FeatureKind.Intrinsic) &&
      switch(clazzOriginalName(cl))
      {
      case "effect.type.abort0"  ,
           "effect.type.default0",
           "effect.type.instate0",
           "effect.type.is_instated0",
           "effect.type.replace0" -> true;
      default -> false;
      };
  }


  /**
   * For an intrinsic in effect that changes the effect in the
   * current environment, return the type of the environment.  This type is used
   * to distinguish different environments.
   *
   * @param cl the id of the intrinsic clazz
   *
   * @return the type of the outer feature of cl
   */
  @Override
  public int effectTypeFromInstrinsic(int cl)
  {
    if (PRECONDITIONS) require
      (isEffectIntrinsic(cl));

    return clazzActualGeneric(clazzOuterClazz(cl), 0);
  }


  /*------------------------------  arrays  -----------------------------*/


  /**
   * the clazz of the elements of the array
   *
   * @param constCl, e.g. `array (tuple i32 codepoint)`
   *
   * @return e.g. `tuple i32 codepoint`
   */
  @Override
  public int inlineArrayElementClazz(int constCl)
  {
    if (PRECONDITIONS) require
      (clazzIsArray(constCl));

    var result = type2clazz(id2clazz(constCl)._type.generics().get(0))._id;

    if (POSTCONDITIONS) ensure
      (result >= 0);

    return result;
  }


  /**
   * Is `cl` an array?
   */
  @Override
  public boolean clazzIsArray(int cl)
  {
    if (PRECONDITIONS) require
      (cl >= CLAZZ_BASE,
       cl < CLAZZ_BASE + _clazzes.size());

    return clazz(cl)._feature == Types.resolved.f_array;
  }


  /*----------------------------  constants  ----------------------------*/




  /**
   * Extract bytes from `bb` that should be used when deserializing for `cl`.
   *
   * @param cl the constants clazz
   *
   * @param bb the bytes to be used when deserializing this constant.
   *           May be more than necessary for variable length constants
   *           like strings, arrays, etc.
   */
  private ByteBuffer deserializeClazz(int cl, ByteBuffer bb)
  {
    return switch (getSpecialClazz(cl))
      {
      case c_Const_String, c_String :
        var len = bb.duplicate().order(ByteOrder.LITTLE_ENDIAN).getInt();
        yield bb.slice(bb.position(), 4+len);
      case c_bool :
        yield bb.slice(bb.position(), 1);
      case c_i8, c_i16, c_i32, c_i64, c_u8, c_u16, c_u32, c_u64, c_f32, c_f64 :
        var bytes = bb.duplicate().order(ByteOrder.LITTLE_ENDIAN).getInt();
        yield bb.slice(bb.position(), 4+bytes);
      default:
        yield this.clazzIsArray(cl)
          ? deserializeArray(this.inlineArrayElementClazz(cl), bb)
          : deserializeValueConst(cl, bb);
      };
  }


  /**
   * bytes used when serializing call that results in this type.
   */
  private ByteBuffer deserializeValueConst(int cl, ByteBuffer bb)
  {
    var args = clazzArgCount(cl);
    var bbb = bb.duplicate().order(ByteOrder.LITTLE_ENDIAN);
    var argBytes = 0;
    for (int i = 0; i < args; i++)
      {
        var rt = clazzArgClazz(cl, i);
        argBytes += deseralizeConst(rt, bbb).length;
      }
    return bb.slice(bb.position(), argBytes);
  }


  /**
   * Extract bytes from `bb` that should be used when deserializing for `cl`.
   *
   * @param cl the constants clazz
   *
   * @param bb the bytes to be used when deserializing this constant.
   *           May be more than necessary for variable length constants
   *           like strings, arrays, etc.
   */
  @Override
  public byte[] deseralizeConst(int cl, ByteBuffer bb)
  {
    var elBytes = deserializeClazz(cl, bb.duplicate()).order(ByteOrder.LITTLE_ENDIAN);
    bb.position(bb.position()+elBytes.remaining());
    var b = new byte[elBytes.remaining()];
    elBytes.get(b);
    return b;
  }



  /**
   * Extract bytes from `bb` that should be used when deserializing this inline array.
   *
   * @param elementClazz the elements clazz
   *
   * @elementCount the count of elements in this array.
   *
   * @param bb the bytes to be used when deserializing this constant.
   *           May be more than necessary for variable length constants
   *           like strings, arrays, etc.
   */
  private ByteBuffer deserializeArray(int elementClazz, ByteBuffer bb)
  {
    var bbb = bb.duplicate().order(ByteOrder.LITTLE_ENDIAN);
    var elCount = bbb.getInt();
    var elBytes = 0;
    for (int i = 0; i < elCount; i++)
      {
        elBytes += deseralizeConst(elementClazz, bbb).length;
      }
    return bb.slice(bb.position(), 4+elBytes);
  }


  /*----------------------  accessing source code  ----------------------*/


  /**
   * Get the source file the clazz originates from.
   *
   * e.g. /fuzion/tests/hello/HelloWorld.fz, $FUZION/lib/panic.fz
   */
  @Override
  public String clazzSrcFile(int cl)
  {
    if (PRECONDITIONS) require
      (cl >= CLAZZ_BASE,
       cl < CLAZZ_BASE + _clazzes.size());

    var c = id2clazz(cl);
    return c._feature.pos()._sourceFile._fileName.toString();
  }


  /**
   * Get the position where the clazz is declared
   * in the source code.
   */
  @Override
  public SourcePosition declarationPos(int cl)
  {
    throw new Error("NYI");
  }


  /*---------------------------------------------------------------------
   *
   * handling of abstract missing errors.
   *
   * NYI: This still uses AirErrors.abstractFeatureNotImplemented, which should
   * eventually be moved to DFA or somewhere else when DFA is joined with AIR
   * phase.
   */


  /**
   * tuple of clazz, called abstract features and location where the clazz was
   * instantiated.
   */
  record AbsMissing(Clazz clazz,
                    TreeMap<AbstractFeature, String> called,
                    SourcePosition instantiationPos,
                    String context)
  {
  };


  /**
   * Set of missing implementations of abstract features
   */
  TreeMap<Clazz, AbsMissing> _abstractMissing = new TreeMap<>((a,b)->Integer.compare(a._id,b._id));


  /**
   * If a called to an abstract feature was found, the DFA will use this to
   * record the missing implementation of an abstract features.
   *
   * Later, this will be reported as an error via `reportAbstractMissing()`.
   *
   * @param cl clazz is of the clazz that is missing an implementation of an
   * abstract features.
   *
   * @param f the inner clazz that is called and that is missing an implementation
   *
   * @param instantiationPos if known, the site where `cl` was instantiated,
   * `NO_SITE` if unknown.
   */
  @Override
  public void recordAbstractMissing(int cl, int f, int instantiationSite, String context, int callSite)
  {
    // we might have an assignment to a field that was removed:
    if (codeAt(callSite) == FUIR.ExprKind.Call &&
        // if there is no instantiation (while cotypes are implicitly instantiated), no need to report
        (instantiationSite != NO_SITE || id2clazz(f)._feature.outer().isTypeFeature()))
      {
        var cc = id2clazz(cl);
        var cf = id2clazz(f);
        var r = _abstractMissing.computeIfAbsent(cc, ccc -> new AbsMissing(ccc, new TreeMap<>(), sitePos(instantiationSite), context));
        r.called.put(cf.feature(), sitePos(callSite).show());
        if (CHECKS) check
          (cf.feature().isAbstract() ||
           (cf.feature().modifiers() & FuzionConstants.MODIFIER_FIXED) != 0);
      }
  }


  /**
   * In case any errors were recorded via `recordAbstractMissing` this will
   * create the corresponding error messages.  The errors reported will be
   * cumulative, i.e., if a clazz is missing several implementations of abstract
   * features, there will be only one error for that clazz.
   */
  @Override
  public void reportAbstractMissing()
  {
    _abstractMissing.values()
      .stream()
      .forEach(r -> AirErrors.abstractFeatureNotImplemented(r.clazz.feature(),
                                                            r.called,
                                                            r.instantiationPos,
                                                            r.context));
  }


}

/* end of file */<|MERGE_RESOLUTION|>--- conflicted
+++ resolved
@@ -197,12 +197,8 @@
   private final FrontEnd _fe;
 
   private final TreeMap<Clazz, Clazz> _clazzesTM;
-<<<<<<< HEAD
-  private final java.util.HashMap<Clazz, Clazz> _clazzesHM;
-=======
   private final HashMap<Clazz, Clazz> _clazzesHM;
 
->>>>>>> a6bd022d
 
   /**
    * For each site, this gives the clazz id of the clazz that contains the code at that site.
@@ -243,11 +239,7 @@
     _fe = fe;
     _lookupDone = false;
     _clazzesTM = new TreeMap<Clazz, Clazz>();
-<<<<<<< HEAD
-    _clazzesHM = new java.util.HashMap<Clazz, Clazz>();
-=======
     _clazzesHM = new HashMap<Clazz, Clazz>();
->>>>>>> a6bd022d
     _siteClazzes = new IntArray();
     _accessedClazz = new IntMap<>();
     _accessedClazzes = new IntMap<>();
@@ -388,7 +380,6 @@
         _clazzes.add(cl);
         _clazzesTM.put(cl, cl);
         _clazzesHM.put(cl, cl);
-<<<<<<< HEAD
         /*
         var sl = new List<Clazz>();
         for (var c : _clazzesTM.keySet())
@@ -429,8 +420,6 @@
           }
         System.out.println();
         */
-=======
->>>>>>> a6bd022d
 
         if (outerR != null)
           {
