--- conflicted
+++ resolved
@@ -2483,38 +2483,6 @@
   }
 
 
-<<<<<<< HEAD
-  /*
-   * Is vc.asRef assignable to ec?
-   */
-  private boolean asRefAssignable(Clazz ec, Clazz vc)
-  {
-    return asRefDirectlyAssignable(ec, vc) || asRefAssignableToChoice(ec, vc);
-  }
-
-
-  /*
-   * Is vc.asRef directly assignable to ec, i.e. without the need for tagging?
-   */
-  private boolean asRefDirectlyAssignable(Clazz ec, Clazz vc)
-  {
-    return ec.isRef().yes() && ec._type.isAssignableFrom(vc.asRef()._type, Context.NONE);
-  }
-
-
-  /*
-   * Is ec a choice and vc.asRef assignable to ec?
-   */
-  private boolean asRefAssignableToChoice(Clazz ec, Clazz vc)
-  {
-    return ec._type.isChoice() &&
-      !ec._type.isAssignableFrom(vc._type, Context.NONE) &&
-      ec._type.isAssignableFrom(vc._type.asRef(), Context.NONE);
-  }
-
-
-=======
->>>>>>> eb917e8b
   /**
    * Get the inner clazz for a non dynamic access or the static clazz of a dynamic
    * access.
