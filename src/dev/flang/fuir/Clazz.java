--- conflicted
+++ resolved
@@ -1814,22 +1814,14 @@
      */
     var of = o.feature();
     var isValue = !o.isRef();
-<<<<<<< HEAD
-    var isThisValue = o.isThisType() && o.isRef() != of.isThisRef() && isValue;
-=======
     var isThisValue = o.isThisType() && o.isRef() != of.isRef() && isValue;
->>>>>>> 8c25549d
     var res = this;
     var i = feature();
     while (
       // direct match
       i != null && i != of
       // via inheritance (in values)
-<<<<<<< HEAD
-      && !((isThisValue  ? i.isThisRef() : isValue) && i.inheritsFrom(of)) // see #1391 and #1628 for when this can be the case.
-=======
       && !((isThisValue  ? i.isRef() : isValue) && i.inheritsFrom(of)) // see #1391 and #1628 for when this can be the case.
->>>>>>> 8c25549d
           )
       {
         res =  i.hasOuterRef() ? res.lookup(i.outerRef()).resultClazz()
