--- conflicted
+++ resolved
@@ -1820,13 +1820,7 @@
     /* starting with feature(), follow outer references
      * until we find o.
      */
-<<<<<<< HEAD
     var of = handDown(o, NO_SELECT, false).feature();
-=======
-    var of = o.feature();
-    var isValue = !o.isRef() && !of.isRef();
-    var isThisValue = o.isThisType() && o.isRef() != of.isRef() && isValue;
->>>>>>> 6aff404f
     var res = this;
     var i = feature();
     while (i != null && i != of)
