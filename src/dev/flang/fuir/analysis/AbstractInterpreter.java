/*

This file is part of the Fuzion language implementation.

The Fuzion language implementation is free software: you can redistribute it
and/or modify it under the terms of the GNU General Public License as published
by the Free Software Foundation, version 3 of the License.

The Fuzion language implementation is distributed in the hope that it will be
useful, but WITHOUT ANY WARRANTY; without even the implied warranty of
MERCHANTABILITY or FITNESS FOR A PARTICULAR PURPOSE.  See the GNU General Public
License for more details.

You should have received a copy of the GNU General Public License along with The
Fuzion language implementation.  If not, see <https://www.gnu.org/licenses/>.

*/

/*-----------------------------------------------------------------------
 *
 * Tokiwa Software GmbH, Germany
 *
 * Source of class AbstractInterpreter
 *
 *---------------------------------------------------------------------*/

package dev.flang.fuir.analysis;

import java.util.Stack;

import dev.flang.fuir.FUIR;

import dev.flang.util.ANY;
import dev.flang.util.Errors;
import dev.flang.util.List;
import dev.flang.util.Pair;
import dev.flang.util.HasSourcePosition;
import dev.flang.util.SourcePosition;


/**
 * AbstractInterpreter provides a skeleton of an abstract interpreter
 * executing on the FUIR representation.  This skeleton can be used to
 * implement analysis or code generation tools.
 *
 * This class has two generic type parameters that specify the types of values
 * used by the actual interpreter:
 *
 *  - VALUE represents an abstract result value created by an expression.
 *    for a compiler, this might be the code required to obtain that value.
 *
 *  - RESULT represents the result of the abstract interpretation. For a
 *    compiler, this would, e.g, be the generated code.
 *
 * @author Fridtjof Siebert (siebert@tokiwa.software)
 */
public class AbstractInterpreter<VALUE, RESULT> extends ANY
{


  /*----------------------------  interfaces  ---------------------------*/


  /**
   * Interface that defines the operations of the actual interpreter
   * that processes this code.
   */
  public static abstract class ProcessExpression<VALUE, RESULT> extends ANY implements HasSourcePosition
  {

    /**
     * FUIR we are currently interpreting
     */
    FUIR _fuir;


    /**
     * id of clazz we are interpreting, will be set by AbstractInterpreter before
     * performing an Expression.
     */
    int _cl = -1;


    /**
     * true iff interpreting _cl's precondition, false for _cl itself, will be
     * set by AbstractInterpreter before performing an Expression.
     */
    boolean _pre = false;


    /**
     * current site, will be set by AbstractInterpreter before performing an
     * Expression.
     */
    int _s;


    /**
     * Create and return the actual source code position held by this instance.
     */
    public SourcePosition pos()
    {
      return _fuir.codeAtAsPos(_s);
    }


    /**
     * Return the actual source code position held by this instance.
     */
    public int site()
    {
      return _s;
    }


    /**
     * Join a List of RESULT from subsequent expressions into a compound
     * expression.  For a code generator, this could, e.g., join expressions "a :=
     * 3;" and "b(x);" into a block "{ a := 3; b(x); }".
     */
    public abstract RESULT sequence(List<RESULT> l);

    /*
     * Produce the unit type value.  This is used as a placeholder
     * for the universe instance as well as for the instance 'unit'.
     */
    public abstract VALUE unitValue();

    /**
     * Called before each expression is processed. May be used to, e.g., produce
     * tracing code for debugging or a comment.
     *
     * @param cl id of clazz we are interpreting
     *
     * @param s site of the next expression
     */
    public abstract RESULT expressionHeader(int cl, int s);

    /**
     * A comment, adds human readable information
     */
    public abstract RESULT comment(String s);

    /**
     * no operation, like comment, but without giving any comment.
     */
    public abstract RESULT nop();

    /**
     * drop a value, but process its side-effect.
     *
     * @param v an expression that calculates a value that is not needed, but
     * where the calculation might have side-effects (like performing a call) that
     * we do need.
     *
     * For backends that do not perform any side-effects in RESULT, this does
     * not need to be redefined, the default implementation is nop() which is
     * fine in this case.
     *
     * @param type clazz id for the type of the value
     *
     * @return code to perform the side effects of v and ignoring the produced value.
     */
    public RESULT drop(VALUE v, int type)
    {
      return nop(); // NYI, should be implemented by BEs.
    }

    /**
     * Perform an assignment val to field f in instance rt
     *
     * @param cl id of clazz we are interpreting
     *
     * @param pre true iff interpreting cl's precondition, false for cl itself.
     *
     * @param tc clazz id of the target instance
     *
     * @param f clazz id of the assigned field
     *
     * @param rt clazz is of the field type
     *
     * @param tvalue the target instance
     *
     * @param val the new value to be assigned to the field.
     *
     * @return resulting code of this assignment.
     */
    public abstract RESULT assignStatic(int cl, boolean pre, int tc, int f, int rt, VALUE tvalue, VALUE val);

    /**
     * Perform an assignment of a value to a field in tvalue. The type of tvalue
     * might be dynamic (a reference). See FUIR.access*().
     *
     * @param cl id of clazz we are interpreting
     *
     * @param pre true iff interpreting cl's precondition, false for cl itself.
     *
     * @param s site of the assignmt
     *
     * @param tvalue the target instance
     *
     * @param avalue the new value to be assigned to the field.
     */
    public abstract RESULT assign(int cl, boolean pre, int s, VALUE tvalue, VALUE avalue);

    /**
     * Perform a call of a feature with target instance tvalue with given
     * arguments.  The type of tvalue might be dynamic (a reference). See
     * FUIR.access*().
     *
     * Result.v0() may be null to indicate that code generation should stop here
     * (due to an error or tail recursion optimization).
     *
     * @param cl id of clazz we are interpreting
     *
     * @param pre true iff interpreting cl's precondition, false for cl itself.
     *
     * @param s site of the call
     *
     * @param tvalue target value the call is performed on
     *
     * @param args argument values passed to the call
     */
    public abstract Pair<VALUE, RESULT> call(int cl, boolean pre, int s, VALUE tvalue, List<VALUE> args);

    /**
     * For a given value v of value type vc create a boxed ref value of type rc.
     */
    public abstract Pair<VALUE, RESULT> box(VALUE v, int vc, int rc);

    /**
     * Get the current instance
     *
     * @param cl id of clazz we are interpreting
     *
     * @param pre true iff interpreting cl's precondition, false for cl itself.
     */
    public abstract Pair<VALUE, RESULT> current(int cl, boolean pre);

    /**
     * Get the outer instance
     *
     * @param cl id of clazz we are interpreting
     */
    public abstract Pair<VALUE, RESULT> outer(int cl);

    /**
     * Get the argument #i
     *
     * @param cl id of clazz we are interpreting
     *
     * @param i index of value argument of cl
     */
    public abstract VALUE arg(int cl, int i);

    /**
     * Get a constant value of type constCl with given byte data d.
     */
    public abstract Pair<VALUE, RESULT> constData(int constCl, byte[] d);

    /**
     * Perform a match on value subv.
     *
     * @param ai current abstract interpreter instance
     *
     * @param cl id of clazz we are interpreting
     *
     * @param pre true iff interpreting cl's precondition, false for cl itself.
     *
     * @param s site of the match
     *
     * @param subv value of subject of this match that is being tested.
     */
    public abstract Pair<VALUE, RESULT> match(AbstractInterpreter<VALUE, RESULT> ai, int cl, boolean pre, int s, VALUE subv);

    /**
     * Create a tagged value of type newcl from an untagged value for type valuecl.
     */
    public abstract Pair<VALUE, RESULT> tag(int cl, VALUE value, int newcl, int tagNum);

    /**
     * Access the effect of type ecl that is installed in the environment.
     */
    public abstract Pair<VALUE, RESULT> env(int ecl);

    /**
     * Process a contract of kind ck of clazz cl that results in bool value cc
     * (i.e., the contract fails if !cc).
     */
    public abstract RESULT contract(int cl, FUIR.ContractKind ck, VALUE cc);

  }


  /*-----------------------------  classes  -----------------------------*/


  /*----------------------------  constants  ----------------------------*/


  /**
   * property-controlled flag to enable debug output.
   *
   * To enable debugging, use fz with
   *
   *   FUZION_JAVA_OPTIONS=-Ddev.flang.fuir.analysis.AbstractInterpreter.DEBUG=true
   *
   * or
   *
   *   FUZION_JAVA_OPTIONS=-Ddev.flang.fuir.analysis.AbstractInterpreter.DEBUG=".*install_default"
   *
   */
  static final String DEBUG;
  static {
    var debug = System.getProperty("dev.flang.fuir.analysis.AbstractInterpreter.DEBUG");
    DEBUG =
      debug == null ||
      debug.equals("false") ? null :
      debug.equals("true" ) ? ".*"
                            : debug;
  }

  /*-------------------------  static methods  --------------------------*/


  /*----------------------------  variables  ----------------------------*/


  /**
   * The intermediate code we are working on.
   */
  public final FUIR _fuir;


  /**
   * The processor provided to the constructor.
   */
  public final ProcessExpression<VALUE, RESULT> _processor;


  /*---------------------------  constructors  ---------------------------*/


  /**
   * Create AbstractInterpreter for given intermediate code.
   *
   * @param fuir the intermediate code.
   */
  public AbstractInterpreter(FUIR fuir, ProcessExpression<VALUE, RESULT> processor)
  {
    if (PRECONDITIONS) require
      (fuir != null,
       processor != null);

    _fuir = fuir;
    _processor = processor;
  }


  /*-----------------------------  methods  -----------------------------*/


  /**
   * Check if the given clazz has a unit value that does not need to be pushed
   * onto the stack.
   */
  public static boolean clazzHasUnitValue(FUIR fuir, int cl)
  {
    return cl == fuir.clazzUniverse() || fuir.clazzIsUnitType(cl) && !fuir.clazzIsRef(cl);
  }


  /**
   * Check if the given clazz has a unit value that does not need to be pushed
   * onto the stack.
   */
  public boolean clazzHasUnitValue(int cl)
  {
    return clazzHasUnitValue(_fuir, cl);
  }


  /**
   * Push the given value to the stack unless it is of unit or void type or the
   * clazz is -1
   *
   * @param stack the stack to push val to
   *
   * @param cl the clazz of val, may be -1
   *
   * @param val the value to push
   */
  void push(Stack<VALUE> stack, int cl, VALUE val)
  {
    if (PRECONDITIONS) require
      (!_fuir.clazzIsVoidType(cl) || (val == null),
       !containsVoid(stack));

    if (!clazzHasUnitValue(cl))
      {
        stack.push(val);
      }

    if (POSTCONDITIONS) ensure
      (clazzHasUnitValue(cl) || stack.get(stack.size()-1) == val,
       !_fuir.clazzIsVoidType(cl) || containsVoid(stack));
  }


  /**
   * Pop value from the stack unless it is of unit or void type or the
   * clazz is -1
   *
   * @param stack the stack to pop value from
   *
   * @param cl the clazz of value, may be -1
   *
   * @return the popped value or null if cl is -1 or unit type
   */
  VALUE pop(Stack<VALUE> stack, int cl)
  {
    if (PRECONDITIONS) require
      (clazzHasUnitValue(cl) || stack.size() > 0,
       !containsVoid(stack));

    return
      clazzHasUnitValue(cl) ? _processor.unitValue() : stack.pop();
  }


  /**
   * Check if the given stack contains a void value.  If so, code generation has
   * to stop immediately.
   */
  boolean containsVoid(Stack<VALUE> stack)
  {
    return stack.size() > 0 && stack.get(stack.size()-1) == null;
  }


  /**
   * Create code to pass given number of arguments plus one implicit target
   * argument from the stack to a called feature.
   *
   * @param cc clazz that is called
   *
   * @param stack the stack containing the code of the args.
   *
   * @param argCount the number of arguments.
   *
   * @return list of arguments to be passed to the call
   */
  List<VALUE> args(int cc, Stack<VALUE> stack, int argCount)
  {
    if (argCount > 0)
      {
        var ac = _fuir.clazzArgClazz(cc, argCount-1);
        var a = pop(stack, ac);
        var result = args(cc, stack, argCount-1);
        result.add(a);
        return result;
      }
    return new List<>();
  }


  /**
   * As part of the prolog of a clazz' code, perform the initialization of the
   * clazz' outer ref and argument fields with the target and the actual
   * arguments.
   *
   * @param l list that will receive the result
   *
   * @param cl the clazz we are interpreting.
   *
   * @param pre true iff interpreting cl's precondition, false for cl itself.
   */
  void assignOuterAndArgFields(List<RESULT> l, int cl, boolean pre)
  {
    var or = _fuir.clazzOuterRef(cl);
    if (or != -1)
      {
        var rt = _fuir.clazzResultClazz(or);
        var cur = _processor.current(cl, pre);
        l.add(cur.v1());
        var out = _processor.outer(cl);
        l.add(out.v1());
        l.add(_processor.assignStatic(cl, pre, cl, or, rt, cur.v0(), out.v0()));
      }

    var ac = _fuir.clazzArgCount(cl);
    for (int i = 0; i < ac; i++)
      {
        var cur = _processor.current(cl, pre);
        l.add(cur.v1());
        var af = _fuir.clazzArg(cl, i);
        var at = _fuir.clazzArgClazz(cl, i);
        var ai = _processor.arg(cl, i);
        if (ai != null)
          {
            l.add(_processor.assignStatic(cl, pre, cl, af, at, cur.v0(), ai));
          }
      }
  }


  /**
   * Perform abstract interpretation on given clazz
   *
   * @param cl clazz id
   *
   * @param pre true to process cl's precondition, false to process cl's code
   * followed by its postcondition.
   *
   * @return A Pair consisting of a VALUE that is either
   * _processor().unitValue() or null (in case cl diverges) and the result of
   * the abstract interpretation, e.g., the generated code.
   */
  public Pair<VALUE,RESULT> process(int cl, boolean pre)
  {
    var l = new List<RESULT>();
    assignOuterAndArgFields(l, cl, pre);
    var p = pre
      ? processContract(cl, FUIR.ContractKind.Pre)
      : process(cl, pre, _fuir.clazzCode(cl));
    l.add(p.v1());
    var res = p.v0();
    if (!pre)
      {
        var post = processContract(cl, FUIR.ContractKind.Post);
        l.add(post.v1());
        if (post.v0() == null) // post condition results in void, so we do not return:
          {
            res = null;
          }
      }
    return new Pair<>(res, _processor.sequence(l));
  }


  /**
   * Perform abstract interpretation on given code
   *
   * @param cl clazz id
   *
   * @param pre true to process cl's precondition, false to process cl's code.
   *
   * @param s0 the site to start interpreting from
   *
   * @return A Pair consisting of a VALUE that is either
   * _processor().unitValue() or null (in case cl diverges) and the result of
   * the abstract interpretation, e.g., the generated code.
   */
  public Pair<VALUE,RESULT> process(int cl, boolean pre, int s0)
  {
    var stack = new Stack<VALUE>();
    var l = new List<RESULT>();
    int last_s = -1;
    for (var s = s0; !containsVoid(stack) && _fuir.withinCode(s) && !_fuir.alwaysResultsInVoid(cl, last_s); s = s + _fuir.codeSizeAt(s))
      {
        l.add(_processor.expressionHeader(cl, s));
        l.add(process(cl, pre, stack, s));
        last_s = s;
      }

    var v = containsVoid(stack) ? null
                                : _processor.unitValue();

    if (!containsVoid(stack) && stack.size() > 0)
      { // NYI: #1875: Manual stack cleanup.  This should not be needed since the
        // FUIR has the (so far undocumented) invariant that the stack must be
        // empty at the end of a basic block. There were some cases
        // (tests/reg_issue1294) where this is not the case that need to be
        // fixed, the FUIR code should contain a POP instructions to avoid this
        // special handling here!
        //
        var e = _fuir.codeAt(last_s);
        switch (e)
          {
          case Call:
            var cc0 = _fuir.accessedClazz  (cl, last_s);
            var rt = _fuir.clazzResultClazz(cc0);
            l.add(_processor.drop(stack.pop(), rt));
            break;
          default:
            break; // NYI: ignore this case for now, this occurs infrequently, one example is tests/reg_issue1294.
          }
      }

    return new Pair<>(v, _processor.sequence(l));
  }


  /**
   * Perform abstract interpretation on given code
   *
   * @param cl clazz id
   *
   * @param ck the contracts kind
   *
   * @return the result of the abstract interpretation, e.g., the generated
   * code.
   */
  Pair<VALUE,RESULT> processContract(int cl, FUIR.ContractKind ck)
  {
    var l = new List<RESULT>();
    for (var ci = 0;
         _fuir.clazzContract(cl, ck, ci) != -1;
         ci++)
      {
        var c = _fuir.clazzContract(cl, ck, ci);
        var stack = new Stack<VALUE>();
        for (var s = c; !containsVoid(stack) && _fuir.withinCode(s); s = s + _fuir.codeSizeAt(s))
          {
            l.add(_processor.expressionHeader(cl, s));
            l.add(process(cl, ck == FUIR.ContractKind.Pre, stack, s));
          }
        if (!containsVoid(stack))
          {
            l.add(_processor.contract(cl, ck, stack.pop()));
          }
      }
    return new Pair<>(_processor.unitValue(), _processor.sequence(l));
  }


  /**
   * Perform abstract interpretation on given expression
   *
   * @param cl clazz id
   *
   * @param pre true to process cl's precondition, false to process cl's code
   * followed by its postcondition.
   *
   * @param stack the stack containing the current arguments waiting to be used
   *
   * @param s site of the expression to compile
   *
   * @param i the index within c
   *
   * @return the result of the abstract interpretation, e.g., the generated
   * code.
   */
  public RESULT process(int cl, boolean pre, Stack<VALUE> stack, int s)
  {
    if (DEBUG != null && _fuir.clazzAsString(cl).matches(DEBUG))
      {
        say("process "+_fuir.clazzAsString(cl)+"."+s+":\t"+_fuir.codeAtAsString(cl, s)+" stack is "+stack);
      }
    var e = _fuir.codeAt(s);

    _processor._fuir = _fuir;
    _processor._cl = cl;
    _processor._pre = pre;
    _processor._s = s;
    switch (e)
      {
      case Assign:
        {
          // NYI: pop the stack values even in case field is unused.
          var ft = _fuir.assignedType(cl, s);
          var tc = _fuir.accessTargetClazz(cl, s);
          var tvalue = pop(stack, tc);
          var avalue = pop(stack, ft);
<<<<<<< HEAD
          var f = _fuir.accessedClazz  (cl, c, i);

          if (CHECKS) check
            (!_fuir.clazzIsVoidType(ft));

=======
          var f = _fuir.accessedClazz  (cl, s);
>>>>>>> 6e4c178e
          if (f != -1)  // field we are assigning to may be unused, i.e., -1
            {
              return _processor.assign(cl, pre, s, tvalue, avalue);
            }
          else
            {
              return _processor.sequence(new List<>(_processor.drop(tvalue, tc),
                                                    _processor.drop(avalue, ft)));
            }
        }
      case Box:
        {
          var vc = _fuir.boxValueClazz(cl, s);
          var rc = _fuir.boxResultClazz(cl, s);
          if (_fuir.clazzIsRef(vc) || !_fuir.clazzIsRef(rc))
            { // vc's type is a generic argument whose actual type does not need
              // boxing
              return _processor.comment("Box is a NOP, clazz is already a ref");
            }
          else
            {
              var val = pop(stack, vc);
              var r = _processor.box(val, vc, rc);
              push(stack, rc, r.v0());
              return r.v1();
            }
        }
      case Call:
        {
          var cc0 = _fuir.accessedClazz  (cl, s);
          var args = args(cc0, stack, _fuir.clazzArgCount(cc0));
          var tc = _fuir.accessTargetClazz(cl, s);
          var tvalue = pop(stack, tc);
          var r = _processor.call(cl, pre, s, tvalue, args);
          if (r.v0() == null)  // this may happen even if rt is not void (e.g., in case of tail recursion or error)
            {
              stack.push(null);
            }
          else
            {
              var rt = _fuir.clazzResultClazz(cc0);
              push(stack, rt, r.v0());
            }
          return r.v1();
        }
      case Comment:
        {
          return _processor.comment(_fuir.comment(s));
        }
      case Current:
        {
          var r = _processor.current(cl, pre);
          push(stack, cl, r.v0());
          return r.v1();
        }
      case Const:
        {
          var constCl = _fuir.constClazz(cl, s);
          var d = _fuir.constData(s);
          var r = _processor.constData(constCl, d);

          if (CHECKS) check
            // check that constant creation has no side effects.
            (r.v1() == _processor.nop());

          push(stack, constCl, r.v0());
          return r.v1();
        }
      case Match:
        {
          var subjClazz = _fuir.matchStaticSubject(cl, s);
          var subv      = pop(stack, subjClazz);
          var r = _processor.match(this, cl, pre, s, subv);
          if (r.v0() == null)
            {
              stack.push(null);
            }
          if (CHECKS) check
            (r.v0() == null || r.v0() == _processor.unitValue());
          return r.v1();
        }
      case Tag:
        {
          var valuecl = _fuir.tagValueClazz(cl, s);  // static clazz of value
          var value   = pop(stack, valuecl);         // value that will be tagged
          var newcl   = _fuir.tagNewClazz  (cl, s);  // static clazz of result
          if (CHECKS) check
            (!_fuir.clazzIsVoidType(valuecl));
          int tagNum  = _fuir.clazzChoiceTag(newcl, valuecl);
          var r = _processor.tag(cl, value, newcl, tagNum);
          push(stack, newcl, r.v0());
          return r.v1();
        }
      case Env:
        {
          var ecl = _fuir.envClazz(cl, s);
          var r = _processor.env(ecl);
          push(stack, ecl, r.v0());
          return r.v1();
        }
      case Pop:
        {
          // Pop can only follow a Call, we need the call to determine the type
          // of the popped value, which might be a unit type value.
          //
          if (CHECKS) check
            (_fuir.codeAt(s-1) == FUIR.ExprKind.Call);

          var cc = _fuir.accessedClazz(cl, s-1);
          var rt = _fuir.clazzResultClazz(cc);
          var v = pop(stack, rt);
          return _processor.drop(v, rt);
        }
      default:
        {
          Errors.fatal("AbstractInterpreter backend does not handle expressions of type " + e);
          return null;
        }
      }
  }


}

/* end-of-file */<|MERGE_RESOLUTION|>--- conflicted
+++ resolved
@@ -662,15 +662,7 @@
           var tc = _fuir.accessTargetClazz(cl, s);
           var tvalue = pop(stack, tc);
           var avalue = pop(stack, ft);
-<<<<<<< HEAD
-          var f = _fuir.accessedClazz  (cl, c, i);
-
-          if (CHECKS) check
-            (!_fuir.clazzIsVoidType(ft));
-
-=======
           var f = _fuir.accessedClazz  (cl, s);
->>>>>>> 6e4c178e
           if (f != -1)  // field we are assigning to may be unused, i.e., -1
             {
               return _processor.assign(cl, pre, s, tvalue, avalue);
