/*

This file is part of the Fuzion language implementation.

The Fuzion language implementation is free software: you can redistribute it
and/or modify it under the terms of the GNU General Public License as published
by the Free Software Foundation, version 3 of the License.

The Fuzion language implementation is distributed in the hope that it will be
useful, but WITHOUT ANY WARRANTY; without even the implied warranty of
MERCHANTABILITY or FITNESS FOR A PARTICULAR PURPOSE.  See the GNU General Public
License for more details.

You should have received a copy of the GNU General Public License along with The
Fuzion language implementation.  If not, see <https://www.gnu.org/licenses/>.

*/

/*-----------------------------------------------------------------------
 *
 * Tokiwa Software GmbH, Germany
 *
 * Source of class DFA
 *
 *---------------------------------------------------------------------*/

package dev.flang.fuir.analysis.dfa;

import java.nio.ByteBuffer;
import java.nio.ByteOrder;

import java.util.Arrays;
import java.util.BitSet;
import java.util.Set;
import java.util.TreeMap;
import java.util.TreeSet;

import java.util.function.Supplier;

import java.util.stream.Stream;

import dev.flang.fuir.FUIR;
import dev.flang.fuir.FUIR.LifeTime;
import dev.flang.fuir.FUIR.SpecialClazzes;
import dev.flang.fuir.GeneratingFUIR;
import dev.flang.fuir.analysis.AbstractInterpreter2;
import dev.flang.ir.IR.ExprKind;
import dev.flang.ir.IR.FeatureKind;

import static dev.flang.ir.IR.NO_SITE;

import dev.flang.util.ANY;
import dev.flang.util.Errors;
import static dev.flang.util.FuzionConstants.EFFECT_INSTATE_NAME;
import dev.flang.util.FuzionOptions;
import dev.flang.util.List;
import dev.flang.util.IntMap;
import dev.flang.util.LongMap;


/**
 * DFA creates a data flow analysis based on the FUIR representation of a Fuzion
 * application.
 *
 * @author Fridtjof Siebert (siebert@tokiwa.software)
 */
public class DFA extends ANY
{


  /*----------------------------  interfaces  ---------------------------*/


  /**
   * Functional interface to create intrinsics.
   */
  @FunctionalInterface
  interface IntrinsicDFA
  {
    Val analyze(Call c);
  }


  /*-----------------------------  classes  -----------------------------*/


  /**
   * Record match cases that were evaluated by the DFA.
   */
  public final Set<Long> _takenMatchCases = new TreeSet<>();


  /**
   * Statement processor used with AbstractInterpreter to perform DFA analysis
   */
  class Analyze extends AbstractInterpreter2.ProcessExpression<Val>
  {


    /**
     * The Call we are analyzing.
     */
    final Call _call;


    /**
     * Create processor for an abstract interpreter doing DFA analysis of the
     * given call's code.
     */
    Analyze(Call call)
    {
      _call = call;
    }



    /*
     * Produce the unit type value.  This is used as a placeholder
     * for the universe instance as well as for the instance 'unit'.
     */
    @Override
    public Val unitValue()
    {
      return Value.UNIT;
    }


    /**
     * Called before each statement is processed. May be used to, e.g., produce
     * tracing code for debugging or a comment.
     */
    @Override
    public void expressionHeader(int s)
    {
      if (_reportResults && _options.verbose(9))
        {
          say("DFA for "+_fuir.siteAsString(s)+" at "+s+": "+_fuir.codeAtAsString(s));
        }
    }


    /**
     * A comment, adds human readable information
     */
    @Override
    public void comment(String s)
    {
    }


    /**
     * no operation, like comment, but without giving any comment.
     */
    @Override
    public void nop()
    {
    }


    /**
     * Perform an assignment val to field f in instance rt
     *
     * @param s site of the expression causing this assignment
     *
     * @param tc clazz id of the target instance
     *
     * @param f clazz id of the assigned field
     *
     * @param rt clazz is of the field type
     *
     * @param tvalue the target instance
     *
     * @param val the new value to be assigned to the field.
     *
     * @return resulting code of this assignment.
     */
    @Override
    public void assignStatic(int s, int tc, int f, int rt, Val tvalue, Val val)
    {
      tvalue.value().setField(DFA.this, f, val.value());
    }


    /**
     * Perform an assignment of avalue to a field in tvalue. The type of tvalue
     * might be dynamic (a reference). See FUIR.access*().
     *
     * @param s site of assignment
     *
     * @param tvalue the target instance
     *
     * @param avalue the new value to be assigned to the field.
     */
    @Override
    public void assign(int s, Val tvalue, Val avalue)
    {
      var res = access(s, tvalue, new List<>(avalue));
    }


    /**
     * In an access, check if the target of the access is a boxed value. If so,
     * unbox it.
     *
     * @param tvalue the target value of an access
     *
     * @param tt the type of the target value
     *
     * @param cc the called clazz
     *
     * @return tvalue in case tvalue does not need unboxing, or the unboxed
     * value if tt is boxed and the outer clazz of cc is a value type.
     */
    private Val unboxTarget(Val tvalue, int tt, int cc)
    {
      var cco = _fuir.clazzOuterClazz(cc);
      return _fuir.clazzIsRef(tt) && !_fuir.clazzIsRef(cco) ? tvalue.value().unbox(DFA.this, cco)
                                                            : tvalue;
    }


    /**
     * Perform a call of a feature with target instance tvalue with given
     * arguments.  The type of tvalue might be dynamic (a reference). See
     * FUIR.access*().
     *
     * Result.v0() may be null to indicate that code generation should stop here
     * (due to an error or tail recursion optimization).
     */
    @Override
    public Val call(int s, Val tvalue, List<Val> args)
    {
      var res = access(s, tvalue, args);
      DFA.this.site(s).recordResult(res == null);
      return res;
    }


    /**
     * Analyze an access (call or write) of a feature.
     *
     * @param s site of access, must be ExprKind.Assign or ExprKind.Call
     *
     * @param tvalue the target of this call, Value.UNIT if none.
     *
     * @param args the arguments of this call, or, in case of an assignment, a
     * list of one element containing value to be assigned.
     *
     * @return result value of the access
     */
    Val access(int s, Val tvalue, List<Val> args)
    {
      Val res = null;
      var tv = tvalue.value();
      if (tv instanceof ValueSet tvalues)
        {
          for (var t : tvalues._componentsArray)
            {
              res = accessSingleTarget(s, t, args, res, tvalue);
            }
        }
      else
        {
          res = accessSingleTarget(s, tvalue.value(), args, res, tvalue);
        }
      if (res != null &&
          tvalue instanceof EmbeddedValue &&
          !_fuir.clazzIsRef(_fuir.accessTargetClazz(s)) &&
          _fuir.clazzKind(_fuir.accessedClazz(s)) == FUIR.FeatureKind.Field)
        { // an embedded field in a value instance, so keep tvalue's
          // embedding. For chained embedded fields in value instances like
          // `t.f.g.h`, the embedding remains `t` for `f`, `g` and `h`.
          var resf = res;
          res = tvalue.rewrap(DFA.this, x -> resf.value());
        }
      return res;
    }


    /**
     * Analyze an access (call or write) of a feature for a target value that is
     * not a ValueSet.
     *
     * @param s site of access, must be ExprKind.Assign or ExprKind.Call
     *
     * @param tvalue the target of this call, Value.UNIT if none.  Must not be ValueSet.
     *
     * @param args the arguments of this call, or, in case of an assignment, a
     * list of one element containing value to be assigned.
     *
     * @param res in case an access is performed for multiple targets, this is
     * the result of the already processed targets, null otherwise.
     *
     * @param original_tvalue the original target of this call. This must be
     * unchanged, it is used for escape analysis to figure out if the call
     * causes an instance this is embedded in to escape.
     *
     * @return result value of the access joined with res in case res != null.
     */
    Val accessSingleTarget(int s, Value tvalue, List<Val> args, Val res, Val original_tvalue)
    {
      if (PRECONDITIONS) require
        (Errors.any() || tvalue != Value.UNIT || AbstractInterpreter2.clazzHasUnitValue(_fuir, _fuir.accessTargetClazz(s))
         // NYI: UNDER DEVELOPMENT: intrinsics create instances like
         // `fuzion.java.Array`. These intrinsics currently do not set the outer
         // refs correctly, so we handle them for now by just assuming they are
         // unit type values:
         || true
         ,

         !(tvalue instanceof ValueSet));
      var t_cl = tvalue == Value.UNIT ? _fuir.accessTargetClazz(s) : tvalue._clazz;
      var cc = _fuir.lookup(s, t_cl);
      if (cc != FUIR.NO_CLAZZ)
        {
          var r = access0(s, tvalue, args, cc, original_tvalue);
          if (r != null)
            {
              res = res == null ? r : res.joinVal(DFA.this, r, _fuir.clazzResultClazz(cc));
            }
        }
      else
        {
          var instantiatedAt = _calls.keySet().stream()
            .filter(c -> (c._cc == _fuir.clazzAsValue(t_cl) ||  // NYI: CLEANUP would be nice if c._cc would be a ref already, should have been boxed at some point
                          c._cc == t_cl                       ) && c._site != NO_SITE)
            .map(c -> c._site)
            .findAny()
            .orElse(NO_SITE);
          _fuir.recordAbstractMissing(t_cl, _fuir.accessedClazz(s), instantiatedAt, _call.contextString(),
                                      s);
        }
      return res;
    }


    /**
     * Helper routine for access (above) to perform a static access (cal or write).
     */
    Val access0(int s, Val tvalue, List<Val> args, int cc, Val original_tvalue /* NYI: ugly */)
    {
      var cs = DFA.this.site(s);
      cs._accesses.add(cc);
      var isCall = _fuir.codeAt(s) == FUIR.ExprKind.Call;
      Val r;
      if (isCall)
        {
          r = call0(s, tvalue, args, cc, original_tvalue);
        }
      else
        {
          if (!_fuir.clazzIsUnitType(_fuir.clazzResultClazz(cc)))
            {
              if (_reportResults && _options.verbose(9))
                {
                  say("DFA for "+_fuir.siteAsString(s) + ": "+_fuir.codeAtAsString(s)+": " +
                                     tvalue + ".set("+_fuir.clazzAsString(cc)+") := " + args.get(0));
                }
              var v = args.get(0);
              tvalue.value().setField(DFA.this, cc, v.value());
              tempEscapes(s, v, cc);
            }
          r = Value.UNIT;
        }
      return r;
    }


    /**
     * Helper for call to handle non-dynamic call to cc
     *
     * @param s site of call
     *
     * @param tvalue
     *
     * @param args
     *
     * @param cc clazz that is called
     *
     * @return result values of the call
     */
    Val call0(int s, Val tvalue, List<Val> args, int cc, Val original_tvalue)
    {
      // in case we access the value in a boxed target, unbox it first:
      tvalue = unboxTarget(tvalue, _fuir.accessTargetClazz(s), cc);
      Val res = null;
      switch (_fuir.clazzKind(cc))
        {
        case Abstract :
          Errors.error("Call to abstract feature encountered.",
                       "Found call to  " + _fuir.clazzAsString(cc));
        case Routine  :
        case Intrinsic:
        case Native   :
          {
            if (_fuir.clazzNeedsCode(cc))
              {
                var ca = newCall(cc, s, tvalue.value(), args, _call._env, _call);
                res = ca.result();
                if (_options.needsEscapeAnalysis() && res != null && res != Value.UNIT && !_fuir.clazzIsRef(_fuir.clazzResultClazz(cc)))
                  {
                    res = newEmbeddedValue(s, res.value());
                  }
                // check if target value of new call ca causes current _call's instance to escape.
                var or = _fuir.clazzOuterRef(cc);
                if (original_tvalue instanceof EmbeddedValue ev && ev._instance == _call._instance &&
                    _escapes.contains(ca._cc) &&
                    (or != -1) &&
                    _fuir.clazzFieldIsAdrOfValue(or)    // outer ref is adr, otherwise target is passed by value (primitive type like u32)
                    )
                  {
                    _call.escapes();
                  }
                tempEscapes(s, original_tvalue, _fuir.clazzOuterRef(cc));
                if (_reportResults && _options.verbose(9))
                  {
                    say("DFA for " +_fuir.siteAsString(s) + ": "+_fuir.codeAtAsString(s)+": " + ca);
                  }
              }
            break;
          }
        case Field:
          {
            res = tvalue.value().callField(DFA.this, cc, s, _call);
            if (_reportResults && _options.verbose(9))
              {
                say("DFA for "+_fuir.siteAsString(s) + ": "+_fuir.codeAtAsString(s)+": " +
                                   tvalue + ".get(" + _fuir.clazzAsString(cc) + ") => " + res);
              }
            break;
          }
        default:       throw new Error("This should not happen: Unknown feature kind: " + _fuir.clazzKind(cc));
        }
      return res;
    }


    /**
     * For a given value v of value type vc create a boxed ref value of type rc.
     */
    @Override
    public Val box(int s, Val val, int vc, int rc)
    {
      var boxed = val.value().box(DFA.this, vc, rc, _call);
      return boxed;
    }


    /**
     * Get the current instance
     */
    @Override
    public Val current(int s)
    {
      return _call._instance;
    }


    /**
     * Get the outer instance
     */
    @Override
    public Val outer(int s)
    {
      return _call._target;
    }

    /**
     * Get the argument #i
     */
    @Override
    public Val arg(int s, int i)
    {
      return _call._args.get(i);
    }


    /**
     * Get a constant value of type constCl with given byte data d.
     */
    @Override
    public Val constData(int s, int constCl, byte[] d)
    {
      var r = switch (_fuir.getSpecialClazz(constCl))
        {
        case c_bool -> d[0] == 1 ? True() : False();
        case c_i8   ,
             c_i16  ,
             c_i32  ,
             c_i64  ,
             c_u8   ,
             c_u16  ,
             c_u32  ,
             c_u64  ,
             c_f32  ,
             c_f64  -> NumericValue.create(DFA.this, constCl, ByteBuffer.wrap(d).position(4).order(ByteOrder.LITTLE_ENDIAN));
        case c_Const_String, c_String -> newConstString(Arrays.copyOfRange(d, 4, ByteBuffer.wrap(d).order(ByteOrder.LITTLE_ENDIAN).getInt()+4), _call);
        default ->
          {
            if (!_fuir.clazzIsChoice(constCl))
              {
                yield _fuir.clazzIsArray(constCl)
                  ? newArrayConst(s, constCl, _call, ByteBuffer.wrap(d).order(ByteOrder.LITTLE_ENDIAN))
                  : newValueConst(s, constCl, _call, ByteBuffer.wrap(d).order(ByteOrder.LITTLE_ENDIAN));
              }
            else
              {
                Errors.error("Unsupported constant in DFA analysis.",
                             "DFA cannot handle constant of clazz '" + _fuir.clazzAsString(constCl) + "' ");
                yield null;
              }
          }
        };
      return r;
    }


    /**
     * deserialize value constant of type `constCl` from `b`
     *
     * @param s the site of the constant
     *
     * @param constCl the constants clazz, e.g. `(tuple u32 codepoint)`
     *
     * @param context for debugging: Reason that causes this const string to be
     * part of the analysis.
     *
     * @param b the serialized data to be used when creating this constant
     *
     * @return an instance of `constCl` with fields initialized using the data from `b`.
     */
    private Value newValueConst(int s, int constCl, Context context, ByteBuffer b)
    {
      var result = newInstance(constCl, NO_SITE, context);
      var args = new List<Val>();
      for (int index = 0; index < _fuir.clazzArgCount(constCl); index++)
        {
          var f = _fuir.clazzArg(constCl, index);
          var fr = _fuir.clazzArgClazz(constCl, index);
          var bytes = _fuir.deseralizeConst(fr, b);
          var arg = constData(s, fr, bytes).value();
          args.add(arg);
          result.setField(DFA.this, f, arg);
        }

      // register calls for constant creation even though
      // not every backend actually performs these calls.
      newCall(constCl, NO_SITE, _universe, args, null /* new environment */, context);

      return result;
    }


    /**
     * deserialize array constant of type `constCl` from `d`
     *
     * @param s the site of the constant
     *
     * @param constCl the constants clazz, e.g. `array (tuple i32 codepoint)`
     *
     * @param context for debugging: Reason that causes this const string to be
     * part of the analysis.
     *
     * @param d the serialized data to be used when creating this constant
     *
     * @return an instance of `constCl` with fields initialized using the data from `d`.
     */
    private Value newArrayConst(int s, int constCl, Context context, ByteBuffer d)
    {
      var result = newInstance(constCl, NO_SITE, context);
      var sa = _fuir.clazzField(constCl, 0);
      var sa0 = newInstance(_fuir.clazzResultClazz(sa), NO_SITE, context);

      var elementClazz = _fuir.inlineArrayElementClazz(constCl);
      var data = _fuir.clazzField(_fuir.clazzResultClazz(sa), 0);
      var lengthField = _fuir.clazzField(_fuir.clazzResultClazz(sa), 1);

      var elCount = d.getInt();

      // joining elements before instantiating sysarray
      // because setEl always triggers a DFA changed.
      Value elements = null;
      for (int idx = 0; idx < elCount; idx++)
        {
          var b = _fuir.deseralizeConst(elementClazz, d);
          elements = elements == null
            ? constData(s, elementClazz, b).value()
            : elements.join(DFA.this, constData(s, elementClazz, b).value(), elementClazz);
        }
      SysArray sysArray = newSysArray(elements, elementClazz);

      sa0.setField(DFA.this, data, sysArray);
      sa0.setField(DFA.this, lengthField, NumericValue.create(DFA.this, _fuir.clazzResultClazz(lengthField), elCount));
      result.setField(DFA.this, sa, sa0);
      return result;
    }


    /**
     * Perform a match on value subv.
     */
    @Override
    public Val match(int s, AbstractInterpreter2<Val> ai, Val subv)
    {
      Val r = null; // result value null <=> does not return.  Will be set to Value.UNIT if returning case was found.
      for (var mc = 0; mc < _fuir.matchCaseCount(s); mc++)
        {
          // array to permit modification in lambda
          var taken = false;
          for (var t : _fuir.matchCaseTags(s, mc))
            {
              var sv = subv.value();
              if (sv instanceof ValueSet vs)
                {
                  for (var v : vs._componentsArray)
                    {
                      taken = matchSingleSubject(s, v, mc, t) || taken;
                    }
                }
              else
                {
                  taken = matchSingleSubject(s, sv, mc, t) || taken;
                }
              if (taken)
                {
                  DFA.this._takenMatchCases.add(((long)s<<32)|((long)mc));
                }
            }
          if (_reportResults && _options.verbose(9))
            {
              say("DFA for " + _fuir.siteAsString(s) + ": "+_fuir.codeAtAsString(s)+": "+subv+" case "+mc+": "+
                                 (taken ? "taken" : "not taken"));
            }

          if (taken)
            {
              var resv = ai.processCode(_fuir.matchCaseCode(s, mc));
              if (resv != null)
                { // if at least one case returns (i.e., result is not null), this match returns.
                  r = Value.UNIT;
                }
            }
        }
      DFA.this.site(s).recordResult(r == null);
      return r;
    }


    /**
     * Helper for match that matches only a single subject value.
     *
     * @param s site of the match
     *
     * @param v subject value of this match that is being tested.
     *
     * @param mc the match case to process
     *
     * @param t the tag the case matches
     *
     * @return true if this match case was taken by v
     */
    boolean matchSingleSubject(int s, Value v, int mc, int t)
    {
      var res = false;
      if (v instanceof TaggedValue tv)
        {
          if (tv._tag == t)
            {
              var field = _fuir.matchCaseField(s, mc);
              if (field != -1)
                {
                  var untagged = tv._original;
                  _call._instance.setField(DFA.this, field, untagged);
                }
              res = true;
            }
        }
      else
        {
          throw new Error("DFA encountered Unexpected value in match: " + v.getClass() + " '" + v + "' " +
                          " for match of type " + _fuir.clazzAsString(_fuir.matchStaticSubject(s)));
        }
      return res;
    }


    /**
     * Create a tagged value of type newcl from an untagged value.
     */
    @Override
    public Val tag(int s, Val value, int newcl, int tagNum)
    {
      Val res = value.value().tag(_call._dfa, newcl, tagNum);
      return res;
    }


    /**
     * Generate code to terminate the execution immediately.
     *
     * @param msg a message explaining the illegal state
     */
    @Override
    public void reportErrorInCode(String msg)
    {
      // In the DFA, ignore these errors
    }

  }


  /*----------------------------  constants  ----------------------------*/


  /**
   * For debugging: dump stack when _changed is set, for debugging when fix point
   * is not reached.
   *
   * To enable, use fz with
   *
   *   FUZION_JAVA_OPTIONS=-Ddev.flang.fuir.analysis.dfa.DFA.SHOW_STACK_ON_CHANGE=true
   */
  static final boolean SHOW_STACK_ON_CHANGE =
    FuzionOptions.boolPropertyOrEnv("dev.flang.fuir.analysis.dfa.DFA.SHOW_STACK_ON_CHANGE");


  /**
   * Set this to show statistics on the clazzes that caused the most Calls that
   * need to be analysed.
   *
   * To enable, use fz with
   *
   *   dev_flang_fuir_analysis_dfa_DFA_SHOW_CALLS=on
   *
   * To show more details for feature `io.out.replace`
   *
   *   dev_flang_fuir_analysis_dfa_DFA_SHOW_CALLS=io.out.replace
   *
   */
  static final String SHOW_CALLS_ENV = FuzionOptions.propertyOrEnv("dev.flang.fuir.analysis.dfa.DFA.SHOW_CALLS", "off");
  static final String SHOW_CALLS = Stream.of("off", "").anyMatch(SHOW_CALLS_ENV::equals) ? null : SHOW_CALLS_ENV;


  /**
   * Set this to show statistics on the clazzes that caused the most value that
   * need to be analysed.
   *
   * To enable, use fz with
   *
   *   dev_flang_fuir_analysis_dfa_DFA_SHOW_VALUES=on
   *
   * To show more details for feature `u32`
   *
   *   dev_flang_fuir_analysis_dfa_DFA_SHOW_VALUES=u32
   *
   */
  static final String SHOW_VALUES_ENV = FuzionOptions.propertyOrEnv("dev.flang.fuir.analysis.dfa.DFA.SHOW_VALUES", "off");
  static final String SHOW_VALUES = Stream.of("off", "").anyMatch(SHOW_VALUES_ENV::equals) ? null : SHOW_VALUES_ENV;


  /**
   * Should the DFA analysis be call-site-sensitive? If set, this treats two
   * equals calls `t.f args` if they occur at different sites, i.e., location in
   * the source code.
   *
   * To enable, use fz with
   *
   *   dev_flang_fuir_analysis_dfa_DFA_SITE_SENSITIVE=true
   */
  static final boolean SITE_SENSITIVE = FuzionOptions.boolPropertyOrEnv("dev.flang.fuir.analysis.dfa.DFA.SITE_SENSITIVE", false);


  /**
   * Should the DFA analysis use embedded values?  This is required for proper
   * escape analysis of instances that contain value types.  Disabling this is
   * only for experimental purposes and will break the C backend since it relies
   * on escape analysis of embedded references.
   *
   * To disable, use fz with
   *
   *   dev_flang_fuir_analysis_dfa_DFA_USE_EMBEDDED_VALUES=false
   */
  static final boolean USE_EMBEDDED_VALUES = FuzionOptions.boolPropertyOrEnv("dev.flang.fuir.analysis.dfa.DFA.USE_EMBEDDED_VALUES", true);


  /**
   * DFA's intrinsics.
   */
  static TreeMap<String, IntrinsicDFA> _intrinsics_ = new TreeMap<>();


  /**
   * Set of intrinsics that are found to be used by the DFA.
   */
  static Set<String> _usedIntrinsics_ = new TreeSet<>();


  /**
   * Maximum recursive analysis of newly created Calls, see `analyzeNewCall` for
   * details.
   *
   * This was optimized using
   *
   *   > time ./build/bin/fz build/tests/catch_postcondition/catch_postcondition.fz
   *
   * which gave
   *
   *  time/sec   MAX_RECURSION
   *   9.434 for 160
   *   9.33  for  80
   *   9.38  for  50
   *   9.601 for  44
   *   9.135 for  40
   *   9.71  for  36
   *   9.4   for  30
   *   9.299 for  25
   *  10.693 for  20
   *  14.68  for  10
   *
   * So it seems as if the results are good starting at 25.
   */
  private static int MAX_NEW_CALL_RECURSION =
    FuzionOptions.intPropertyOrEnv("dev.flang.fuir.analysis.dfa.DFA.MAX_NEW_CALL_RECURSION", 40);


  /*-------------------------  static methods  --------------------------*/


  /**
   * Helper method to add intrinsic to _intrinsics_.
   */
  private static void put(String n, IntrinsicDFA c)
  {
    _intrinsics_.put(n, (call) -> {
      _usedIntrinsics_.add(n);
      return c.analyze(call);
    });
  }


  /**
   * Get the names of all intrinsics supported by this backend.
   */
  public static Set<String> supportedIntrinsics()
  {
    return _intrinsics_.keySet();
  }


  /*----------------------------  variables  ----------------------------*/


  /**
   * Options provided to the 'fz' command.
   */
  public final FuzionOptions _options;


  /**
   * The intermediate code we are analyzing.
   */
  public final FUIR _fuir;


  /**
   * Special values of clazz 'bool' for 'true', 'false' and arbitrary bool
   * values.
   */
  Value _trueX, _falseX, _boolX;


  /**
   * Special value for universe.
   */
  final Value _universe;


  /**
   * Values created during DFA analysis that are cached via cache(Value).
   */
  TreeMap<Value, Value> _cachedValues = new TreeMap<>(Value.COMPARATOR);


  /**
   * Number of unique values that have been created.
   */
  int _numUniqueValues = 0;
  List<Value> _uniqueValues = new List<Value>();


  /**
   * Cache for results of newInstance.
   *
   * site -> (long) clazz << 32 | call id -> Instance
   */
  List<LongMap<Instance>> _instancesForSite = new List<>();


  /**
   * Cached results of newTaggedValue.
   *
   * Map key build from from clazz id, original value id and tag number to
   * TaggedValue instances.
   */
  LongMap<TaggedValue> _tagged = new LongMap<>();


  /**
   * Stored results of newValueSet.
   *
   * Map from key made from v._id and w._id to resulting value set.
   */
  LongMap<Value> _joined = new LongMap<>();


  /**
   * For different element types, pre-allocated SysArrays for uninitialized
   * arrays.  Used to store results of `newSysArray`.
   */
  IntMap<SysArray> _uninitializedSysArray = new IntMap<>();


  /**
   * Calls created during DFA analysis for instances that are still unit type
   * values.  This is done to avoid creating many calls and values that all end
   * up being unit types.
   */
  IntMap<Call> _unitCalls = new IntMap<>();


  /**
   * Calls created during DFA analysis.
   */
  TreeMap<Call, Call> _calls = new TreeMap<>();


  /**
   * For those Calls whose key can be mapped to a long value, this gives a quick
   * way to lookup that key.
   */
  LongMap<Call> _callsQuick = new LongMap<>();


  /**
   * All calls will receive a unique identitifier.  This is the next unique
   * identitifier to be used for the next new call.
   */
  int _callIds = 0;


  /**
   * Sites created during DFA analysis.
   */
  List<Site> _sites = new List<>();


  /**
   * Calls created during current sub-iteration of the DFA analysis.  These will
   * be analyzed at the end of the current iteration since they most likely add
   * new information.
   */
  List<Call> _hotCalls = new List<>();


  /**
   * Current number of recursive analysis of newly created Calls, see `analyzeNewCall` for
   * details.
   */
  private int _newCallRecursiveAnalyzeCalls = 0;


  /**
   * Clazz ids for clazzes for of newly created calls for which recursive analysis is performed,
   * see `analyzeNewCall` for details.
   *
   * This is set by method dfa() after the initial call was created to avoid the
   * initial cal to be treated outside the first iteration.
   */
  private int[] _newCallRecursiveAnalyzeClazzes = new int[0];


  /**
   * Envs created during DFA analysis.  The envs are compared insensitive to the
   * order in which they are installed.
   */
  TreeMap<Env, Env> _envs = new TreeMap<>();


  /**
   * Quick lookup for envs using a long key. This may contains several keys for
   * the same Env that differ only in the order the effects are installed.
   */
  LongMap<Env> _envsQuick = new LongMap<>();


  /**
   * Set of effect values used in Env-ironmnents. These values have their own
   * id, Value._envId, and they are compared differently using
   * Value.ENV_COMPARATOR to avoid env value explosion.
   */
  TreeMap<Value, Value> _envValues = new TreeMap<>(Value.ENV_COMPARATOR);


  /**
   * All fields that are ever written.  These will be needed even if they are
   * never read unless the assignments are actually removed (which is currently
   * not the case).
   */
  BitSet _writtenFields = new BitSet();


  /**
   * All fields that are ever read.
   */
  BitSet _readFields = new BitSet();


  /**
   * All clazzes that containt fields that are ever read.
   */
  BitSet _hasFields = new BitSet();


  /**
   * Map from type to corresponding default effects.
   *
   * NYI: this might need to be thread-local and not global!
   */
  public final IntMap<Value> _defaultEffects = new IntMap<>();


  /**
   * Map from effect-type to corresponding call that uses this effect.
   *
   * NYI: this might need to be thread-local and not global!
   */
  public final IntMap<Call> _defaultEffectContexts = new IntMap<>();


  /**
   * Flag to detect changes during current iteration of the fix-point algorithm.
   * If this remains false during one iteration we have reached a fix-point.
   */
  private boolean _changed = false;


  /**
   * For debugging: lazy creation of a message why _changed was set to true.
   */
  private Supplier<String> _changedSetBy;


  /**
   * Set of effects that are missing, excluding default effects.
   */
  IntMap<Integer> _missingEffects = new IntMap<>(); // NYI: CLEANUP: Remove? This is only written?


  /**
   * List of numeric values to avoid duplicates, values that are known
   */
  List<LongMap<NumericValue>> _numericValues = new List<>();


  /**
   * List of numeric values to avoid duplicates, values that are unknown, i.e,
   * that could have any value allowed by the numeric type.
   */
  List<NumericValue> _numericValuesAny = new List<>();


  /**
   * Flag to control output of errors.  This is set to true after a fix point
   * has been reached to report errors that should disappear when fix point is
   * reached (like vars are initialized).
   */
  boolean _reportResults = false;


  /*---------------------------  constructors  ---------------------------*/


  /**
   * Create DFA for given intermediate code.
   *
   * @param options the options to specify values for intrinsics like 'debug',
   * 'safety'.
   *
   * @param fuir the intermediate code.
   */
  public DFA(FuzionOptions options, FUIR fuir)
  {
    _options = options;
    _fuir = fuir;
    _universe = newInstance(_fuir.clazzUniverse(), NO_SITE, Context._MAIN_ENTRY_POINT_);
    Errors.showAndExit();
  }


  /*-----------------------------  methods  -----------------------------*/


  Value bool()
  {
    if (_boolX == null)
      {
        var bool = _fuir.clazz(FUIR.SpecialClazzes.c_bool);
        if (bool != FUIR.NO_CLAZZ)
          {
            _trueX  = newTaggedValue(bool, Value.UNIT, 1);
            _falseX = newTaggedValue(bool, Value.UNIT, 0);
            _boolX  = _trueX.join(this, _falseX, bool);
          }
        else
          { // we have a very small application that does not even use `bool`
            _trueX  = Value.UNIT;
            _falseX = Value.UNIT;
            _boolX  = Value.UNIT;
          }
      }
    return _boolX;
  }
  Value True()
  {
    var ignore = bool();
    return _trueX;
  }
  Value False()
  {
    var ignore = bool();
    return _falseX;
  }


  /**
   * Create a new Instance of FUIR using the information collected during this
   * DFA analysis. In particular, Let 'clazzNeedsCode' return false for
   * routines that were found never to be called.
   */
  public FUIR new_fuir()
  {
    dfa();
    var called = new TreeSet<Integer>();
    for (var c : _calls.values())
      {
        called.add(c._cc);
      }
    _options.timer("dfa");
    var res = new GeneratingFUIR((GeneratingFUIR) _fuir)
      {
        /**
         * Determine the lifetime of the instance of a call to clazz cl.
         *
         * @param cl a clazz id of any kind
         *
         * @return A conservative estimate of the lifespan of cl's instance.
         * Undefined if a call to cl does not create an instance, Call if it is
         * guaranteed that the instance is inaccessible after the call returned.
         */
        public LifeTime lifeTime(int cl)
        {
          return
            (clazzKind(cl) != FeatureKind.Routine) ? super.lifeTime(cl) :
            !_options.needsEscapeAnalysis() ||
            currentEscapes(cl)                     ? LifeTime.Unknown
                                                   : LifeTime.Call;
        }


        /**
         * For a call to cl, does the instance of cl escape the call?
         *
         * @param cl a call's inner clazz
         *
         * @return true iff the instance of the call must be allocated on the
         * heap.
         */
        private boolean currentEscapes(int cl)
        {
          if (PRECONDITIONS) require
            (_options.needsEscapeAnalysis());

          return _escapes.contains(cl);
        }


        /**
         * For a call in cl in code block c at index i, does the result escape
         * the current clazz stack frame (such that it cannot be stored in a
         * local var in the stack frame of cl)
         *
         * @param s site of call
         *
         * @return true iff the result of the call must be cloned on the heap.
         */
        public boolean doesResultEscape(int s)
        {
          if (PRECONDITIONS) require
            (_options.needsEscapeAnalysis());

          return _escapesCode.contains(s);
        }

        @Override
        public boolean alwaysResultsInVoid(int s)
        {
          if (s < 0)
            {
              return false;
            }
          else
            {
              var code = _fuir.codeAt(s);
              return (code == ExprKind.Call || code == ExprKind.Match) && site(s).alwaysResultsInVoid() || super.alwaysResultsInVoid(s);
            }
        }


        @Override
        public synchronized int[] matchCaseTags(int s, int cix)
        {
          var key = ((long)s<<32)|((long)cix);
          return _takenMatchCases.contains(key) ? super.matchCaseTags(s, cix) : new int[0];
        };


        @Override
        public int matchCaseField(int s, int cix)
        {
          var key = ((long)s<<32)|((long)cix);
          return _takenMatchCases.contains(key) ?  super.matchCaseField(s, cix) : -1;
        }


        @Override
        public boolean clazzIsUnitType(int cl)
        {
          return super.clazzIsUnitType(cl) || isUnitType(cl);
        }


        @Override
        public int clazzOuterRef(int cl)
        {
          var res = NO_CLAZZ;
          var or = super.clazzOuterRef(cl);
          if (or != NO_CLAZZ && !clazzIsUnitType(clazzResultClazz(or)))
            {
              res = or;
            }

          return res;
        }

      };

    return res;
  }


  /**
   * Perform DFA analysis
   */
  public void dfa()
  {
    var cl = _fuir.mainClazzId();

    newCall(cl,
            NO_SITE,
            Value.UNIT,
            new List<>(),
            null /* env */,
            Context._MAIN_ENTRY_POINT_);

    _newCallRecursiveAnalyzeClazzes = new int[MAX_NEW_CALL_RECURSION];
    findFixPoint();
    _fuir.reportAbstractMissing();
    Errors.showAndExit();
  }


  /**
   * Iteratively perform data flow analysis until a fix point is reached.
   */
  void findFixPoint()
  {
    var cnt = 0;
    do
      {
        cnt++;
        if (_options.verbose(2))
          {
            _options.verbosePrintln(2,
                                    "DFA iteration #" + cnt + ": --------------------------------------------------" +
                                    (_options.verbose(3) ? "calls:"+_calls.size() + ",values:" + _numUniqueValues + ",envs:" + _envs.size() + "; " + _changedSetBy.get()
                                                         : ""                                                                  ));
          }
        _changed = false;
        _changedSetBy = () -> "*** change not set ***";
        iteration();
      }
    while (_changed && (true || cnt < 100));

    if (_options.verbose(4))
      {
        _options.verbosePrintln(4, "DFA done:");
        _options.verbosePrintln(4, "Values: " + _numUniqueValues);
        int i = 0;
        var valueStrings = new TreeSet<String>();
        for (var v : _uniqueValues)
          {
            valueStrings.add(v.toString());
          }
        for (var v : valueStrings)
          {
            i++;
            _options.verbosePrintln(5, "  value "+i+"/"+_numUniqueValues+": " + v);
          }
        _options.verbosePrintln(6, "Calls: ");
        for (var c : _calls.values())
          {
            _options.verbosePrintln(6, "  call: " + c);
          }
      }

    _reportResults = true;
    iteration();

    _fuir.lookupDone();  // once we are done, FUIR.clazzIsUnitType() will work since it can be sure nothing will be added.

    if (CHECKS) check
      (!_changed);

    showCallStatistics();
  }


  /**
   * If call statistics are enabled (@see #SHOW_CALLS), show statistics on the
   * clazzes that caused the most Calls that need to be analysed.
   */
  void showCallStatistics()
  {
    for (var c : _calls.values())
      {
        analyzeShowDetails(c);
      }

    if (SHOW_CALLS != null)
      {
        var total = _calls.size();
        var counts = new IntMap<Integer>();
        for (var c : _calls.values())
          {
            var i = counts.getOrDefault(c._cc, 0);
            counts.put(c._cc, i+1);
          }
        counts
          .keySet()
          .stream()
          .sorted((a,b)->
                  { var ca = counts.get(a);
                    var cb = counts.get(b);
                    return ca != cb ? Integer.compare(counts.get(a), counts.get(b))
                      : Integer.compare(a, b);
                  })
          .filter(c -> counts.get(c) > total / 500)
          .forEach(c ->
                   {
                     System.out.println("Call count "+counts.get(c)+"/"+total+" for "+_fuir.clazzAsString(c)+" "+(_fuir.clazzIsUnitType(c)?"UNIT":""));
                     if (_fuir.clazzAsString(c).equals(SHOW_CALLS))
                       {
                         var i = 0;
                         Call prev = null;
                         for (var cc : _calls.values())
                           {
                             if (cc._cc == c)
                               {
                                 System.out.println(""+i+": "+cc);
                                 if (prev != null && cc.toString().equals(prev.toString()))
                                   {
                                     System.out.println("########## EQ, but compare results in "+prev.compareToWhy(cc));
                                   }
                                 i++;
                               }
                             prev = cc;
                           }
                       }
                   });
      }

    if (SHOW_VALUES != null)
      {
        var total = _uniqueValues.size();
        var counts = new IntMap<Integer>();
        for (var v : _uniqueValues)
          {
            var i = counts.getOrDefault(v._clazz, 0);
            counts.put(v._clazz, i+1);
            if (v._clazz == -1 && ((i&(i-1))==0)) System.out.println("clazz is null for "+v.getClass()+" "+v);
          }
        counts
          .keySet()
          .stream()
          .sorted((a,b)->
                  { var ca = counts.get(a);
                    var cb = counts.get(b);
                    return ca != cb ? Integer.compare(counts.get(a), counts.get(b))
                      : Integer.compare(a, b);
                  })
          .filter(c -> counts.get(c) > total / 5000)
          .forEach(c ->
                   {
                     System.out.println("Value count "+counts.get(c)+"/"+total+" for "+_fuir.clazzAsString(c));
                     if (_fuir.clazzAsString(c).equals(SHOW_VALUES))
                       {
                         var i = 0;
                         for (var v : _uniqueValues)
                           {
                             if (v._clazz == c)
                               {
                                 System.out.println(i + ": " + v);
                                 i++;
                               }
                           }
                       }
                   });
      }
  }


  /**
   * Set flag _changed to record the fact that the current iteration has not
   * reached a fix point yet.
   *
   * @param by in case _changed was not set yet, by is used to produce a message
   * why we have not reached a fix point yet.
   */
  void wasChanged(Supplier<String> by)
  {
    if (!_changed)
      {
        if (SHOW_STACK_ON_CHANGE)
          {
            var msg = by.get();
            say(msg);
            Thread.dumpStack();
          }
        _changedSetBy = by;
        _changed = true;
      }
  }


  /**
   * Perform one iteration of the analysis.
   */
  void iteration()
  {
    var s = new List<Call>();
    s.addAll(_calls.values());
    for (var c : s)
      {
        c._scheduledForAnalysis = true;
      }
    while (!s.isEmpty())
      {
        for (var c : s)
          {
            c._scheduledForAnalysis = false;
            analyze(c);
          }
        s = _hotCalls;
        _hotCalls = new List<>();
      }
  }


  /**
   * During analysis, mark the given call as `hot`, i.e., unless it is already
   * scheduled to be analyzed or re-analyzed in the current iteration, schedule
   * it to be.
   *
   * @param c a call that depends on some values that have changed in the
   * current iteration.
   */
  void hot(Call c)
  {
    if (!c._scheduledForAnalysis)
      {
        _hotCalls.add(c);
        c._scheduledForAnalysis = true;
      }
  }


  /**
   * Analyze code for given call
   *
   * @param c the call
   */
  void analyze(Call c)
  {
    if (_fuir.clazzKind(c._cc) == FUIR.FeatureKind.Routine)
      {
        var i = c._instance;
        check
          (c._args.size() == _fuir.clazzArgCount(c._cc));
        for (var a = 0; a < c._args.size(); a++)
          {
            var af = _fuir.clazzArg(c._cc, a);
            var aa = c._args.get(a);
            i.setField(this, af, aa.value());
          }

        // copy outer ref argument to outer ref field:
        var or = _fuir.clazzOuterRef(c._cc);
        if (or != -1)
          {
            i.setField(this, or, c._target);
          }

        var ai = new AbstractInterpreter2<Val>(_fuir, new Analyze(c));
        var r = ai.processClazz(c._cc);
        if (r != null)
          {
            c.returns();
          }
      }
  }


  /**
   * Print out details on the analysis of call `c`
   */
  void analyzeShowDetails(Call c)
  {
    if (_reportResults && _options.verbose(6))
      {
        say(("----------------"+c+
             "----------------------------------------------------------------------------------------------------")
            .substring(0,100));

        var sb = new StringBuilder();
        var ignore = c.showWhy(sb);
        say(sb);
      }
  }


  /**
   * Flag to detect and stop (endless) recursion within NYIintrinsicMissing.
   */
  static boolean _recursion_in_NYIintrinsicMissing = false;


  /**
   * Report that intrinsic 'cl' is missing and return Value.UNDEFINED.
   */
  static Value NYIintrinsicMissing(Call cl)
  {
    if (true || cl._dfa._reportResults)
      {
        var name = cl._dfa._fuir.clazzOriginalName(cl._cc);

        // NYI: Proper error handling.
        Errors.error("NYI: Support for intrinsic '" + name + "' missing");

        // cl.showWhy(sb) may try to print result values that depend on
        // intrinsics, so we risk running into an endless recursion here:
        if (!_recursion_in_NYIintrinsicMissing)
          {
            _recursion_in_NYIintrinsicMissing = true;
            var sb = new StringBuilder();
            var ignore = cl.showWhy(sb);
            say_err(sb);
            _recursion_in_NYIintrinsicMissing = false;
          }
      }
    return Value.UNDEFINED;
  }


  /**
   * Set of clazzes whose instance may escape the call to the clazz's routine.
   */
  TreeSet<Integer> _escapes = new TreeSet<>();


  /**
   * Set of sites of calls whose result value may escape the caller's
   * context (since a pointer to that value may be passed to a call).
   */
  TreeSet<Integer> _escapesCode = new TreeSet<>();


  /**
   * Record that the given clazz escape the call to the routine.  If it
   * does escape, the instance cannot be allocated on the stack.
   *
   * @param cc the clazz to check
   */
  void escapes(int cc)
  {
    if (_escapes.add(cc))
      {
        wasChanged(() -> "Escapes: " + _fuir.clazzAsString(cc));
      }
  }


  /**
   * Record that a temporary value whose address is taken may live longer than
   * than the current call, so we cannot store it in the current stack frame.
   *
   * @param s site of the call or assignment we are analysing
   *
   * @param v value we are taking an address of
   *
   * @param adrField field the address of `v` is assigned to.
   *
   */
  void tempEscapes(int s, Val v, int adrField)
  {
    if (v instanceof EmbeddedValue ev &&
        adrField != -1 &&
        !_fuir.clazzIsRef(_fuir.clazzResultClazz(adrField)) &&
        _fuir.clazzFieldIsAdrOfValue(adrField)
        && ev._site != -1
        )
      {
        var cp = ev._site;
        if (!_escapesCode.contains(cp))
          {
            _escapesCode.add(cp);
            wasChanged(() -> "code escapes: "+_fuir.codeAtAsString(s));
          }
      }
  }


  /**
   * Helper routine for intrinsics that set the elements of an array given as an argument
   *
   * @param cl the intrinsic call
   *
   * @param argnum the argument that is an internal array
   *
   * @param intrinsicName name of the intrinsic, just of error handling
   *
   * @param elementClazz the element type of the array.
   */
  static void setArrayElementsToAnything(Call cl, int argnum, String intrinsicName, FUIR.SpecialClazzes elementClazz)
  {
    var array = cl._args.get(argnum);
    if (array instanceof SysArray sa)
      {
        sa.setel(NumericValue.create(cl._dfa, cl._dfa._fuir.clazz(FUIR.SpecialClazzes.c_i32)),
                 NumericValue.create(cl._dfa, cl._dfa._fuir.clazz(elementClazz)));
      }
    else
      {
        Errors.fatal("DFA internal error: intrinsic '" + intrinsicName+ ": Expected class SysArray, found " + array.getClass() + " " + array);
      }
  }


  /**
   * Helper routine to call setArrayElementsToAnything with specific clazz.
   *
   * @param cl the intrinsic call
   *
   * @param argnum the argument that is an internal array
   *
   * @param intrinsicName name of the intrinsic, just of error handling
   */
  static void setArrayU8ElementsToAnything (Call cl, int argnum, String intrinsicName) { setArrayElementsToAnything(cl, argnum, intrinsicName, FUIR.SpecialClazzes.c_u8 ); }
  static void setArrayI32ElementsToAnything(Call cl, int argnum, String intrinsicName) { setArrayElementsToAnything(cl, argnum, intrinsicName, FUIR.SpecialClazzes.c_i32); }
  static void setArrayI64ElementsToAnything(Call cl, int argnum, String intrinsicName) { setArrayElementsToAnything(cl, argnum, intrinsicName, FUIR.SpecialClazzes.c_i64); }


  /**
   * Allocate the result instance of an intrinsic call returning
   * fuzion.java.Java_Object or children like fuzion.java.Array.
   *
   * @param cl the call to the intrinsic
   *
   * @return the result instance
   */
  static Value wrappedJavaObject(Call cl)
  {
    var rc   = cl._dfa._fuir.clazzResultClazz(cl._cc);
    return cl._dfa.newInstance(rc, NO_SITE, cl._context);
  }

  static
  {
    put("Type.name"                      , cl -> cl._dfa.newConstString(cl._dfa._fuir.clazzTypeName(cl._dfa._fuir.clazzOuterClazz(cl._cc)), cl) );

    put("concur.atomic.compare_and_swap0",  cl ->
        {
          var v = cl._dfa._fuir.lookupAtomicValue(cl._dfa._fuir.clazzOuterClazz(cl._cc));

          if (CHECKS) check
            (cl._dfa._fuir.clazzNeedsCode(v));

          var atomic    = cl._target;
          var expected  = cl._args.get(0);
          var new_value = cl._args.get(1).value();
          var res = atomic.callField(cl._dfa, v, cl.site(), cl);

          // NYI: we could make compare_and_swap more accurate and call setField only if res contains expected, need bit-wise comparison
          atomic.setField(cl._dfa, v, new_value);
          return res;
        });

    put("concur.atomic.compare_and_set0",  cl ->
        {
          var v = cl._dfa._fuir.lookupAtomicValue(cl._dfa._fuir.clazzOuterClazz(cl._cc));

          if (CHECKS) check
            (cl._dfa._fuir.clazzNeedsCode(v));

          var atomic    = cl._target;
          var expected  = cl._args.get(0);
          var new_value = cl._args.get(1).value();
          var ignore = atomic.callField(cl._dfa, v, cl.site(), cl);

          // NYI: we could make compare_and_set more accurate and call setField only if res contains expected, need bit-wise comparison
          atomic.setField(cl._dfa, v, new_value);
          return cl._dfa.bool();
        });

    put("concur.atomic.racy_accesses_supported",  cl ->
        {
          // NYI: racy_accesses_supported could return true or false depending on the backend's behaviour.
          return cl._dfa.bool();
        });

    put("concur.atomic.read0",  cl ->
        {
          var v = cl._dfa._fuir.lookupAtomicValue(cl._dfa._fuir.clazzOuterClazz(cl._cc));

          if (CHECKS) check
            (cl._dfa._fuir.clazzNeedsCode(v));

          var atomic = cl._target;
          return atomic.callField(cl._dfa, v, cl.site(), cl);
        });

    put("concur.atomic.write0", cl ->
        {
          var v = cl._dfa._fuir.lookupAtomicValue(cl._dfa._fuir.clazzOuterClazz(cl._cc));

          if (CHECKS) check
            (cl._dfa._fuir.clazzNeedsCode(v));

          var atomic    = cl._target;
          var new_value = cl._args.get(0).value();
          atomic.setField(cl._dfa, v, new_value);
          return Value.UNIT;
        });

    put("concur.util.loadFence", cl ->
        {
          return Value.UNIT;
        });

    put("concur.util.storeFence", cl ->
        {
          return Value.UNIT;
        });

    put("safety"                         , cl -> cl._dfa._options.fuzionSafety() ? cl._dfa.True() : cl._dfa.False() );
    put("debug"                          , cl -> cl._dfa._options.fuzionDebug()  ? cl._dfa.True() : cl._dfa.False() );
    put("debug_level"                    , cl -> NumericValue.create(cl._dfa, cl._dfa._fuir.clazzResultClazz(cl._cc), cl._dfa._options.fuzionDebugLevel()) );

    put("fuzion.sys.args.count"          , cl -> NumericValue.create(cl._dfa, cl._dfa._fuir.clazzResultClazz(cl._cc)) );
    put("fuzion.sys.args.get"            , cl -> cl._dfa.newConstString(null, cl) );
    put("fuzion.std.exit"                , cl -> null );
<<<<<<< HEAD
=======
    put("fuzion.sys.fileio.read"         , cl ->
        {
          setArrayU8ElementsToAnything(cl, 1, "fuzion.sys.fileio.read");
          return NumericValue.create(cl._dfa, cl._dfa._fuir.clazzResultClazz(cl._cc));
        });
    put("fuzion.sys.fileio.write"        , cl -> NumericValue.create(cl._dfa, cl._dfa._fuir.clazzResultClazz(cl._cc)) );
    put("fuzion.sys.fileio.move"         , cl -> cl._dfa.bool() );
    put("fuzion.sys.fileio.create_dir"   , cl -> cl._dfa.bool() );
    put("fuzion.sys.fileio.open"         , cl ->
        {
          setArrayI64ElementsToAnything(cl, 1, "fuzion.sys.fileio.open");
          return Value.UNIT;
        });
    put("fuzion.sys.fileio.close"        , cl -> NumericValue.create(cl._dfa, cl._dfa._fuir.clazzResultClazz(cl._cc)) );
    put("fuzion.sys.fileio.stats"        , cl -> { setArrayI64ElementsToAnything(cl, 1, "fuzion.sys.fileio.stats"   ); return cl._dfa.bool(); });
    put("fuzion.sys.fileio.lstats"       , cl -> { setArrayI64ElementsToAnything(cl, 1, "fuzion.sys.fileio.lstats"  ); return cl._dfa.bool(); });
    put("fuzion.sys.fileio.seek"         , cl -> { setArrayI64ElementsToAnything(cl, 2, "fuzion.sys.fileio.seek"    ); return Value.UNIT; });
    put("fuzion.sys.fileio.file_position", cl -> { setArrayI64ElementsToAnything(cl, 1, "fuzion.sys.fileio.position"); return Value.UNIT; });
    put("fuzion.sys.fileio.mmap"         , cl ->
        {
          setArrayI32ElementsToAnything(cl, 3, "fuzion.sys.fileio.mmap");
          var c_u8 = cl._dfa._fuir.clazz(FUIR.SpecialClazzes.c_u8);
          return cl._dfa.newSysArray(NumericValue.create(cl._dfa, c_u8), c_u8); // NYI: length wrong, get from arg
        });
    put("fuzion.sys.fileio.munmap"       , cl -> NumericValue.create(cl._dfa, cl._dfa._fuir.clazzResultClazz(cl._cc)) );
    put("fuzion.sys.fileio.mapped_buffer_get", cl ->
        {
          var array = cl._args.get(0).value();
          var index = cl._args.get(1).value();
          if (array instanceof SysArray sa)
            {
              return sa.get(index);
            }
          else
            {
              throw new Error("intrinsic fuzion.sys.internal_array.gel: Expected class SysArray, found "+array.getClass()+" "+array);
            }
        });
    put("fuzion.sys.fileio.mapped_buffer_set", cl ->
        {
          var array = cl._args.get(0).value();
          var index = cl._args.get(1).value();
          var value = cl._args.get(2).value();
          if (array instanceof SysArray sa)
            {
              sa.setel(index, value);
              return Value.UNIT;
            }
          else
            {
              throw new Error("intrinsic fuzion.sys.internal_array.setel: Expected class SysArray, found "+array.getClass()+" "+array);
            }
        });
>>>>>>> 7e9c5481

    put("fuzion.sys.fatal_fault0"        , cl-> null                                                              );

    put("i8.prefix -°"                   , cl -> { return NumericValue.create(cl._dfa, cl._dfa._fuir.clazzResultClazz(cl._cc)); } );
    put("i16.prefix -°"                  , cl -> { return NumericValue.create(cl._dfa, cl._dfa._fuir.clazzResultClazz(cl._cc)); } );
    put("i32.prefix -°"                  , cl -> { return NumericValue.create(cl._dfa, cl._dfa._fuir.clazzResultClazz(cl._cc)); } );
    put("i64.prefix -°"                  , cl -> { return NumericValue.create(cl._dfa, cl._dfa._fuir.clazzResultClazz(cl._cc)); } );
    put("i8.infix -°"                    , cl -> { return NumericValue.create(cl._dfa, cl._dfa._fuir.clazzResultClazz(cl._cc)); } );
    put("i16.infix -°"                   , cl -> { return NumericValue.create(cl._dfa, cl._dfa._fuir.clazzResultClazz(cl._cc)); } );
    put("i32.infix -°"                   , cl -> { return NumericValue.create(cl._dfa, cl._dfa._fuir.clazzResultClazz(cl._cc)); } );
    put("i64.infix -°"                   , cl -> { return NumericValue.create(cl._dfa, cl._dfa._fuir.clazzResultClazz(cl._cc)); } );
    put("i8.infix +°"                    , cl -> { return NumericValue.create(cl._dfa, cl._dfa._fuir.clazzResultClazz(cl._cc)); } );
    put("i16.infix +°"                   , cl -> { return NumericValue.create(cl._dfa, cl._dfa._fuir.clazzResultClazz(cl._cc)); } );
    put("i32.infix +°"                   , cl -> { return NumericValue.create(cl._dfa, cl._dfa._fuir.clazzResultClazz(cl._cc)); } );
    put("i64.infix +°"                   , cl -> { return NumericValue.create(cl._dfa, cl._dfa._fuir.clazzResultClazz(cl._cc)); } );
    put("i8.infix *°"                    , cl -> { return NumericValue.create(cl._dfa, cl._dfa._fuir.clazzResultClazz(cl._cc)); } );
    put("i16.infix *°"                   , cl -> { return NumericValue.create(cl._dfa, cl._dfa._fuir.clazzResultClazz(cl._cc)); } );
    put("i32.infix *°"                   , cl -> { return NumericValue.create(cl._dfa, cl._dfa._fuir.clazzResultClazz(cl._cc)); } );
    put("i64.infix *°"                   , cl -> { return NumericValue.create(cl._dfa, cl._dfa._fuir.clazzResultClazz(cl._cc)); } );
    put("i8.div"                         , cl -> { return NumericValue.create(cl._dfa, cl._dfa._fuir.clazzResultClazz(cl._cc)); } );
    put("i16.div"                        , cl -> { return NumericValue.create(cl._dfa, cl._dfa._fuir.clazzResultClazz(cl._cc)); } );
    put("i32.div"                        , cl -> { return NumericValue.create(cl._dfa, cl._dfa._fuir.clazzResultClazz(cl._cc)); } );
    put("i64.div"                        , cl -> { return NumericValue.create(cl._dfa, cl._dfa._fuir.clazzResultClazz(cl._cc)); } );
    put("i8.mod"                         , cl -> { return NumericValue.create(cl._dfa, cl._dfa._fuir.clazzResultClazz(cl._cc)); } );
    put("i16.mod"                        , cl -> { return NumericValue.create(cl._dfa, cl._dfa._fuir.clazzResultClazz(cl._cc)); } );
    put("i32.mod"                        , cl -> { return NumericValue.create(cl._dfa, cl._dfa._fuir.clazzResultClazz(cl._cc)); } );
    put("i64.mod"                        , cl -> { return NumericValue.create(cl._dfa, cl._dfa._fuir.clazzResultClazz(cl._cc)); } );
    put("i8.infix <<"                    , cl -> { return NumericValue.create(cl._dfa, cl._dfa._fuir.clazzResultClazz(cl._cc)); } );
    put("i16.infix <<"                   , cl -> { return NumericValue.create(cl._dfa, cl._dfa._fuir.clazzResultClazz(cl._cc)); } );
    put("i32.infix <<"                   , cl -> { return NumericValue.create(cl._dfa, cl._dfa._fuir.clazzResultClazz(cl._cc)); } );
    put("i64.infix <<"                   , cl -> { return NumericValue.create(cl._dfa, cl._dfa._fuir.clazzResultClazz(cl._cc)); } );
    put("i8.infix >>"                    , cl -> { return NumericValue.create(cl._dfa, cl._dfa._fuir.clazzResultClazz(cl._cc)); } );
    put("i16.infix >>"                   , cl -> { return NumericValue.create(cl._dfa, cl._dfa._fuir.clazzResultClazz(cl._cc)); } );
    put("i32.infix >>"                   , cl -> { return NumericValue.create(cl._dfa, cl._dfa._fuir.clazzResultClazz(cl._cc)); } );
    put("i64.infix >>"                   , cl -> { return NumericValue.create(cl._dfa, cl._dfa._fuir.clazzResultClazz(cl._cc)); } );
    put("i8.infix &"                     , cl -> { return NumericValue.create(cl._dfa, cl._dfa._fuir.clazzResultClazz(cl._cc)); } );
    put("i16.infix &"                    , cl -> { return NumericValue.create(cl._dfa, cl._dfa._fuir.clazzResultClazz(cl._cc)); } );
    put("i32.infix &"                    , cl -> { return NumericValue.create(cl._dfa, cl._dfa._fuir.clazzResultClazz(cl._cc)); } );
    put("i64.infix &"                    , cl -> { return NumericValue.create(cl._dfa, cl._dfa._fuir.clazzResultClazz(cl._cc)); } );
    put("i8.infix |"                     , cl -> { return NumericValue.create(cl._dfa, cl._dfa._fuir.clazzResultClazz(cl._cc)); } );
    put("i16.infix |"                    , cl -> { return NumericValue.create(cl._dfa, cl._dfa._fuir.clazzResultClazz(cl._cc)); } );
    put("i32.infix |"                    , cl -> { return NumericValue.create(cl._dfa, cl._dfa._fuir.clazzResultClazz(cl._cc)); } );
    put("i64.infix |"                    , cl -> { return NumericValue.create(cl._dfa, cl._dfa._fuir.clazzResultClazz(cl._cc)); } );
    put("i8.infix ^"                     , cl -> { return NumericValue.create(cl._dfa, cl._dfa._fuir.clazzResultClazz(cl._cc)); } );
    put("i16.infix ^"                    , cl -> { return NumericValue.create(cl._dfa, cl._dfa._fuir.clazzResultClazz(cl._cc)); } );
    put("i32.infix ^"                    , cl -> { return NumericValue.create(cl._dfa, cl._dfa._fuir.clazzResultClazz(cl._cc)); } );
    put("i64.infix ^"                    , cl -> { return NumericValue.create(cl._dfa, cl._dfa._fuir.clazzResultClazz(cl._cc)); } );

    put("i8.type.equality"               , cl -> cl._dfa.bool() );
    put("i16.type.equality"              , cl -> cl._dfa.bool() );
    put("i32.type.equality"              , cl -> cl._dfa.bool() );
    put("i64.type.equality"              , cl -> cl._dfa.bool() );
    put("i8.type.lteq"                   , cl -> cl._dfa.bool() );
    put("i16.type.lteq"                  , cl -> cl._dfa.bool() );
    put("i32.type.lteq"                  , cl -> cl._dfa.bool() );
    put("i64.type.lteq"                  , cl -> cl._dfa.bool() );

    put("u8.prefix -°"                   , cl -> NumericValue.create(cl._dfa, cl._dfa._fuir.clazzResultClazz(cl._cc)) );
    put("u16.prefix -°"                  , cl -> NumericValue.create(cl._dfa, cl._dfa._fuir.clazzResultClazz(cl._cc)) );
    put("u32.prefix -°"                  , cl -> NumericValue.create(cl._dfa, cl._dfa._fuir.clazzResultClazz(cl._cc)) );
    put("u64.prefix -°"                  , cl -> NumericValue.create(cl._dfa, cl._dfa._fuir.clazzResultClazz(cl._cc)) );
    put("u8.infix -°"                    , cl -> NumericValue.create(cl._dfa, cl._dfa._fuir.clazzResultClazz(cl._cc)) );
    put("u16.infix -°"                   , cl -> NumericValue.create(cl._dfa, cl._dfa._fuir.clazzResultClazz(cl._cc)) );
    put("u32.infix -°"                   , cl -> NumericValue.create(cl._dfa, cl._dfa._fuir.clazzResultClazz(cl._cc)) );
    put("u64.infix -°"                   , cl -> NumericValue.create(cl._dfa, cl._dfa._fuir.clazzResultClazz(cl._cc)) );
    put("u8.infix +°"                    , cl -> NumericValue.create(cl._dfa, cl._dfa._fuir.clazzResultClazz(cl._cc)) );
    put("u16.infix +°"                   , cl -> NumericValue.create(cl._dfa, cl._dfa._fuir.clazzResultClazz(cl._cc)) );
    put("u32.infix +°"                   , cl -> NumericValue.create(cl._dfa, cl._dfa._fuir.clazzResultClazz(cl._cc)) );
    put("u64.infix +°"                   , cl -> NumericValue.create(cl._dfa, cl._dfa._fuir.clazzResultClazz(cl._cc)) );
    put("u8.infix *°"                    , cl -> NumericValue.create(cl._dfa, cl._dfa._fuir.clazzResultClazz(cl._cc)) );
    put("u16.infix *°"                   , cl -> NumericValue.create(cl._dfa, cl._dfa._fuir.clazzResultClazz(cl._cc)) );
    put("u32.infix *°"                   , cl -> NumericValue.create(cl._dfa, cl._dfa._fuir.clazzResultClazz(cl._cc)) );
    put("u64.infix *°"                   , cl -> NumericValue.create(cl._dfa, cl._dfa._fuir.clazzResultClazz(cl._cc)) );
    put("u8.div"                         , cl -> NumericValue.create(cl._dfa, cl._dfa._fuir.clazzResultClazz(cl._cc)) );
    put("u16.div"                        , cl -> NumericValue.create(cl._dfa, cl._dfa._fuir.clazzResultClazz(cl._cc)) );
    put("u32.div"                        , cl -> NumericValue.create(cl._dfa, cl._dfa._fuir.clazzResultClazz(cl._cc)) );
    put("u64.div"                        , cl -> NumericValue.create(cl._dfa, cl._dfa._fuir.clazzResultClazz(cl._cc)) );
    put("u8.mod"                         , cl -> NumericValue.create(cl._dfa, cl._dfa._fuir.clazzResultClazz(cl._cc)) );
    put("u16.mod"                        , cl -> NumericValue.create(cl._dfa, cl._dfa._fuir.clazzResultClazz(cl._cc)) );
    put("u32.mod"                        , cl -> NumericValue.create(cl._dfa, cl._dfa._fuir.clazzResultClazz(cl._cc)) );
    put("u64.mod"                        , cl -> NumericValue.create(cl._dfa, cl._dfa._fuir.clazzResultClazz(cl._cc)) );
    put("u8.infix <<"                    , cl -> NumericValue.create(cl._dfa, cl._dfa._fuir.clazzResultClazz(cl._cc)) );
    put("u16.infix <<"                   , cl -> NumericValue.create(cl._dfa, cl._dfa._fuir.clazzResultClazz(cl._cc)) );
    put("u32.infix <<"                   , cl -> NumericValue.create(cl._dfa, cl._dfa._fuir.clazzResultClazz(cl._cc)) );
    put("u64.infix <<"                   , cl -> NumericValue.create(cl._dfa, cl._dfa._fuir.clazzResultClazz(cl._cc)) );
    put("u8.infix >>"                    , cl -> NumericValue.create(cl._dfa, cl._dfa._fuir.clazzResultClazz(cl._cc)) );
    put("u16.infix >>"                   , cl -> NumericValue.create(cl._dfa, cl._dfa._fuir.clazzResultClazz(cl._cc)) );
    put("u32.infix >>"                   , cl -> NumericValue.create(cl._dfa, cl._dfa._fuir.clazzResultClazz(cl._cc)) );
    put("u64.infix >>"                   , cl -> NumericValue.create(cl._dfa, cl._dfa._fuir.clazzResultClazz(cl._cc)) );
    put("u8.infix &"                     , cl -> NumericValue.create(cl._dfa, cl._dfa._fuir.clazzResultClazz(cl._cc)) );
    put("u16.infix &"                    , cl -> NumericValue.create(cl._dfa, cl._dfa._fuir.clazzResultClazz(cl._cc)) );
    put("u32.infix &"                    , cl -> NumericValue.create(cl._dfa, cl._dfa._fuir.clazzResultClazz(cl._cc)) );
    put("u64.infix &"                    , cl -> NumericValue.create(cl._dfa, cl._dfa._fuir.clazzResultClazz(cl._cc)) );
    put("u8.infix |"                     , cl -> NumericValue.create(cl._dfa, cl._dfa._fuir.clazzResultClazz(cl._cc)) );
    put("u16.infix |"                    , cl -> NumericValue.create(cl._dfa, cl._dfa._fuir.clazzResultClazz(cl._cc)) );
    put("u32.infix |"                    , cl -> NumericValue.create(cl._dfa, cl._dfa._fuir.clazzResultClazz(cl._cc)) );
    put("u64.infix |"                    , cl -> NumericValue.create(cl._dfa, cl._dfa._fuir.clazzResultClazz(cl._cc)) );
    put("u8.infix ^"                     , cl -> NumericValue.create(cl._dfa, cl._dfa._fuir.clazzResultClazz(cl._cc)) );
    put("u16.infix ^"                    , cl -> NumericValue.create(cl._dfa, cl._dfa._fuir.clazzResultClazz(cl._cc)) );
    put("u32.infix ^"                    , cl -> NumericValue.create(cl._dfa, cl._dfa._fuir.clazzResultClazz(cl._cc)) );
    put("u64.infix ^"                    , cl -> NumericValue.create(cl._dfa, cl._dfa._fuir.clazzResultClazz(cl._cc)) );

    put("u8.type.equality"               , cl -> cl._dfa.bool() );
    put("u16.type.equality"              , cl -> cl._dfa.bool() );
    put("u32.type.equality"              , cl -> cl._dfa.bool() );
    put("u64.type.equality"              , cl -> cl._dfa.bool() );
    put("u8.type.lteq"                   , cl -> cl._dfa.bool() );
    put("u16.type.lteq"                  , cl -> cl._dfa.bool() );
    put("u32.type.lteq"                  , cl -> cl._dfa.bool() );
    put("u64.type.lteq"                  , cl -> cl._dfa.bool() );

    put("i8.as_i32"                      , cl -> NumericValue.create(cl._dfa, cl._dfa._fuir.clazzResultClazz(cl._cc)) );
    put("i16.as_i32"                     , cl -> NumericValue.create(cl._dfa, cl._dfa._fuir.clazzResultClazz(cl._cc)) );
    put("i32.as_i64"                     , cl -> NumericValue.create(cl._dfa, cl._dfa._fuir.clazzResultClazz(cl._cc)) );
    put("i32.as_f64"                     , cl -> NumericValue.create(cl._dfa, cl._dfa._fuir.clazzResultClazz(cl._cc)) );
    put("i64.as_f64"                     , cl -> NumericValue.create(cl._dfa, cl._dfa._fuir.clazzResultClazz(cl._cc)) );
    put("u8.as_i32"                      , cl -> NumericValue.create(cl._dfa, cl._dfa._fuir.clazzResultClazz(cl._cc)) );
    put("u16.as_i32"                     , cl -> NumericValue.create(cl._dfa, cl._dfa._fuir.clazzResultClazz(cl._cc)) );
    put("u32.as_i64"                     , cl -> NumericValue.create(cl._dfa, cl._dfa._fuir.clazzResultClazz(cl._cc)) );
    put("u32.as_f64"                     , cl -> NumericValue.create(cl._dfa, cl._dfa._fuir.clazzResultClazz(cl._cc)) );
    put("u64.as_f64"                     , cl -> NumericValue.create(cl._dfa, cl._dfa._fuir.clazzResultClazz(cl._cc)) );
    put("i8.cast_to_u8"                  , cl -> NumericValue.create(cl._dfa, cl._dfa._fuir.clazzResultClazz(cl._cc)) );
    put("i16.cast_to_u16"                , cl -> NumericValue.create(cl._dfa, cl._dfa._fuir.clazzResultClazz(cl._cc)) );
    put("i32.cast_to_u32"                , cl -> NumericValue.create(cl._dfa, cl._dfa._fuir.clazzResultClazz(cl._cc)) );
    put("i64.cast_to_u64"                , cl -> NumericValue.create(cl._dfa, cl._dfa._fuir.clazzResultClazz(cl._cc)) );
    put("u8.cast_to_i8"                  , cl -> NumericValue.create(cl._dfa, cl._dfa._fuir.clazzResultClazz(cl._cc)) );
    put("u16.cast_to_i16"                , cl -> NumericValue.create(cl._dfa, cl._dfa._fuir.clazzResultClazz(cl._cc)) );
    put("u32.cast_to_i32"                , cl -> NumericValue.create(cl._dfa, cl._dfa._fuir.clazzResultClazz(cl._cc)) );
    put("u32.cast_to_f32"                , cl -> NumericValue.create(cl._dfa, cl._dfa._fuir.clazzResultClazz(cl._cc)) );
    put("u64.cast_to_i64"                , cl -> NumericValue.create(cl._dfa, cl._dfa._fuir.clazzResultClazz(cl._cc)) );
    put("u64.cast_to_f64"                , cl -> NumericValue.create(cl._dfa, cl._dfa._fuir.clazzResultClazz(cl._cc)) );
    put("u16.low8bits"                   , cl -> NumericValue.create(cl._dfa, cl._dfa._fuir.clazzResultClazz(cl._cc)) );
    put("u32.low8bits"                   , cl -> NumericValue.create(cl._dfa, cl._dfa._fuir.clazzResultClazz(cl._cc)) );
    put("u64.low8bits"                   , cl -> NumericValue.create(cl._dfa, cl._dfa._fuir.clazzResultClazz(cl._cc)) );
    put("u32.low16bits"                  , cl -> NumericValue.create(cl._dfa, cl._dfa._fuir.clazzResultClazz(cl._cc)) );
    put("u64.low16bits"                  , cl -> NumericValue.create(cl._dfa, cl._dfa._fuir.clazzResultClazz(cl._cc)) );
    put("u64.low32bits"                  , cl -> NumericValue.create(cl._dfa, cl._dfa._fuir.clazzResultClazz(cl._cc)) );

    put("f32.prefix -"                   , cl -> NumericValue.create(cl._dfa, cl._dfa._fuir.clazzResultClazz(cl._cc)) );
    put("f64.prefix -"                   , cl -> NumericValue.create(cl._dfa, cl._dfa._fuir.clazzResultClazz(cl._cc)) );
    put("f32.infix +"                    , cl -> NumericValue.create(cl._dfa, cl._dfa._fuir.clazzResultClazz(cl._cc)) );
    put("f64.infix +"                    , cl -> NumericValue.create(cl._dfa, cl._dfa._fuir.clazzResultClazz(cl._cc)) );
    put("f32.infix -"                    , cl -> NumericValue.create(cl._dfa, cl._dfa._fuir.clazzResultClazz(cl._cc)) );
    put("f64.infix -"                    , cl -> NumericValue.create(cl._dfa, cl._dfa._fuir.clazzResultClazz(cl._cc)) );
    put("f32.infix *"                    , cl -> NumericValue.create(cl._dfa, cl._dfa._fuir.clazzResultClazz(cl._cc)) );
    put("f64.infix *"                    , cl -> NumericValue.create(cl._dfa, cl._dfa._fuir.clazzResultClazz(cl._cc)) );
    put("f32.infix /"                    , cl -> NumericValue.create(cl._dfa, cl._dfa._fuir.clazzResultClazz(cl._cc)) );
    put("f64.infix /"                    , cl -> NumericValue.create(cl._dfa, cl._dfa._fuir.clazzResultClazz(cl._cc)) );
    put("f32.infix %"                    , cl -> NumericValue.create(cl._dfa, cl._dfa._fuir.clazzResultClazz(cl._cc)) );
    put("f64.infix %"                    , cl -> NumericValue.create(cl._dfa, cl._dfa._fuir.clazzResultClazz(cl._cc)) );
    put("f32.infix **"                   , cl -> NumericValue.create(cl._dfa, cl._dfa._fuir.clazzResultClazz(cl._cc)) );
    put("f64.infix **"                   , cl -> NumericValue.create(cl._dfa, cl._dfa._fuir.clazzResultClazz(cl._cc)) );
    put("f32.infix ="                    , cl -> cl._dfa.bool() );
    put("f64.infix ="                    , cl -> cl._dfa.bool() );
    put("f32.infix <="                   , cl -> cl._dfa.bool() );
    put("f64.infix <="                   , cl -> cl._dfa.bool() );
    put("f32.infix >="                   , cl -> cl._dfa.bool() );
    put("f64.infix >="                   , cl -> cl._dfa.bool() );
    put("f32.infix <"                    , cl -> cl._dfa.bool() );
    put("f64.infix <"                    , cl -> cl._dfa.bool() );
    put("f32.infix >"                    , cl -> cl._dfa.bool() );
    put("f64.infix >"                    , cl -> cl._dfa.bool() );
    put("f32.as_f64"                     , cl -> NumericValue.create(cl._dfa, cl._dfa._fuir.clazzResultClazz(cl._cc)) );
    put("f64.as_f32"                     , cl -> NumericValue.create(cl._dfa, cl._dfa._fuir.clazzResultClazz(cl._cc)) );
    put("f64.as_i64_lax"                 , cl -> NumericValue.create(cl._dfa, cl._dfa._fuir.clazzResultClazz(cl._cc)) );
    put("f32.cast_to_u32"                , cl -> NumericValue.create(cl._dfa, cl._dfa._fuir.clazzResultClazz(cl._cc)) );
    put("f64.cast_to_u64"                , cl -> NumericValue.create(cl._dfa, cl._dfa._fuir.clazzResultClazz(cl._cc)) );

    put("f32.is_NaN"                     , cl -> cl._dfa.bool() );
    put("f64.is_NaN"                     , cl -> cl._dfa.bool() );
    put("f32.square_root"                , cl -> NumericValue.create(cl._dfa, cl._dfa._fuir.clazzResultClazz(cl._cc)) );
    put("f64.square_root"                , cl -> NumericValue.create(cl._dfa, cl._dfa._fuir.clazzResultClazz(cl._cc)) );
    put("f32.exp"                        , cl -> NumericValue.create(cl._dfa, cl._dfa._fuir.clazzResultClazz(cl._cc)) );
    put("f64.exp"                        , cl -> NumericValue.create(cl._dfa, cl._dfa._fuir.clazzResultClazz(cl._cc)) );
    put("f32.log"                        , cl -> NumericValue.create(cl._dfa, cl._dfa._fuir.clazzResultClazz(cl._cc)) );
    put("f64.log"                        , cl -> NumericValue.create(cl._dfa, cl._dfa._fuir.clazzResultClazz(cl._cc)) );
    put("f32.sin"                        , cl -> NumericValue.create(cl._dfa, cl._dfa._fuir.clazzResultClazz(cl._cc)) );
    put("f64.sin"                        , cl -> NumericValue.create(cl._dfa, cl._dfa._fuir.clazzResultClazz(cl._cc)) );
    put("f32.cos"                        , cl -> NumericValue.create(cl._dfa, cl._dfa._fuir.clazzResultClazz(cl._cc)) );
    put("f64.cos"                        , cl -> NumericValue.create(cl._dfa, cl._dfa._fuir.clazzResultClazz(cl._cc)) );
    put("f32.tan"                        , cl -> NumericValue.create(cl._dfa, cl._dfa._fuir.clazzResultClazz(cl._cc)) );
    put("f64.tan"                        , cl -> NumericValue.create(cl._dfa, cl._dfa._fuir.clazzResultClazz(cl._cc)) );
    put("f32.asin"                       , cl -> NumericValue.create(cl._dfa, cl._dfa._fuir.clazzResultClazz(cl._cc)) );
    put("f64.asin"                       , cl -> NumericValue.create(cl._dfa, cl._dfa._fuir.clazzResultClazz(cl._cc)) );
    put("f32.acos"                       , cl -> NumericValue.create(cl._dfa, cl._dfa._fuir.clazzResultClazz(cl._cc)) );
    put("f64.acos"                       , cl -> NumericValue.create(cl._dfa, cl._dfa._fuir.clazzResultClazz(cl._cc)) );
    put("f32.atan"                       , cl -> NumericValue.create(cl._dfa, cl._dfa._fuir.clazzResultClazz(cl._cc)) );
    put("f64.atan"                       , cl -> NumericValue.create(cl._dfa, cl._dfa._fuir.clazzResultClazz(cl._cc)) );
    put("f32.sinh"                       , cl -> NumericValue.create(cl._dfa, cl._dfa._fuir.clazzResultClazz(cl._cc)) );
    put("f64.sinh"                       , cl -> NumericValue.create(cl._dfa, cl._dfa._fuir.clazzResultClazz(cl._cc)) );
    put("f32.cosh"                       , cl -> NumericValue.create(cl._dfa, cl._dfa._fuir.clazzResultClazz(cl._cc)) );
    put("f64.cosh"                       , cl -> NumericValue.create(cl._dfa, cl._dfa._fuir.clazzResultClazz(cl._cc)) );
    put("f32.tanh"                       , cl -> NumericValue.create(cl._dfa, cl._dfa._fuir.clazzResultClazz(cl._cc)) );
    put("f64.tanh"                       , cl -> NumericValue.create(cl._dfa, cl._dfa._fuir.clazzResultClazz(cl._cc)) );
    put("f32.type.min_exp"               , cl -> NumericValue.create(cl._dfa, cl._dfa._fuir.clazzResultClazz(cl._cc)) );
    put("f32.type.max_exp"               , cl -> NumericValue.create(cl._dfa, cl._dfa._fuir.clazzResultClazz(cl._cc)) );
    put("f32.type.min_positive"          , cl -> NumericValue.create(cl._dfa, cl._dfa._fuir.clazzResultClazz(cl._cc)) );
    put("f32.type.max"                   , cl -> NumericValue.create(cl._dfa, cl._dfa._fuir.clazzResultClazz(cl._cc)) );
    put("f32.type.epsilon"               , cl -> NumericValue.create(cl._dfa, cl._dfa._fuir.clazzResultClazz(cl._cc)) );
    put("f64.type.min_exp"               , cl -> NumericValue.create(cl._dfa, cl._dfa._fuir.clazzResultClazz(cl._cc)) );
    put("f64.type.max_exp"               , cl -> NumericValue.create(cl._dfa, cl._dfa._fuir.clazzResultClazz(cl._cc)) );
    put("f64.type.min_positive"          , cl -> NumericValue.create(cl._dfa, cl._dfa._fuir.clazzResultClazz(cl._cc)) );
    put("f64.type.max"                   , cl -> NumericValue.create(cl._dfa, cl._dfa._fuir.clazzResultClazz(cl._cc)) );
    put("f64.type.epsilon"               , cl -> NumericValue.create(cl._dfa, cl._dfa._fuir.clazzResultClazz(cl._cc)) );
    put("effect.type.from_env"                , cl ->
    {
      var ecl = cl._dfa._fuir.clazzResultClazz(cl._cc);
      var result = cl.getEffectCheck(ecl);
      if (result == null && cl._dfa._reportResults)
        {
          DfaErrors.usedEffectNotInstalled(cl._dfa._fuir.sitePos(cl._site),
                                           cl._dfa._fuir.clazzAsString(ecl),
                                           cl);
          cl._dfa._missingEffects.put(ecl, ecl);
        }
      return result;
    });
    put("effect.type.unsafe_from_env"                , cl ->
    {
      var ecl = cl._dfa._fuir.clazzResultClazz(cl._cc);
      return cl.getEffectForce(cl._site, ecl);
    });


    put("fuzion.sys.internal_array_init.alloc", cl ->
        {
          var oc = cl._dfa._fuir.clazzOuterClazz(cl._cc);
          var ec = cl._dfa._fuir.clazzActualGeneric(oc, 0);
          return cl._dfa.newSysArray(null, ec); // NYI: get length from args
        });
    put("fuzion.sys.internal_array.setel", cl ->
        {
          var array = cl._args.get(0).value();
          var index = cl._args.get(1).value();
          var value = cl._args.get(2).value();
          if (array instanceof SysArray sa)
            {
              sa.setel(index, value);
              return Value.UNIT;
            }
          else
            {
              throw new Error("intrinsic fuzion.sys.internal_array.setel: Expected class SysArray, found "+array.getClass()+" "+array);
            }
        });
    put("fuzion.sys.internal_array.get"  , cl ->
        {
          var array = cl._args.get(0).value();
          var index = cl._args.get(1).value();
          if (array instanceof SysArray sa)
            {
              return sa.get(index);
            }
          else
            {
              throw new Error("intrinsic fuzion.sys.internal_array.gel: Expected class SysArray, found "+array.getClass()+" "+array);
            }
        });
    put("fuzion.sys.internal_array.freeze"
                                         , cl -> Value.UNIT);
    put("fuzion.sys.internal_array.ensure_not_frozen"
                                         , cl -> Value.UNIT);
    put("fuzion.sys.env_vars.has0"       , cl -> cl._dfa.bool() );
    put("fuzion.sys.env_vars.get0"       , cl -> cl._dfa.newConstString(null, cl) );
    put("fuzion.sys.env_vars.set0"       , cl -> cl._dfa.bool() );
    put("fuzion.sys.env_vars.unset0"     , cl -> cl._dfa.bool() );
    put("fuzion.sys.thread.spawn0"       , cl ->
        {
          var oc = cl._dfa._fuir.clazzActualGeneric(cl._cc, 0);
          var call = cl._dfa._fuir.lookupCall(oc);

          if (CHECKS) check
            (cl._dfa._fuir.clazzNeedsCode(call));

          // NYI: spawn0 needs to set up an environment representing the new
          // thread and perform thread-related checks (race-detection. etc.)!
          var ignore = cl._dfa.newCall(call, NO_SITE, cl._args.get(0).value(), new List<>(), null /* new environment */, cl);
          return NumericValue.create(cl._dfa, cl._dfa._fuir.clazzResultClazz(cl._cc));
        });
    put("fuzion.sys.thread.join0"        , cl -> Value.UNIT);

    put("fuzion.sys.process.create" , cl -> NumericValue.create(cl._dfa, cl._dfa._fuir.clazzResultClazz(cl._cc)) );
    put("fuzion.sys.process.wait"   , cl -> NumericValue.create(cl._dfa, cl._dfa._fuir.clazzResultClazz(cl._cc)) );
    put("fuzion.sys.pipe.read"      , cl -> NumericValue.create(cl._dfa, cl._dfa._fuir.clazzResultClazz(cl._cc)) );
    put("fuzion.sys.pipe.write"     , cl -> NumericValue.create(cl._dfa, cl._dfa._fuir.clazzResultClazz(cl._cc)) );
    put("fuzion.sys.pipe.close"     , cl -> NumericValue.create(cl._dfa, cl._dfa._fuir.clazzResultClazz(cl._cc)) );

    put("effect.type.replace0"              , cl ->
        {
          var ecl = cl._dfa._fuir.effectTypeFromInstrinsic(cl._cc);
          var new_e = cl._args.get(0).value();
          cl.replaceEffect(ecl, new_e);
          return Value.UNIT;
        });
    put("effect.type.default0"              , cl ->
        {
          var ecl = cl._dfa._fuir.effectTypeFromInstrinsic(cl._cc);
          var new_e = cl._args.get(0).value();
          var old_e = cl._dfa._defaultEffects.get(ecl);
          if (old_e == null)
            {
              cl._dfa._defaultEffects.put(ecl, new_e);
              cl._dfa._defaultEffectContexts.put(ecl, cl);
              cl._dfa.wasChanged(() -> "effect.default called: " + cl._dfa._fuir.clazzAsString(cl._cc));
            }
          return Value.UNIT;
        });
    put(EFFECT_INSTATE_NAME                 , cl ->
        {
          var fuir = cl._dfa._fuir;
          var ecl      = fuir.effectTypeFromInstrinsic(cl._cc);

          var call     = fuir.lookupCall(fuir.clazzActualGeneric(cl._cc, 0));
          var finallie = fuir.lookup_static_finally(ecl);

          var a0 = cl._args.get(0).value();  // new effect value e
          var a1 = cl._args.get(1).value();  // code
          var a2 = cl._args.get(2).value();  // def'ault code

          var newEnv = cl._dfa.newEnv(cl._env, ecl, a0);
          var result = cl._dfa.newCall(call, NO_SITE, a1, new List<>(), newEnv, cl).result();

          var ev = newEnv.getActualEffectValues(ecl);
          var aborted = newEnv.isAborted(ecl);
          var call_def = fuir.lookupCall(fuir.clazzActualGeneric(cl._cc, 1), aborted);
          if (aborted)
            { // default result, only if abort is ever called
              var res = cl._dfa.newCall(call_def, NO_SITE, a2, new List<>(ev), cl._env, cl).result();
              result =
                result != null && res != null ? result.value().join(cl._dfa, res.value(), cl._dfa._fuir.clazzResultClazz(cl._cc)) :
                result != null                ? result
                                              : res;
            }

          cl._dfa.newCall(finallie, NO_SITE, ev, new List<>(), cl._env, cl);
          return result;
        });
    put("effect.type.abort0"                , cl ->
        {
          var ecl = cl._dfa._fuir.effectTypeFromInstrinsic(cl._cc);
          var ev = cl.getEffectForce(cl._cc, ecl); // report an error if effect is missing
          if (ev != null)
            {
              cl._env.aborted(ecl);
            }
          return null;
        });
    put("effect.type.is_instated0"          , cl -> cl.getEffectCheck(cl._dfa._fuir.effectTypeFromInstrinsic(cl._cc)) != null
        ? cl._dfa.True()
        : cl._dfa.bool()  /* NYI: currently, this is never FALSE since a default effect might get installed turning this into TRUE
                          * should reconsider if handling of default effects changes
                          */
        );

    put("fuzion.java.Java_Object.is_null0"  , cl ->
        {
          cl._dfa.readField(cl._dfa._fuir.clazzArg(cl._cc, 0));
          return cl._dfa.bool();
        });
    put("fuzion.java.array_get"             , cl ->
        {
          var jref = cl._dfa._fuir.lookupJavaRef(cl._dfa._fuir.clazzArgClazz(cl._cc, 0));
          cl._dfa.readField(jref);
          return wrappedJavaObject(cl);
        });
    put("fuzion.java.array_length"          , cl ->
      {
        var jref = cl._dfa._fuir.lookupJavaRef(cl._dfa._fuir.clazzArgClazz(cl._cc, 0));
        cl._dfa.readField(jref);
        return NumericValue.create(cl._dfa, cl._dfa._fuir.clazzResultClazz(cl._cc));
      }
    );
    put("fuzion.java.array_to_java_object0" , cl ->
        {
          var rc   = cl._dfa._fuir.clazzResultClazz(cl._cc);
          var jref = cl._dfa._fuir.lookupJavaRef(rc);
          var data = cl._dfa._fuir.lookup_fuzion_sys_internal_array_data  (cl._dfa._fuir.clazzArgClazz(cl._cc,0));
          var len  = cl._dfa._fuir.lookup_fuzion_sys_internal_array_length(cl._dfa._fuir.clazzArgClazz(cl._cc,0));
          cl._dfa.readField(data);
          cl._dfa.readField(len);
          var result = wrappedJavaObject(cl);
          result.setField(cl._dfa, jref, Value.UNKNOWN_JAVA_REF); // NYI: record putfield of result.jref := args.get(0).data
          return result;
        });
    put("fuzion.java.bool_to_java_object"   , cl -> wrappedJavaObject(cl) );
    put("fuzion.java.f32_to_java_object"    , cl -> wrappedJavaObject(cl) );
    put("fuzion.java.f64_to_java_object"    , cl -> wrappedJavaObject(cl) );
    put("fuzion.java.get_field0"            , cl ->
      {
        var jref0 = cl._dfa._fuir.lookupJavaRef(((RefValue)cl._args.get(0))._clazz);
        var jref1 = cl._dfa._fuir.lookupJavaRef(((RefValue)cl._args.get(1))._clazz);
        // mark Java_Ref fields as read
        cl._dfa.readField(jref0);
        cl._dfa.readField(jref1);
        // NYI: UNDER DEVELOPMENT: setField Java_Ref, see get_static_field0
        var x = wrappedJavaObject(cl);
        // Causes Error // x.setField(cl._dfa, jrefres, Value.UNKNOWN_JAVA_REF);
        return x;
      });
    put("fuzion.java.set_field0"            , cl ->
      {
        var jref0 = cl._dfa._fuir.lookupJavaRef(((RefValue)cl._args.get(0))._clazz);
        var jref1 = cl._dfa._fuir.lookupJavaRef(((RefValue)cl._args.get(1))._clazz);
        var jref2 = cl._dfa._fuir.lookupJavaRef(((RefValue)cl._args.get(2))._clazz);
        // mark Java_Ref fields as read
        cl._dfa.readField(jref0);
        cl._dfa.readField(jref1);
        cl._dfa.readField(jref2);
        return Value.UNIT;
      });
    put("fuzion.java.i16_to_java_object"    , cl -> wrappedJavaObject(cl) );
    put("fuzion.java.i32_to_java_object"    , cl -> wrappedJavaObject(cl) );
    put("fuzion.java.i64_to_java_object"    , cl -> wrappedJavaObject(cl) );
    put("fuzion.java.i8_to_java_object"     , cl -> wrappedJavaObject(cl) );
    put("fuzion.java.java_string_to_string" , cl -> cl._dfa.newConstString(null, cl) );
    put("fuzion.java.create_jvm", cl -> Value.UNIT);
    put("fuzion.java.string_to_java_object0", cl ->
      {
        var rc = cl._dfa._fuir.clazzResultClazz(cl._cc);
        var jref = cl._dfa._fuir.lookupJavaRef(rc);
        var jobj = wrappedJavaObject(cl);
        jobj.setField(cl._dfa, jref, Value.UNKNOWN_JAVA_REF);
        return jobj;
      });
  }
  static Value newFuzionJavaCall(Call cl) {
    var rc = cl._dfa._fuir.clazzResultClazz(cl._cc);
    if (cl._dfa._fuir.clazzBaseName(rc).startsWith("outcome"))
    // NYI: HACK: should properly check if rc is an outcome
      {
        var oc = cl._dfa._fuir.clazzChoice(rc, 0);
        var res = switch (cl._dfa._fuir.getSpecialClazz(oc))
          {
            case c_i8, c_u16, c_i16, c_i32, c_i64,
              c_f32, c_f64, c_bool, c_unit -> {
              var v = switch (cl._dfa._fuir.getSpecialClazz(oc))
                {
                  case c_i8, c_u16, c_i16, c_i32, c_i64,
                    c_f32, c_f64 -> NumericValue.create(cl._dfa, oc);
                  case c_bool -> cl._dfa.bool();
                  case c_unit -> Value.UNIT;
                  default -> Value.UNIT; // to match all the cases, should not be reached
                };
              yield v;
            }
            default -> {
              var jref = cl._dfa._fuir.lookupJavaRef(oc);
              var jobj = cl._dfa.newInstance(oc, NO_SITE, cl._context);
              jobj.setField(cl._dfa, jref, Value.UNKNOWN_JAVA_REF);
              yield jobj;
            }
          };
        var okay = cl._dfa.newTaggedValue(rc, res, 0);
        var error_cl = cl._dfa._fuir.clazzChoice(rc, 1);
        var error = cl._dfa.newInstance(error_cl, NO_SITE, cl._context);
        var msg = cl._dfa._fuir.lookup_error_msg(error_cl);
        error.setField(cl._dfa, msg, cl._dfa.newConstString(null, cl));
        var err = cl._dfa.newTaggedValue(rc, error, 1);
        return okay.join(cl._dfa, err, cl._dfa._fuir.clazzResultClazz(cl._cc));
      }
    return switch (cl._dfa._fuir.getSpecialClazz(rc))
      {
        case c_i8, c_u16, c_i16, c_i32, c_i64,
          c_f32, c_f64 -> NumericValue.create(cl._dfa, rc);
        case c_bool -> cl._dfa.bool();
        case c_unit -> Value.UNIT;
        default -> {
          var jref = cl._dfa._fuir.lookupJavaRef(rc);
          var jobj = wrappedJavaObject(cl);
          jobj.setField(cl._dfa, jref, Value.UNKNOWN_JAVA_REF);
          yield jobj;
        }
      };
  }


  /**
   * Create a fuzion outcome of type `rc` with the value res.
   *
   * @param cl The call in which we are creating this outcome
   * @param rc the resulting outcome clazz.
   * @param res the success value
   */
  private static Value outcome(DFA dfa, Call cl, int rc, Value res)
  {
    var okay = dfa.newTaggedValue(rc, Value.UNIT, 0);
    var error_cl = dfa._fuir.clazzChoice(rc, 1);
    var error = dfa.newInstance(error_cl, NO_SITE, cl._context);
    var msg = dfa._fuir.lookup_error_msg(error_cl);
    error.setField(dfa, msg, dfa.newConstString(null, cl));
    var err = dfa.newTaggedValue(rc, error, 1);
    return okay.join(dfa, err, rc);
  }


  static {
    put("fuzion.java.call_c0"               , cl ->
      {
        var cc = cl._cc;
        var fuir = cl._dfa._fuir;
        var sref0 = fuir.lookupJavaRef(fuir.clazzArgClazz(cc, 0));
        var sref1 = fuir.lookupJavaRef(fuir.clazzArgClazz(cc, 1));
        var data2 = fuir.lookup_fuzion_sys_internal_array_data(fuir.clazzArgClazz(cc, 2));
        cl._dfa.readField(sref0);
        cl._dfa.readField(sref1);
        cl._dfa.readField(data2);
        return newFuzionJavaCall(cl);
      });
    put("fuzion.java.call_s0"               , cl ->
      {
        var cc = cl._cc;
        var fuir = cl._dfa._fuir;
        var sref0 = fuir.lookupJavaRef(fuir.clazzArgClazz(cc, 0));
        var sref1 = fuir.lookupJavaRef(fuir.clazzArgClazz(cc, 1));
        var sref2 = fuir.lookupJavaRef(fuir.clazzArgClazz(cc, 2));
        var data3 = fuir.lookup_fuzion_sys_internal_array_data(fuir.clazzArgClazz(cc, 3));
        cl._dfa.readField(sref0);
        cl._dfa.readField(sref1);
        cl._dfa.readField(sref2);
        cl._dfa.readField(data3);
        return newFuzionJavaCall(cl);
      });
    put("fuzion.java.call_v0"               , cl ->
      {
        var cc = cl._cc;
        var fuir = cl._dfa._fuir;
        var sref0 = fuir.lookupJavaRef(fuir.clazzArgClazz(cc, 0));
        var sref1 = fuir.lookupJavaRef(fuir.clazzArgClazz(cc, 1));
        var sref2 = fuir.lookupJavaRef(fuir.clazzArgClazz(cc, 2));
        var sref3 = fuir.clazzArg(cc, 3);
        var data4 = fuir.lookup_fuzion_sys_internal_array_data(fuir.clazzArgClazz(cc, 4));
        cl._dfa.readField(sref0);
        cl._dfa.readField(sref1);
        cl._dfa.readField(sref2);
        cl._dfa.readField(sref3);
        cl._dfa.readField(data4);
        return newFuzionJavaCall(cl);
      });
    put("fuzion.java.cast0", cl -> newFuzionJavaCall(cl));
    put("fuzion.java.get_static_field0"     , cl ->
      {
        var rc = cl._dfa._fuir.clazzResultClazz(cl._cc);
        var jobj = wrappedJavaObject(cl);
        // otherwise it is a primitive like int, boolean
        if (cl._dfa._fuir.clazzIsRef(rc))
          {
            var jref = cl._dfa._fuir.lookupJavaRef(rc);
            jobj.setField(cl._dfa, jref, Value.UNKNOWN_JAVA_REF);
          }
        return jobj;
      });
    put("fuzion.java.set_static_field0"     , cl ->
      {
        var rc = cl._dfa._fuir.clazzResultClazz(cl._cc);
        var jobj = wrappedJavaObject(cl);
        // otherwise it is a primitive like int, boolean
        if (cl._dfa._fuir.clazzIsRef(rc))
          {
            var jref = cl._dfa._fuir.lookupJavaRef(rc);
            jobj.setField(cl._dfa, jref, Value.UNKNOWN_JAVA_REF);
          }
          return Value.UNIT;
      });
    put("fuzion.java.u16_to_java_object"    , cl -> wrappedJavaObject(cl) );

    put("concur.sync.mtx_init"              , cl ->
      {
        return outcome(cl._dfa,
                       cl,
                       cl._dfa._fuir.clazzResultClazz(cl._cc),
                       cl._dfa.newInstance(cl._dfa._fuir.clazz(FUIR.SpecialClazzes.c_sys_ptr), NO_SITE, cl._context));
      });
    put("concur.sync.mtx_lock"              , cl ->
      {
        cl._dfa.readField(cl._dfa._fuir.clazzArg(cl._cc, 0));
        return cl._dfa.bool();
      });
    put("concur.sync.mtx_trylock"           , cl ->
      {
        cl._dfa.readField(cl._dfa._fuir.clazzArg(cl._cc, 0));
        return cl._dfa.bool();
      });
    put("concur.sync.mtx_unlock"            , cl ->
      {
        cl._dfa.readField(cl._dfa._fuir.clazzArg(cl._cc, 0));
        return cl._dfa.bool();
      });
    put("concur.sync.mtx_destroy"           , cl ->
      {
        cl._dfa.readField(cl._dfa._fuir.clazzArg(cl._cc, 0));
        return Value.UNIT;
      });
    put("concur.sync.cnd_init"              , cl ->
      {
        cl._dfa.readField(cl._dfa._fuir.clazzArg(cl._cc, 0));
        return outcome(cl._dfa,
                       cl,
                       cl._dfa._fuir.clazzResultClazz(cl._cc),
                       cl._dfa.newInstance(cl._dfa._fuir.clazz(FUIR.SpecialClazzes.c_sys_ptr), NO_SITE, cl._context));
      });
    put("concur.sync.cnd_signal"            , cl ->
      {
        cl._dfa.readField(cl._dfa._fuir.clazzArg(cl._cc, 0));
        return cl._dfa.bool();
      });
    put("concur.sync.cnd_broadcast"         , cl ->
      {
        cl._dfa.readField(cl._dfa._fuir.clazzArg(cl._cc, 0));
        return cl._dfa.bool();
      });
    put("concur.sync.cnd_wait"              , cl ->
      {
        cl._dfa.readField(cl._dfa._fuir.clazzArg(cl._cc, 0));
        cl._dfa.readField(cl._dfa._fuir.clazzArg(cl._cc, 1));
        return cl._dfa.bool();
      });
    put("concur.sync.cnd_destroy"           , cl ->
      {
        cl._dfa.readField(cl._dfa._fuir.clazzArg(cl._cc, 0));
        return Value.UNIT;
      });
  }


  /**
   * Add given value to the set of default effect values for effect type ecl.
   */
  void replaceDefaultEffect(int ecl, Value e)
  {
    var old_e = _defaultEffects.get(ecl);
    var new_e = old_e == null ? e : old_e.join(this, e, ecl);
    if (old_e == null || Value.compare(old_e, new_e) != 0)
      {
        _defaultEffects.put(ecl, new_e);
        wasChanged(() -> "effect.replace called: " + _fuir.clazzAsString(ecl));
      }
  }


  /**
   * Check if given clazz is a built-in numeric clazz: i8..i64, u8..u64, f32 or f64.
   *
   * @param cl the clazz
   *
   * @return true iff cl is built-in numeric;
   */
  boolean isBuiltInNumeric(int cl)
  {
    return switch (_fuir.getSpecialClazz(cl))
      {
      case
        c_i8   ,
        c_i16  ,
        c_i32  ,
        c_i64  ,
        c_u8   ,
        c_u16  ,
        c_u32  ,
        c_u64  ,
        c_f32  ,
        c_f64  -> true;
      default -> false;
      };
  }


  /**
   * Create instance of given clazz.
   *
   * @param cl the clazz
   *
   * @param site the site index where the new instances is creates, NO_SITE
   * if not within code (intrinsics etc.)
   *
   * @param context for debugging: Reason that causes this instance to be part
   * of the analysis.
   */
  Value newInstance(int cl, int site, Context context)
  {
    if (PRECONDITIONS) require
      (!_fuir.clazzIsChoice(cl) || _fuir.clazzIs(cl, SpecialClazzes.c_bool));

    Value r;
    if (isBuiltInNumeric(cl))
      {
        r = NumericValue.create(DFA.this, cl);
      }
    else if(_fuir.clazzIs(cl, SpecialClazzes.c_bool))
      {
        r = bool();
      }
    else
      {
        if (_fuir.clazzIsRef(cl))
          {
            var vc = _fuir.clazzAsValue(cl);
            check(!_fuir.clazzIsRef(vc));
            r = newInstance(vc, site, context).box(this, vc, cl, context);
          }
        else
          {
            // Instances are cached using two maps with keys
            //
            //  - clazzAt(site)           and then
            //  - cl << 32 || env.id
            //
            var sc = site == FUIR.NO_SITE ? FUIR.NO_CLAZZ : _fuir.clazzAt(site);
            var sci = sc == FUIR.NO_CLAZZ ? 0 : 1 + _fuir.clazzId2num(sc);

            var clazzm = _instancesForSite.getIfExists(sci);
            if (clazzm == null)
              {
                clazzm = new LongMap<>();
                _instancesForSite.force(sci, clazzm);
              }
            var env = context.env();
            var k1 = cl;
            var k2 = env == null ? 0 : env._id + 1;
            var k = (long) k1 << 32 | k2 & 0xffffFFFFL;
            r = clazzm.get(k);
            if (r == null)
              {
                var ni = new Instance(this, cl, site, context);
                wasChanged(() -> "DFA: new instance " + _fuir.clazzAsString(cl));
                clazzm.put(k, ni);
                makeUnique(ni);
                r = ni;
              }
          }
      }
    return r;
  }


  /**
   * Remember that the given field is read.  Fields that are never read will be
   * removed from the code.
   */
  void readField(int field)
  {
    if (PRECONDITIONS) require
      (_fuir.clazzKind(field) == FUIR.FeatureKind.Field);

    var fnum = _fuir.clazzId2num(field);
    if (!_readFields.get(fnum))
      {
        _readFields.set(fnum);
        wasChanged(() -> "DFA: read field " + _fuir.clazzAsString(field));
      }
    var cl = _fuir.clazzAsValue(_fuir.clazzOuterClazz(field));
    var clnum = _fuir.clazzId2num(cl);
    _hasFields.set(clnum);
  }


  /**
   * Is this field ever read?
   */
  boolean isRead(int field)
  {
    if (PRECONDITIONS) require
      (_fuir.clazzKind(field) == FUIR.FeatureKind.Field);

    var fnum = _fuir.clazzId2num(field);
    return _readFields.get(fnum);
  }


  /**
   * To reduce number of calls created for unit type values, we originally
   * assume calls to an empty constructor with no arguments and not fields as
   * all the same.
   *
   * @oaran cl a clazz id, must not be NO_CLAZZ
   *
   * @return true if, as for what we now about used fields at this pointer, `cl`
   * defines a unit type.
   */
  boolean isUnitType(int cl)
  {
    var clnum = _fuir.clazzId2num(cl);
    return
      !_hasFields.get(clnum) &&
      _defaultEffects.get(cl) == null &&
      _fuir.isConstructor(cl) &&
      !_fuir.clazzIsRef(cl) &&
      _fuir.clazzArgCount(cl) == 0 &&
      !isBuiltInNumeric(cl);
  }


  /**
   * Check if value 'r' exists already. If so, return the existing
   * one. Otherwise, add 'r' to the set of existing values, set _changed since
   * the state has changed and return r.
   *
   * NYI: CLEANUP: The goal is to eventually remove this cache and instead use
   * maps like _instancesForSite instead.
   */
  Value cache(Value r)
  {
    var e = _cachedValues.get(r);
    if (e == null)
      {
        _cachedValues.put(r, r);
        e = r;
        makeUnique(e);
      }
    return e;
  }


  /**
   * Set unique id for a newly created value.
   */
  void makeUnique(Value v)
  {
    if (PRECONDITIONS) require
      (v._id < 0);

    v._id = _numUniqueValues++;
    _uniqueValues.add(v);
    wasChanged(() -> "DFA: new value " + v);
  }
  { makeUnique(Value.UNIT); }



  /**
   * Create Tagged Value
   *
   * @param nc the new clazz of this value after a tagging.
   *
   * @param original the untagged value
   *
   * @param tag the tag value.  Unlike some C backends, the tag is never left
   * out during analysis.
   */
  TaggedValue newTaggedValue(int nc, Value original, int tag)
  {
    TaggedValue r;
    if (nc == FUIR.NO_CLAZZ)
      {
        r = null;
      }
    else
      {
        var cid = _fuir.clazzId2num(nc);
        var vid = original._id;
        // try to fit clazz id, original value id and tag into one long as follows:
        //
        // Bit 6666555555555544444444443333333333222222222211111111110000000000
        //     3210987654321098765432109876543210987654321098765432109876543210
        //     <-------clazz id-----------><---original value id------><--tag->
        //     |          28 bits         ||          28 bits         ||8 bits|
        //
        if (cid >= 0 && cid <= 0xFFFffff &&
            vid >= 0 && vid <= 0xFFFffff &&
            tag >= 0 && tag <= 0xff)
          {
            var k =
              (long) cid << (28+8) |
              (long) vid <<     8  |
              (long) tag;
            if (CHECKS) check
              (((k >> (28+8)) & 0xFFFffff) == cid,
               ((k >>     8 ) & 0xFFFffff) == vid,
               ((k          ) &      0xff) == tag);
            r = _tagged.get(k);
            if (r == null)
              {
                r = new TaggedValue(this, nc, original, tag);
                if (CHECKS) check
                  (_cachedValues.get(r) == null);
                makeUnique(r);
                _tagged.put(k, r);
              }
          }
        else
          {
            r = new TaggedValue(this, nc, original, tag);
            r = (TaggedValue) cache(r);
          }
      }
    return r;
  }


  /**
   * Create a new or retrieve an existing value of the joined values v and w.
   */
  Value newValueSet(Value v, Value w, int clazz)
  {
    Value res = null;
    var vi = v._id;
    var wi = w._id;
    if (v == w)
      {
        res = v;
      }
    else
      {
        Long k = vi < wi ? (long) vi << 32 | wi & 0x7FFFFFFF
                         : (long) wi << 32 | vi & 0x7FFFFFFF;
        res = _joined.get(k);
        if (res == null)
          {
            if      (v.contains(w)) { res = v; }
            else if (w.contains(v)) { res = w; }
            else
              {
                res = new ValueSet(this, v, w, clazz);
                res = cache(res);
              }
            _joined.put(k, res);
          }
      }
    return res;
  }


  /**
   * Create new SysArray instance of the given element values and element clazz.
   *
   * NYI: We currently do not distinguish SysArrays by the array instance that
   * contains it.  We probably should do this to make sure that, e.g.,
   *
   *   a3 := array 10 i->3
   *   a4 := array 10 i->4
   *
   *   if (a3[3] != 3)
   *     panic "strange"
   *
   * will never panic.
   *
   * @param ne the element values, null if not initialized
   *
   * @param ec the element clazz.
   *
   * @return a new or existing instance of SysArray.
   */
  SysArray newSysArray(Value ne, int ec)
  {
    SysArray res;
    if (ne == null)
      {
        res = _uninitializedSysArray.get(ec);
        if (res == null)
          {
            res = new SysArray(this, ne, ec);
            _uninitializedSysArray.put(ec, res);
          }
      }
    else
      {
        res = ne._sysArrayOf;
        if (res == null)
          {
            res = new SysArray(this, ne, ec);
            ne._sysArrayOf = res;
          }
      }
    return res;
  }


  /**
   * Create EmbeddedValue for given call/code/index and value.
   *
   * @param site site of the call
   *
   * @param value the value of the embedded field
   */
  public Val newEmbeddedValue(int site,
                              Value value)
  {
    if (PRECONDITIONS) require
      (site != -1,
       value != null);

    Val r;
    if (!_options.needsEscapeAnalysis() || !USE_EMBEDDED_VALUES || value instanceof NumericValue)
      {
        r = value;
      }
    else
      {
        var e = value._embeddedAt;
        if (e == null)
          {
            e = new IntMap<>();
            value._embeddedAt = e;
          }
        var i = site;
        r = e.get(i);
        if (r == null)
          {
            var ev = new EmbeddedValue(null, site, value);
            e.put(i, ev);
            r = ev;
          }
      }
    return r;
  }



  /**
   * Create EmbeddedValue for given instance and value.
   *
   * @param instance the instance containing this embedded value
   *
   * @param value the value of the embedded field
   */
  public Val newEmbeddedValue(Instance instance,
                              Value value)
  {
    if (PRECONDITIONS) require
      (instance != null,
       value != null,
       value._clazz == -1 || !instance._dfa._fuir.clazzIsRef(value._clazz));

    if (CHECKS) check
      (instance._id >= 0);

    Val r;
    if (!_options.needsEscapeAnalysis() || !USE_EMBEDDED_VALUES || value instanceof NumericValue)
      {
        r = value;
      }
    else
      {
        var e = value._embeddedAt;
        if (e == null)
          {
            e = new IntMap<>();
            value._embeddedAt = e;
          }
        var i = FUIR.SITE_BASE - 1 - instance._id;
        r = e.get(i);
        if (r == null)
          {
            var ev = new EmbeddedValue(instance, -1, value);
            e.put(i, ev);
            r = ev;
          }
      }
    return r;
  }


  /**
   * Create constant string with given utf8 bytes.
   *
   * @param utf8Bytes the string contents or null if contents unknown
   *
   * @param context for debugging: Reason that causes this const string to be
   * part of the analysis.
   */
  Value newConstString(byte[] utf8Bytes, Context context)
  {
    var cs            = _fuir.clazz_Const_String();
    var utf_data      = _fuir.clazz_Const_String_utf8_data();
    var ar            = _fuir.clazz_array_u8();
    var internalArray = _fuir.lookup_array_internal_array(ar);
    var data          = _fuir.clazz_fuzionSysArray_u8_data();
    var length        = _fuir.clazz_fuzionSysArray_u8_length();
    var sysArray      = _fuir.clazzResultClazz(internalArray);
    var c_u8          = _fuir.clazz(FUIR.SpecialClazzes.c_u8);
    var adata         = newSysArray(NumericValue.create(this, c_u8), c_u8);
    var r = newInstance(cs, NO_SITE, context);
    var arr = newInstance(ar, NO_SITE, context);
    var a = newInstance(sysArray, NO_SITE, context);
    a.setField(this,
               length,
                utf8Bytes != null ? NumericValue.create(this, _fuir.clazzResultClazz(length), utf8Bytes.length)
                                  : NumericValue.create(this, _fuir.clazzResultClazz(length)));
    a.setField(this, data  , adata);
    arr.setField(this, internalArray, a);
    r.setField(this, utf_data, arr);
    return r;
  }


  /**
   * For a call to cc, should we be site sensivity, i.e., distinguish calls
   * depending on their call site?
   *
   * Currently, we are site sensitive for all constructors or if SITE_SENSITIVE
   * is set via env var or property.
   *
   * @param cc a clazz that is called
   *
   * @return true iff the call site should be taken into account when compating
   * calls to `cc`.
   */
  boolean siteSensitive(int cc)
  {
    return SITE_SENSITIVE || _fuir.isConstructor(cc);
  }


  /**
   * Create call to given clazz with given target and args.
   *
   * @param cl the called clazz
   *
   * @param site the call site, -1 if unknown (from intrinsic or program entry
   * point)
   *
   * @param tvalue the target value on which cl is called
   *
   * @param args the arguments passed to the call
   *
   * @param env the environment at the call or null if none.
   *
   * @param context for debugging: Reason that causes this call to be part of
   * the analysis.
   *
   * @return cl a new or existing call to cl with the given target, args and
   * environment.
   */
  Call newCall(int cl, int site, Value tvalue, List<Val> args, Env env, Context context)
  {
    Call e, r;
    r = _unitCalls.get(cl);
    if (isUnitType(cl))
      { // as long as we see unit values only, we put them all together
        e = r;
        if (r == null)
          {
            r = new Call(this, cl, site, tvalue, args, env, context);
            _unitCalls.put(cl, r);
          }
      }
    else
      {
        if (r != null)
          {
            _unitCalls.put(cl, null);
            _calls.remove(r);
          }
        var k1 = _fuir.clazzId2num(cl);
        var k2 = tvalue._id;
        var k3 = siteSensitive(cl) ? siteIndex(site) : 0;
        var k4 = env == null ? 0 : env._id + 1;
        // We use a LongMap in case we manage to fiddle k1..k4 into a long
        //
        // try to fit clazz id, tvalue id, siteIndex and env id into long as follows
        //
        // Bit 6666555555555544444444443333333333222222222211111111110000000000
        //     3210987654321098765432109876543210987654321098765432109876543210
        //     <----clazz id----><---tvalue id----><---siteIndex----><-env-id->
        //     |     18 bits    ||     18 bits    ||     18 bits    ||10 bits |
        //
        if (k1 <= 0x3FFFF &&
            k2 <= 0x3FFFF &&
            k3 <= 0x3FFFF &&
            k4 <= 0x03FF)
          {
            var k = ((k1 * 0x40000L + k2) * 0x40000L + k3) * 0x400L + k4;
            if (CHECKS) check
              (((k >> (18*2+10)) & 0x3FFFF) == k1,
               ((k >> (18  +10)) & 0x3FFFF) == k2,
               ((k >> (     10)) & 0x3FFFF) == k3,
               ((k               & 0x003FF) == k4));
            r = _callsQuick.get(k);
            e = r;
            if (r == null)
              {
                r = new Call(this, cl, site, tvalue, args, env, context);
                _callsQuick.put(k, r);
              }
          }
        else
          {
            // TreeMap fallback in case we failed to pack the key into a long.
            //
            // NYI: OPTIMIZATION: We might find a more efficient way for this case,
            // maybe two nested LongMaps?
            r = new Call(this, cl, site, tvalue, args, env, context);
            e = _calls.get(r);
          }
      }
    if (e == null)
      {
        r._uniqueCallId = _callIds++;
        if (_callIds < 0)
          {
            DfaErrors.fatal("DFA: Exceeded maximum number of calls " + Integer.MAX_VALUE);
          }
        _calls.put(r, r);
        r._instance = newInstance(cl, site, r);
        e = r;
        var rf = r;
        wasChanged(() -> "DFA.newCall to " + rf);
        analyzeNewCall(r);
      }
    else
      {
        e.mergeWith(args);
      }
    return e;
  }


  /**
   * Helper for newCall to analyze a newly created call immediately. This helps
   * to avoid quadratic performance when analyzing a sequence of calls as in
   *
   *  a 1; a 2; a 3; a 4; a 5; ...
   *
   * Since a new call does not return, the analysis would stop for each iteration
   * after the fist new call.
   *
   * However, we cannot analyze all calls immediately since a recursive call
   * would result in an unbounded recursion during DFA.  So this analyzes the
   * call immediately unless it is part of a recursion or there are already
   * MAX_NEW_CALL_RECURSION new calls being analyzed right now.
   *
   * This might run into quadratic performance for code like the code above if
   * `a` would itself perform a new call to `b`, and `b` to `c`, etc. to a depth
   * that exceeds MAX_NEW_CALL_RECURSION.
   */
  private void analyzeNewCall(Call e)
  {
    var cnt = _newCallRecursiveAnalyzeCalls;
    var rec = true;
    if (cnt < _newCallRecursiveAnalyzeClazzes.length)
      {
        rec = false;
        for (var i = 0; i<cnt; i++)
          {
            rec = rec || _newCallRecursiveAnalyzeClazzes[i] == e._cc;
          }
      }
    if (!rec)
      {
        _newCallRecursiveAnalyzeClazzes[cnt] = e._cc;
        _newCallRecursiveAnalyzeCalls = cnt + 1;
        analyze(e);
        _newCallRecursiveAnalyzeCalls = cnt ;
      }
    hot(e);
  }


  /**
   * Turn a site id into an index value >= 0.
   *
   * @param s a site id or FUIR.NO_SITE
   *
   * @return a value >= 0 that tends to be relatively small.
   */
  static int siteIndex(int s)
  {
    if (PRECONDITIONS) require
      (s == FUIR.NO_SITE || s >= FUIR.SITE_BASE);

    return s == FUIR.NO_SITE ? 0 : s - FUIR.SITE_BASE + 1;
  }


  /**
   * Create instance of 'Site' for given site
   *
   * @param s a FUIR site
   *
   * @return corresponding Site instance
   */
  Site site(int s)
    {
      var i = siteIndex(s);
      var res = _sites.getIfExists(i);
      if (res == null)
        {
          res = new Site(s);
          _sites.force(i, res);
        }
      return res;
    }


  /**
   * Create new Env for given existing env and effect type  and value pair.
   *
   * @param env the previous environment.
   *
   * @param ecl the effect types
   *
   * @param ev the effect value
   *
   * @return new or existing Env instance created from env by adding ecl/ev.
   */
  Env newEnv(Env env, int ecl, Value ev)
  {
    Env e;
    var eid = env == null ? 0 : env._id;
    var vid = ev._envId;
    if (vid < 0)
      {
        var v = _envValues.get(ev);
        if (v == null)
          {
            _envValues.put(ev, ev);
            ev._envId = _envValues.size();
          }
        else
          {
            ev._envId = v._envId;
          }
        vid = ev._envId;
      }
    var cid = _fuir.clazzId2num(ecl);
    if (CHECKS) check
      (eid >= 0,
       vid >= 0,
       cid >= 0,
       eid <= 0x1fFFFF,
       vid <= 0x3fFFFF,
       cid <= 0x1fFFFF);
    if (eid >= 0 &&
        vid >= 0 &&
        cid >= 0 &&
        eid <= 0x1fFFFF &&
        vid <= 0x3fFFFF &&
        cid <= 0x1fFFFF)
      {
        var k =
          (long) eid << (26+25) |
          (long) vid << (   25) |
          (long) cid;
        e = _envsQuick.get(k);
        if (e == null)
          {
            e = newEnv2(env, ecl, ev);
            _envsQuick.put(k, e);
          }
      }
    else
      {
        e = newEnv2(env, ecl, ev);
      }
    return e;
  }


  /**
   * Helper for newEnv without quick caching.
   *
   * @param env the previous environment.
   *
   * @param ecl the effect types
   *
   * @param ev the effect value
   *
   * @return new or existing Env instance created from env by adding ecl/ev.
   */
  private Env newEnv2(Env env, int ecl, Value ev)
  {
    var newEnv = new Env(this, env, ecl, ev);
    var e = _envs.get(newEnv);
    if (e == null)
      {
        _envs.put(newEnv, newEnv);
        e = newEnv;
        e._id = _envs.size()+1;
        wasChanged(() -> "DFA.newEnv for " + newEnv);
      }
    return e;
  }

}

/* end of file */<|MERGE_RESOLUTION|>--- conflicted
+++ resolved
@@ -1778,62 +1778,6 @@
     put("fuzion.sys.args.count"          , cl -> NumericValue.create(cl._dfa, cl._dfa._fuir.clazzResultClazz(cl._cc)) );
     put("fuzion.sys.args.get"            , cl -> cl._dfa.newConstString(null, cl) );
     put("fuzion.std.exit"                , cl -> null );
-<<<<<<< HEAD
-=======
-    put("fuzion.sys.fileio.read"         , cl ->
-        {
-          setArrayU8ElementsToAnything(cl, 1, "fuzion.sys.fileio.read");
-          return NumericValue.create(cl._dfa, cl._dfa._fuir.clazzResultClazz(cl._cc));
-        });
-    put("fuzion.sys.fileio.write"        , cl -> NumericValue.create(cl._dfa, cl._dfa._fuir.clazzResultClazz(cl._cc)) );
-    put("fuzion.sys.fileio.move"         , cl -> cl._dfa.bool() );
-    put("fuzion.sys.fileio.create_dir"   , cl -> cl._dfa.bool() );
-    put("fuzion.sys.fileio.open"         , cl ->
-        {
-          setArrayI64ElementsToAnything(cl, 1, "fuzion.sys.fileio.open");
-          return Value.UNIT;
-        });
-    put("fuzion.sys.fileio.close"        , cl -> NumericValue.create(cl._dfa, cl._dfa._fuir.clazzResultClazz(cl._cc)) );
-    put("fuzion.sys.fileio.stats"        , cl -> { setArrayI64ElementsToAnything(cl, 1, "fuzion.sys.fileio.stats"   ); return cl._dfa.bool(); });
-    put("fuzion.sys.fileio.lstats"       , cl -> { setArrayI64ElementsToAnything(cl, 1, "fuzion.sys.fileio.lstats"  ); return cl._dfa.bool(); });
-    put("fuzion.sys.fileio.seek"         , cl -> { setArrayI64ElementsToAnything(cl, 2, "fuzion.sys.fileio.seek"    ); return Value.UNIT; });
-    put("fuzion.sys.fileio.file_position", cl -> { setArrayI64ElementsToAnything(cl, 1, "fuzion.sys.fileio.position"); return Value.UNIT; });
-    put("fuzion.sys.fileio.mmap"         , cl ->
-        {
-          setArrayI32ElementsToAnything(cl, 3, "fuzion.sys.fileio.mmap");
-          var c_u8 = cl._dfa._fuir.clazz(FUIR.SpecialClazzes.c_u8);
-          return cl._dfa.newSysArray(NumericValue.create(cl._dfa, c_u8), c_u8); // NYI: length wrong, get from arg
-        });
-    put("fuzion.sys.fileio.munmap"       , cl -> NumericValue.create(cl._dfa, cl._dfa._fuir.clazzResultClazz(cl._cc)) );
-    put("fuzion.sys.fileio.mapped_buffer_get", cl ->
-        {
-          var array = cl._args.get(0).value();
-          var index = cl._args.get(1).value();
-          if (array instanceof SysArray sa)
-            {
-              return sa.get(index);
-            }
-          else
-            {
-              throw new Error("intrinsic fuzion.sys.internal_array.gel: Expected class SysArray, found "+array.getClass()+" "+array);
-            }
-        });
-    put("fuzion.sys.fileio.mapped_buffer_set", cl ->
-        {
-          var array = cl._args.get(0).value();
-          var index = cl._args.get(1).value();
-          var value = cl._args.get(2).value();
-          if (array instanceof SysArray sa)
-            {
-              sa.setel(index, value);
-              return Value.UNIT;
-            }
-          else
-            {
-              throw new Error("intrinsic fuzion.sys.internal_array.setel: Expected class SysArray, found "+array.getClass()+" "+array);
-            }
-        });
->>>>>>> 7e9c5481
 
     put("fuzion.sys.fatal_fault0"        , cl-> null                                                              );
 
