--- conflicted
+++ resolved
@@ -363,13 +363,8 @@
      *
      * @param cl clazz id of clazz containing the call
      *
-<<<<<<< HEAD
-=======
      * @param pre true iff interpreting cl's precondition, false for cl itself.
      *
-     * @param stack the stack containing the current arguments waiting to be used
-     *
->>>>>>> 6fb33152
      * @param c the code block to compile
      *
      * @param i the index of the call within c
