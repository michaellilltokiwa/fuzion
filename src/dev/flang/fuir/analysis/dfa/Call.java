--- conflicted
+++ resolved
@@ -353,24 +353,7 @@
   private Val genericResult()
   {
     var rc = _dfa._fuir.clazzResultClazz(_cc);
-<<<<<<< HEAD
-    return switch (_dfa._fuir.getSpecialClazz(rc))
-      {
-        case c_i8, c_i16, c_i32, c_i64,
-             c_u8, c_u16, c_u32, c_u64,
-             c_f32, c_f64              -> NumericValue.create(_dfa, rc);
-        case c_bool                    -> _dfa.bool();
-        case c_String                  -> _dfa.newConstString(null, this);
-        case c_sys_ptr                 -> _dfa.newInstance(_dfa._fuir.clazz(SpecialClazzes.c_sys_ptr), _site, _context);
-        case c_File_Descriptor         -> _dfa.newInstance(rc, _site, _context);
-        default                        ->
-          _dfa._fuir.clazzIsUnitType(rc)
-            ? Value.UNIT
-            : null;
-      };
-=======
     return _dfa.newInstance(rc, _site, _context);
->>>>>>> 5f6761fb
   }
 
 
