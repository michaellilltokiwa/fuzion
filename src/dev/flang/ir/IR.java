/*

This file is part of the Fuzion language implementation.

The Fuzion language implementation is free software: you can redistribute it
and/or modify it under the terms of the GNU General Public License as published
by the Free Software Foundation, version 3 of the License.

The Fuzion language implementation is distributed in the hope that it will be
useful, but WITHOUT ANY WARRANTY; without even the implied warranty of
MERCHANTABILITY or FITNESS FOR A PARTICULAR PURPOSE.  See the GNU General Public
License for more details.

You should have received a copy of the GNU General Public License along with The
Fuzion language implementation.  If not, see <https://www.gnu.org/licenses/>.

*/

/*-----------------------------------------------------------------------
 *
 * Tokiwa Software GmbH, Germany
 *
 * Source of class IR
 *
 *---------------------------------------------------------------------*/

package dev.flang.ir;

import dev.flang.ast.AbstractAssign; // NYI: remove dependency
import dev.flang.ast.AbstractBlock; // NYI: remove dependency
import dev.flang.ast.AbstractCall; // NYI: remove dependency
import dev.flang.ast.AbstractConstant; // NYI: remove dependency
import dev.flang.ast.AbstractCurrent; // NYI: remove dependency
import dev.flang.ast.AbstractMatch; // NYI: remove dependency
import dev.flang.ast.Box; // NYI: remove dependency
import dev.flang.ast.Check; // NYI: remove dependency
import dev.flang.ast.Env; // NYI: remove dependency
import dev.flang.ast.Expr; // NYI: remove dependency
import dev.flang.ast.If; // NYI: remove dependency
import dev.flang.ast.InlineArray; // NYI: remove dependency
import dev.flang.ast.NumLiteral; // NYI: remove dependency
import dev.flang.ast.Nop; // NYI: remove dependency
import dev.flang.ast.Tag; // NYI: remove dependency
import dev.flang.ast.Universe; // NYI: remove dependency

import dev.flang.util.ANY;
import dev.flang.util.List;
import dev.flang.util.Map2Int;
import dev.flang.util.SourcePosition;


/**
 * IR provides the common super class for the Fuzion intermediate representation.
 *
 * @author Fridtjof Siebert (siebert@tokiwa.software)
 */
public class IR extends ANY
{


  /*----------------------------  constants  ----------------------------*/


  /**
   * For clazzes represented by integers, this gives the base added to the
   * integers to detect wrong values quickly.
   */
  protected static final int CLAZZ_BASE   = 0x10000000;

  /**
   * For FUIR code represented by integers, this gives the base added to the
   * integers to detect wrong values quickly.
   */
  protected static final int CODE_BASE    = 0x30000000;

  /**
   * For Features represented by integers, this gives the base added to the
   * integers to detect wrong values quickly.
   */
  protected static final int FEATURE_BASE = 0x50000000;

  /**
   * For sites represented by integers, this gives the base added to the
   * integers to detect wrong values quickly.
   */
  protected static final int SITE_BASE = 0x70000000;


  /**
   * Special site index value for unknown site location (i.e, a site coming from
   * an intrinsic or the program entry point).
   */
  public static final int NO_SITE = SITE_BASE-1;


  /**
   * The basic types of features in Fuzion:
   */
  public enum FeatureKind
  {
    Routine,
    Field,
    Intrinsic,
    Abstract,
    Choice,
    Native
  }


  public enum ExprKind
  {
    Assign,
    Box,
    Call,
    Current,
    Comment,
    Const,
    Match,
    Tag,
    Env,
    Pop,
<<<<<<< HEAD
    // this is eliminated in FUIR
    InlineArray;

    /**
     * get the Kind that corresponds to the given ordinal number.
     */
    public static ExprKind from(int ordinal)
    {
      if (CHECKS) check
        (values()[ordinal].ordinal() == ordinal);

      return values()[ordinal];
    }

=======
    Unit;
>>>>>>> a66e2e7f
  }


  /**
   * All the code blocks in this IR. They are added via `addCode`.
   */
  private final Map2Int<List<Object>> _codeIds;


  /**
   * For every raw code block index in _codeIds, this gives the index of the
   * first site for the corresponding code block.
   */
  private final List<Integer> _siteStart;


  /*--------------------------  constructors  ---------------------------*/


  public IR()
  {
    _codeIds = new Map2Int<>(CODE_BASE);
    _siteStart = new List<>(0);
  }

  /**
   * Clone this IR such that modifications can be made by optimizers.  A heir of
   * IR can use this to redefine some methods while reusing the data from
   * original for all the rest.
   *
   * @param original the original IR instance that we are cloning.
   */
  protected IR(IR original)
  {
    _codeIds = original._codeIds;
    _siteStart = original._siteStart;
  }

  /*-----------------------  code block handling  -----------------------*/


  /**
   * Add given code block and abtain a unique id for it.
   *
   * This also sets _siteStart in case `b` was not already added.
   *
   * NYI: UNDER DEVELOPMENT: The returned index should be replaced by a site
   * index, i.e., siteFromCI(result, 0).
   *
   * @param b a list of Expr statements to be added.
   *
   * @return the index of b
   */
  protected int addCode(List<Object> b)
  {
    b.freeze();
    var res = _codeIds.add(b);
    var index = res - CODE_BASE;
    if (index >= _siteStart.size()-1)
      {
        var nextSiteStart = _siteStart.getLast() + b.size() + 1; // b.size() might be 0 so we add 1 to have disjoint site indices
        _siteStart.add(nextSiteStart);
      }
    return res;
  }


  /**
   * Get the Expr #i in code block c
   *
   * NYI: UNDER DEVELOPMENT: This should be replaced by `getExpr(int site)`.
   *
   * @param c the code block index returned by `addCode`
   *
   * @param i an index in c
   */
  protected Object getExpr(int c, int i)
  {
    return _codeIds.get(c).get(i);
  }



  /**
   * Convert a code block index c and an Expr index in that code block to a site
   * index.
   *
   * NYI: UNDER DEVELOPMENT: This should be removed once `site` is used throughout.
   *
   * @param c the code block index returned by `addCode`
   *
   * @param i an index in c
   *
   * @return a site index corresponding to `c`/`i`.
   */
  public int siteFromCI(int c, int i)
  {
    if (PRECONDITIONS) require
      (0 <= i && i < _codeIds.get(c).size());

    var index = c - CODE_BASE;
    var result = _siteStart.get(index).intValue() + i + SITE_BASE;

    if (POSTCONDITIONS) ensure
      (c == codeIndexFromSite(result),
       i == exprIndexFromSite(result));

    return result;
  }


  /**
   * Extract code block index from a site.
   *
   * NYI: UNDER DEVELOPMENT: This should be removed once `site` is used throughout.
   *
   * @param site a code site
   *
   * @return the index of the code block containing the given site.
   */
  protected int codeIndexFromSite(int site)
  {
    var rawSite = site - SITE_BASE;
    // perform binary search in _siteStart
    int l = 0;
    int r = _siteStart.size()-1;
    int result_raw_c;
    do
      {
        int m = (l + r) / 2;
        var s = _siteStart.get(m).intValue();
        int cmp = Integer.compare(rawSite, s);
        result_raw_c = cmp < 0 ? m-1 : m;
        if (cmp <= 0) { r = m - 1; }
        if (cmp >= 0) { l = m + 1; }
      }
    while (l <= r);
    int result_c = result_raw_c + CODE_BASE;

    if (POSTCONDITIONS) ensure
      (site >= result_raw_c,
       _siteStart.get(result_raw_c) <= rawSite,
       result_raw_c == _siteStart.size()-1 || _siteStart.get(result_raw_c+1) > rawSite);

    return result_c;
  }


  /**
   * Extract expr index from a site.
   *
   * NYI: UNDER DEVELOPMENT: This should be removed once `site` is used throughout.
   *
   * @param site a code site
   *
   * @return the index of the Expr withing the code block containing the given site.
   */
  protected int exprIndexFromSite(int site)
  {
    var rawSite = site - SITE_BASE;
    var index = codeIndexFromSite(site) - CODE_BASE;
    return rawSite - _siteStart.get(index).intValue();
  }


  /*--------------------------  stack handling  -------------------------*/


  /**
   * Create list of ExprKind from the given expression (and its nested
   * expressions).
   *
   * @param e a expression.
   *
   * @return list of ExprKind created from s.
   */
  private List<Object> toStack(Expr e)
  {
    List<Object> result = new List<>();
    toStack(result, e);
    return result;
  }


  /**
   * Add entries of type ExprKind created from the given expression (and its
   * nested expressions) to list l.
   *
   * @param l list of ExprKind that should be extended by s's expressions
   *
   * @param e a expression.
   */
  protected void toStack(List<Object> l, Expr e)
  {
    toStack(l, e, false);
  }


  /**
   * Add entries of type ExprKind created from the given expression (and its
   * nested expressions) to list l.  pop the result in case dumpResult==true.
   *
   * @param l list of ExprKind that should be extended by s's expressions
   *
   * @param e a expression.
   *
   * @param dumpResult flag indicating that we are not interested in the result.
   */
  protected void toStack(List<Object> l, Expr e, boolean dumpResult)
  {
    if (PRECONDITIONS) require
      (l != null,
       e != null);

    if (e instanceof AbstractAssign a)
      {
        toStack(l, a._value);
        toStack(l, a._target);
        l.add(a);
      }
    else if (e instanceof Box b)
      {
        toStack(l, b._value, dumpResult);
        if (!dumpResult)
          {
            l.add(b);
          }
      }
    else if (e instanceof AbstractBlock b)
      {
        // for (var expr : b.expressions_)  -- not possible since we need index i
        for (int i=0; i<b._expressions.size(); i++)
          {
            var expr = b._expressions.get(i);
            toStack(l, expr, dumpResult || i < b._expressions.size()-1);
          }
      }
    else if (e instanceof AbstractConstant)
      {
        if (!dumpResult)
          {
            l.add(e);
          }
      }
    else if (e instanceof InlineArray ia)
      {
        // in FUIR this inline array might be added
        //  to stack as a compile time constant.
        if (!dumpResult)
        {
          toStack(l, ia.code(), dumpResult);
        }
      }
    else if (e instanceof AbstractCurrent)
      {
        if (!dumpResult)
          {
            l.add(ExprKind.Current);
          }
      }
    else if (e instanceof If i)
      {
        // if is converted to If, blockId, elseBlockId
        toStack(l, i.cond);
        l.add(i);
        l.add(new NumLiteral(addCode(toStack(i.block      ))));
        l.add(new NumLiteral(addCode(toStack(i.elseBlock()))));
      }
    else if (e instanceof AbstractCall c)
      {
        toStack(l, c.target());
        for (var a : c.actuals())
          {
            toStack(l, a);
          }
        l.add(c);
        if (dumpResult)
          {
            l.add(ExprKind.Pop);
          }
      }
    else if (e instanceof AbstractMatch m)
      {
        toStack(l, m.subject());
        l.add(m);
        for (var c : m.cases())
          {
            var caseCode = toStack(c.code());
            l.add(new NumLiteral(addCode(caseCode)));
          }
      }
    else if (e instanceof Tag t)
      {
        toStack(l, t._value, dumpResult);
        if (!dumpResult)
          {
            l.add(t);
          }
      }
    else if (e instanceof Env v)
      {
        if (!dumpResult)
          {
            l.add(v);
          }
      }
    else if (e instanceof Nop)
      {
      }
    else if (e instanceof Universe)
      {
        var un = (Universe) e;
      }
    else if (e instanceof Check c)
      {
        // NYI: Check not supported yet
        //
        // l.add(s);
      }
    else
      {
        say_err("Missing handling of "+e.getClass()+" in IR.toStack");
      }
  }


  /**
   * Get size of given code
   *
   * @param c an index of a code block
   *
   * @return the size of code block c, i.e., withinCode(c, 0..result-1) <==> true.
   */
  public int codeSize(int c)
  {
    var code = _codeIds.get(c);
    return code.size();
  }


  /**
   * Check if index ix is within code block c.
   *
   * @param c an index of a code block
   *
   * @param ix any non-negative integer
   *
   * @return true iff ix is a valid index in code block c.
   */
  public boolean withinCode(int c, int ix)
  {
    if (PRECONDITIONS) require
      (ix >= 0);

    var code = _codeIds.get(c);
    return ix < code.size();
  }


  /**
   * Get the intermediate command at index ix in codeblock c.
   *
   * @param c an index of a code block
   *
   * @param ix an index within code block c.
   *
   * @return the intermediate command at that index.
   */
  public ExprKind codeAt(int c, int ix)
  {
    if (PRECONDITIONS) require
      (ix >= 0, withinCode(c, ix));

    ExprKind result;
    var e = _codeIds.get(c).get(ix);
    if (e instanceof ExprKind ek)
      {
        result = ek;
      }
    else if (e instanceof String)
      {
        result = ExprKind.Comment;
      }
    else if (e instanceof AbstractAssign)
      {
        result = ExprKind.Assign;
      }
    else if (e instanceof Box)
      {
        result = ExprKind.Box;
      }
    else if (e instanceof AbstractCall)
      {
        result = ExprKind.Call;
      }
    else if (e instanceof If            ||
             e instanceof AbstractMatch    )
      {
        result = ExprKind.Match;
      }
    else if (e instanceof Tag)
      {
        result = ExprKind.Tag;
      }
    else if (e instanceof Env)
      {
        result = ExprKind.Env;
      }
    else if (e instanceof AbstractConstant)
      {
        result = ExprKind.Const;
      }
    else if (e instanceof InlineArray)
      {
        check(false);
        result = null;
      }
    else
      {
        result = null;
      }
    return result;
  }


  /**
   * Get the source code position of expression #ix in given code block.
   *
   * @param c code block index
   *
   * @param ix index of expression within c
   *
   * @return the source code position of expression #ix in block c.
   */
  public SourcePosition codeAtPos(int c, int ix)
  {
    return ((Expr)_codeIds.get(c).get(ix)).pos();
  }


  /**
   * Get the size of the intermediate command at index ix in codeblock c.
   */
  public int codeSizeAt(int c, int ix)
  {
    int result = 1;
    var s = codeAt(c, ix);
    if (s == ExprKind.Match)
      {
        result = result + matchCaseCount(c, ix);
      }
    return result;
  }


  /**
   * For a match expression, get the number of cases
   *
   * @param c code block containing the match
   *
   * @param ix index of the match
   *
   * @return the number of cases
   */
  public int matchCaseCount(int c, int ix)
  {
    if (PRECONDITIONS) require
      (ix >= 0,
       withinCode(c, ix),
       codeAt(c, ix) == ExprKind.Match);

    var s = _codeIds.get(c).get(ix);
    int result = 2; // two cases for If
    if (s instanceof AbstractMatch m)
      {
        result = m.cases().size();
      }
    return result;
  }


  /**
   * Get the code for a comment expression.  This is used for debugging.
   *
   * @param c code block containing the comment
   *
   * @param ix index of the comment
   */
  public String comment(int c, int ix)
  {
    if (PRECONDITIONS) require
      (ix >= 0,
       withinCode(c, ix),
       codeAt(c, ix) == ExprKind.Comment);

    return (String) _codeIds.get(c).get(ix);
  }

}

/* end of file */<|MERGE_RESOLUTION|>--- conflicted
+++ resolved
@@ -118,25 +118,7 @@
     Match,
     Tag,
     Env,
-    Pop,
-<<<<<<< HEAD
-    // this is eliminated in FUIR
-    InlineArray;
-
-    /**
-     * get the Kind that corresponds to the given ordinal number.
-     */
-    public static ExprKind from(int ordinal)
-    {
-      if (CHECKS) check
-        (values()[ordinal].ordinal() == ordinal);
-
-      return values()[ordinal];
-    }
-
-=======
-    Unit;
->>>>>>> a66e2e7f
+    Pop;
   }
 
 
