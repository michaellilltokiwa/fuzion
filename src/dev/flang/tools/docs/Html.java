--- conflicted
+++ resolved
@@ -188,14 +188,9 @@
       + arguments(af, printArgs)
       + (af.isThisRef() ? "<div class='fd-keyword'>&nbsp;ref</div>" : "")
       + inherited(af)
-<<<<<<< HEAD
-      + (Util.Kind.classify(af) == Util.Kind.Other ? "<div class='fd-keyword'>" + htmlEncodeNbsp(" => ") + "</div>" + anchor(af.resultType()) : "")
-      + (Util.Kind.classify(af) == Util.Kind.Other ? "" : "<div class='fd-keyword'>" + htmlEncodeNbsp(" is") + "</div>")
-      + "</div>"
-=======
       + (af.signatureWithArrow() ? "<div class='fd-keyword'>" + htmlEncodeNbsp(" => ") + "</div>" + anchor(af.resultType())
                                  : "<div class='fd-keyword'>" + htmlEncodeNbsp(" is") + "</div>")
->>>>>>> bd3808ac
+      + "</div>"
       + annotateInherited(af, outer)
       + annotateRedef(af, outer)
       + annotateAbstract(af)
