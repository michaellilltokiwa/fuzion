--- conflicted
+++ resolved
@@ -303,13 +303,8 @@
     sm.forEachDeclaredOrInheritedFeature(af, f -> allInner.add(f));
 
     return allInner.stream().filter(f->isVisible(f)).anyMatch(f->f.isAbstract())
-<<<<<<< HEAD
-             ? "&nbsp;<div class='fd-parent' title='This feature contains inner or inherited features " +
-               "which are abstract.'>[Contains abstract features]</div>"  // NYI: replace title attribute with proper tooltip
-=======
              ? "&nbsp;&nbsp;<div class='fd-parent' title='This feature contains inner or inherited features " +
                "which are abstract.'>[Contains abstract features]</div>"
->>>>>>> 682752fd
              : "";
   }
 
