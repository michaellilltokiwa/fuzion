--- conflicted
+++ resolved
@@ -66,10 +66,7 @@
   static CIdent A3 = new CIdent("arg3");
   static CIdent A4 = new CIdent("arg4");
   static CIdent A5 = new CIdent("arg5");
-<<<<<<< HEAD
   static CIdent A6 = new CIdent("arg6");
-=======
->>>>>>> e42a2025
 
   /**
    * Predefined identifier to access errno macro.
