--- conflicted
+++ resolved
@@ -124,23 +124,6 @@
         }
         );
     put("fuzion.std.fileio.get_file_size", noFileIo); // NYI: #158
-<<<<<<< HEAD
-    put("fuzion.std.fileio.write"        , noFileIo); // NYI: #158
-    put("fuzion.std.fileio.exists"       ,  (c,cl,outer,in) ->
-        {
-          var fileIdent = new CIdent("f");
-          return CStmnt.seq(
-            CExpr.decl("FILE *", fileIdent, CExpr.call("fopen", new List<>(A0.castTo("char *"),CExpr.string("r")))),
-            // Testing if fopen was successful hence file/dir exists
-            CExpr.iff(CExpr.notEq(fileIdent ,new CIdent("NULL")), CExpr.int8const(1).ret()),
-            // If errno is ENOENT, file/dir does not exist
-            CExpr.iff(CExpr.eq(new CIdent("errno"),new CIdent("ENOENT")), CExpr.int8const(0).ret()),
-            // else return -1 to represent other errors
-            CExpr.int8const(-1).ret()
-            );
-        }
-        );
-=======
     put("fuzion.std.fileio.write"        , (c,cl,outer,in) ->
         {
           var fileIdent = new CIdent("f");
@@ -160,8 +143,20 @@
             );
         }
         );
-    put("fuzion.std.fileio.exists"       , noFileIo); // NYI: #158
->>>>>>> b4169455
+    put("fuzion.std.fileio.exists"       ,  (c,cl,outer,in) ->
+        {
+          var fileIdent = new CIdent("f");
+          return CStmnt.seq(
+            CExpr.decl("FILE *", fileIdent, CExpr.call("fopen", new List<>(A0.castTo("char *"),CExpr.string("r")))),
+            // Testing if fopen was successful hence file/dir exists
+            CExpr.iff(CExpr.notEq(fileIdent ,new CIdent("NULL")), CExpr.int8const(1).ret()),
+            // If errno is ENOENT, file/dir does not exist
+            CExpr.iff(CExpr.eq(new CIdent("errno"),new CIdent("ENOENT")), CExpr.int8const(0).ret()),
+            // else return -1 to represent other errors
+            CExpr.int8const(-1).ret()
+            );
+        }
+        );
     put("fuzion.std.fileio.delete"       , noFileIo); // NYI: #158
     put("fuzion.std.fileio.move"         , noFileIo); // NYI: #158
     put("fuzion.std.fileio.create_dir"   , noFileIo); // NYI: #158
