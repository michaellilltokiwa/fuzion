--- conflicted
+++ resolved
@@ -421,65 +421,11 @@
         );
     put("fuzion.sys.fileio.open"   , (c,cl,outer,in) ->
         {
-<<<<<<< HEAD
           return CExpr.call("fzE_file_open", new List<>(
               A0.castTo("char *"),
               A1.castTo("int64_t *"),
               A2.castTo("int8_t")))
               .ret();
-=======
-          var filePointer = new CIdent("fp");
-          var openResults = new CIdent("open_results");
-          return CStmnt.seq(
-            CExpr.decl("FILE *", filePointer),
-            CExpr.decl("fzT_1i64 *", openResults),
-            openResults.assign(A1.castTo("fzT_1i64 *")),
-            errno.assign(new CIdent("0")),
-            CStmnt.suitch(
-              A2,
-              new List<>(
-                CStmnt.caze(
-                  new List<>(CExpr.int8const(0)),
-                  CStmnt.seq(
-                    // open file for reading, binary mode
-                    filePointer.assign(CExpr.call("fopen", new List<>(A0.castTo("char *"), CExpr.string("rb")))),
-                    CExpr.iff(CExpr.notEq(filePointer, new CIdent("NULL")),
-                      CStmnt.seq(openResults.index(0).assign(filePointer.castTo("fzT_1i64")))),
-                    CStmnt.BREAK
-                    )
-                  ),
-                CStmnt.caze(
-                  new List<>(CExpr.int8const(1)),
-                  CStmnt.seq(
-                    // open file read-, write-, binary-mode. creates new file if not exists.
-                    // if file is not empty, any writes will overwrite the contents in the file.
-                    filePointer.assign(CExpr.call("fopen", new List<>(A0.castTo("char *"), CExpr.string("a+b")))),
-                    CExpr.call("fseek", new List<>(filePointer, CExpr.int32const(0), new CIdent("SEEK_SET"))),
-                    CExpr.iff(CExpr.notEq(filePointer, new CIdent("NULL")),
-                      CStmnt.seq(openResults.index(0).assign(filePointer.castTo("fzT_1i64")))),
-                    CStmnt.BREAK
-                    )
-                  ),
-                CStmnt.caze(
-                  new List<>(CExpr.int8const(2)),
-                  CStmnt.seq(
-                    // open file read-, write-, binary-mode. creates new file if not exists.
-                    // writes happen at end of file.
-                    filePointer.assign(CExpr.call("fopen", new List<>(A0.castTo("char *"), CExpr.string("a+b")))),
-                    CExpr.iff(CExpr.notEq(filePointer, new CIdent("NULL")),
-                      CStmnt.seq(openResults.index(0).assign(filePointer.castTo("fzT_1i64")))),
-                    CStmnt.BREAK
-                    )
-                  )
-                ),
-              CStmnt.seq(
-                CExpr.fprintfstderr("*** Unsupported open flag. Please use: 0 for READ, 1 for WRITE, 2 for APPEND. ***\n"),
-                CExpr.exit(1)
-                )
-              ),
-            openResults.index(1).assign(errno.castTo("fzT_1i64"))
-            );
->>>>>>> a44bec37
         }
         );
     put("fuzion.sys.fileio.close"   , (c,cl,outer,in) ->
