--- conflicted
+++ resolved
@@ -80,28 +80,6 @@
           var rc = c._fuir.clazzResultClazz(cl);
           return CStmnt.seq(c.constString(str,CExpr.call("strlen",new List<>(str)), tmp),
                             tmp.castTo(c._types.clazz(rc)).ret());
-<<<<<<< HEAD
-        }
-      case "fuzion.std.exit"     : return CExpr.call("exit", new List<>(A0));
-      case "fuzion.std.out.write":
-      case "fuzion.std.err.write": var cid = new CIdent("c");
-                                   return CStmnt.seq(CStmnt.decl("char",cid),
-                                                       cid.assign(A0.castTo("char")),
-                                                       CExpr.call("fwrite",
-                                                                  new List<>(cid.adrOf(),
-                                                                             CExpr.int32const(1),
-                                                                             CExpr.int32const(1),
-                                                                             outOrErr(in))));
-
-      case "fuzion.std.out.flush":
-      case "fuzion.std.err.flush": return CExpr.call("fflush", new List<>(outOrErr(in)));
-      case "fuzion.stdin.nextByte" : var cIdent = new CIdent("c");
-                                      return CStmnt.seq(
-                                        CExpr.decl("int", cIdent, CExpr.call("getchar", new List<>())),
-                                        CExpr.iff(cIdent.eq(new CIdent("EOF")),CExpr.int32const(-1).ret()),
-                                        cIdent.castTo("fzT_1i32").ret()
-                                      );
-=======
         });
     put("fuzion.std.exit"      , (c,cl,outer,in) -> CExpr.call("exit", new List<>(A0)));
     put("fuzion.std.out.write" ,
@@ -121,12 +99,12 @@
     put("fuzion.stdin.nextByte", (c,cl,outer,in) ->
         {
           var cIdent = new CIdent("c");
-          return CStmnt.seq(CExpr.decl("char", cIdent, CExpr.call("getchar", new List<>())),
-                            CExpr.iff(cIdent.eq(new CIdent("EOF")),CExpr.uint8const(0).ret()),
-                            cIdent.ret()
-                            );
-        });
->>>>>>> 5f176613
+          return CStmnt.seq(
+            CExpr.decl("int", cIdent, CExpr.call("getchar", new List<>())),
+            CExpr.iff(cIdent.eq(new CIdent("EOF")),CExpr.int32const(-1).ret()),
+            cIdent.castTo("fzT_1i32").ret()
+          );
+        });
 
         /* NYI: The C standard does not guarentee wrap-around semantics for signed types, need
          * to check if this is the case for the C compilers used for Fuzion.
