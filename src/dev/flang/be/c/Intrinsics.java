/*

This file is part of the Fuzion language implementation.

The Fuzion language implementation is free software: you can redistribute it
and/or modify it under the terms of the GNU General Public License as published
by the Free Software Foundation, version 3 of the License.

The Fuzion language implementation is distributed in the hope that it will be
useful, but WITHOUT ANY WARRANTY; without even the implied warranty of
MERCHANTABILITY or FITNESS FOR A PARTICULAR PURPOSE.  See the GNU General Public
License for more details.

You should have received a copy of the GNU General Public License along with The
Fuzion language implementation.  If not, see <https://www.gnu.org/licenses/>.

*/

/*-----------------------------------------------------------------------
 *
 * Tokiwa Software GmbH, Germany
 *
 * Source of class Intrinsics
 *
 *---------------------------------------------------------------------*/

package dev.flang.be.c;

import java.nio.charset.StandardCharsets;

import java.util.TreeMap;
import java.util.Set;

import dev.flang.fuir.FUIR;

import dev.flang.util.ANY;
import dev.flang.util.Errors;
import dev.flang.util.List;


/**
 * Intrinsics provides the C implementation of Fuzion's intrinsic features.
 *
 * @author Fridtjof Siebert (siebert@tokiwa.software)
 */
public class Intrinsics extends ANY
{

  /*----------------------------  interfaces  ---------------------------*/


  interface IntrinsicCode
  {
    CStmnt get(C c, int cl, CExpr outer, String in);
  }

  /*----------------------------  constants  ----------------------------*/


  /**
   * Predefined identifiers to access args:
   */
  static CIdent A0 = new CIdent("arg0");
  static CIdent A1 = new CIdent("arg1");
  static CIdent A2 = new CIdent("arg2");


  static TreeMap<String, IntrinsicCode> _intrinsics_ = new TreeMap<>();
  static
  {
    put("Type.name"            , (c,cl,outer,in) ->
        {
          var tmp = new CIdent("tmp");
          var str = c._fuir.clazzTypeName(c._fuir.clazzOuterClazz(cl));
          var rc  = c._fuir.clazzResultClazz(cl);
          return CStmnt.seq(c.constString(str, tmp),
                            tmp.castTo(c._types.clazz(rc)).ret());
        });
    put("safety"               , (c,cl,outer,in) -> (c._options.fuzionSafety() ? c._names.FZ_TRUE : c._names.FZ_FALSE).ret());
    put("debug"                , (c,cl,outer,in) -> (c._options.fuzionDebug()  ? c._names.FZ_TRUE : c._names.FZ_FALSE).ret());
    put("debugLevel"           , (c,cl,outer,in) -> (CExpr.int32const(c._options.fuzionDebugLevel())).ret());
    put("fuzion.std.args.count", (c,cl,outer,in) -> c._names.GLOBAL_ARGC.ret());
    put("fuzion.std.args.get"  , (c,cl,outer,in) ->
        {
          var tmp = new CIdent("tmp");
          var str = c._names.GLOBAL_ARGV.index(A0);
          var rc = c._fuir.clazzResultClazz(cl);
          return CStmnt.seq(c.constString(str,CExpr.call("strlen",new List<>(str)), tmp),
                            tmp.castTo(c._types.clazz(rc)).ret());
        });
    put("fuzion.std.exit"      , (c,cl,outer,in) -> CExpr.call("exit", new List<>(A0)));
    put("fuzion.std.out.write" ,
        "fuzion.std.err.write" , (c,cl,outer,in) ->
        {
          // How do I print a non-null-terminated strings: https://stackoverflow.com/a/25111267
          return CExpr.call("fwrite",
                              new List<>(
                                A0.castTo("void *"),
                                CExpr.sizeOfType("char"),
                                A1,
                                outOrErr(in)
                              ));
        });
    IntrinsicCode noFileIo = (c,cl,outer,in) ->
      CStmnt.seq(CExpr.fprintfstderr("*** C backend does not support this fileio feature (yet).\n"),
                 CExpr.exit(1));
    put("fuzion.std.fileio.read"         , (c,cl,outer,in) ->
        {
          var fileIdent = new CIdent("f");
          var readingIdent = new CIdent("reading");
          var resultIdent = new CIdent("result");
          return CStmnt.seq(
            CExpr.decl("FILE *", fileIdent, CExpr.call("fopen", new List<>(A0.castTo("char *"),CExpr.string("r")))),
            // Testing if fopen was successful
            CExpr.iff(fileIdent.eq(new CIdent("NULL")), c._names.FZ_FALSE.ret()),
            CExpr.decl("size_t", readingIdent, CExpr.call("fread", new List<>(A1, CExpr.int8const(1), A2, fileIdent))),
            CExpr.decl("bool", resultIdent, CExpr.string("true")),
            // If EOF is reached then the operation was successful otherwise FALSE will be returned
            CExpr.iff(CExpr.notEq(readingIdent, A2), resultIdent.assign(CExpr.notEq(CExpr.call("feof", new List<>(fileIdent)), CExpr.int8const(0)))),
            CExpr.call("fclose", new List<>(fileIdent)),
            CExpr.iff(resultIdent, c._names.FZ_TRUE.ret()),
            c._names.FZ_FALSE.ret()
            );
        }
        );
<<<<<<< HEAD
    put("fuzion.std.fileio.get_file_size", noFileIo);
    put("fuzion.std.fileio.write"        , noFileIo); // NYI
    put("fuzion.std.fileio.exists"       , noFileIo); // NYI
    put("fuzion.std.fileio.delete"       , noFileIo); // NYI
    put("fuzion.std.fileio.move"         , noFileIo); // NYI
    put("fuzion.std.fileio.create_dir"   , noFileIo); // NYI
=======
    put("fuzion.std.fileio.get_file_size", noFileIo); // NYI: #158
    put("fuzion.std.fileio.write"        , noFileIo); // NYI: #158
    put("fuzion.std.fileio.exists"       , noFileIo); // NYI: #158
    put("fuzion.std.fileio.delete"       , noFileIo); // NYI: #158
    put("fuzion.std.fileio.move"         , noFileIo); // NYI: #158
    put("fuzion.std.fileio.create_dir"   , noFileIo); // NYI: #158
>>>>>>> 480054ba
    put("fuzion.std.out.flush" ,
        "fuzion.std.err.flush" , (c,cl,outer,in) -> CExpr.call("fflush", new List<>(outOrErr(in))));
    put("fuzion.stdin.nextByte", (c,cl,outer,in) ->
        {
          var cIdent = new CIdent("c");
          return CStmnt.seq(
            CExpr.decl("int", cIdent, CExpr.call("getchar", new List<>())),
            CExpr.iff(cIdent.eq(new CIdent("EOF")),
              CStmnt.seq(
                // -1 EOF
                CExpr.iff(CExpr.call("feof", new List<>(CExpr.ident("stdin"))), CExpr.int32const(-1).ret()),
                // -2 some other error
                CExpr.int32const(-2).ret()
              )
            ),
            cIdent.castTo("fzT_1i32").ret()
          );
        });

        /* NYI: The C standard does not guarentee wrap-around semantics for signed types, need
         * to check if this is the case for the C compilers used for Fuzion.
         */
    put("i8.prefix -°"         , (c,cl,outer,in) -> castToUnsignedForArithmetic(c, CExpr.int8const (0), outer, '-', FUIR.SpecialClazzes.c_u8 , FUIR.SpecialClazzes.c_i8 ).ret());
    put("i16.prefix -°"        , (c,cl,outer,in) -> castToUnsignedForArithmetic(c, CExpr.int16const(0), outer, '-', FUIR.SpecialClazzes.c_u16, FUIR.SpecialClazzes.c_i16).ret());
    put("i32.prefix -°"        , (c,cl,outer,in) -> castToUnsignedForArithmetic(c, CExpr.int32const(0), outer, '-', FUIR.SpecialClazzes.c_u32, FUIR.SpecialClazzes.c_i32).ret());
    put("i64.prefix -°"        , (c,cl,outer,in) -> castToUnsignedForArithmetic(c, CExpr.int64const(0), outer, '-', FUIR.SpecialClazzes.c_u64, FUIR.SpecialClazzes.c_i64).ret());
    put("i8.infix -°"          , (c,cl,outer,in) -> castToUnsignedForArithmetic(c, outer, A0, '-', FUIR.SpecialClazzes.c_u8 , FUIR.SpecialClazzes.c_i8 ).ret());
    put("i16.infix -°"         , (c,cl,outer,in) -> castToUnsignedForArithmetic(c, outer, A0, '-', FUIR.SpecialClazzes.c_u16, FUIR.SpecialClazzes.c_i16).ret());
    put("i32.infix -°"         , (c,cl,outer,in) -> castToUnsignedForArithmetic(c, outer, A0, '-', FUIR.SpecialClazzes.c_u32, FUIR.SpecialClazzes.c_i32).ret());
    put("i64.infix -°"         , (c,cl,outer,in) -> castToUnsignedForArithmetic(c, outer, A0, '-', FUIR.SpecialClazzes.c_u64, FUIR.SpecialClazzes.c_i64).ret());
    put("i8.infix +°"          , (c,cl,outer,in) -> castToUnsignedForArithmetic(c, outer, A0, '+', FUIR.SpecialClazzes.c_u8 , FUIR.SpecialClazzes.c_i8 ).ret());
    put("i16.infix +°"         , (c,cl,outer,in) -> castToUnsignedForArithmetic(c, outer, A0, '+', FUIR.SpecialClazzes.c_u16, FUIR.SpecialClazzes.c_i16).ret());
    put("i32.infix +°"         , (c,cl,outer,in) -> castToUnsignedForArithmetic(c, outer, A0, '+', FUIR.SpecialClazzes.c_u32, FUIR.SpecialClazzes.c_i32).ret());
    put("i64.infix +°"         , (c,cl,outer,in) -> castToUnsignedForArithmetic(c, outer, A0, '+', FUIR.SpecialClazzes.c_u64, FUIR.SpecialClazzes.c_i64).ret());
    put("i8.infix *°"          , (c,cl,outer,in) -> castToUnsignedForArithmetic(c, outer, A0, '*', FUIR.SpecialClazzes.c_u8 , FUIR.SpecialClazzes.c_i8 ).ret());
    put("i16.infix *°"         , (c,cl,outer,in) -> castToUnsignedForArithmetic(c, outer, A0, '*', FUIR.SpecialClazzes.c_u16, FUIR.SpecialClazzes.c_i16).ret());
    put("i32.infix *°"         , (c,cl,outer,in) -> castToUnsignedForArithmetic(c, outer, A0, '*', FUIR.SpecialClazzes.c_u32, FUIR.SpecialClazzes.c_i32).ret());
    put("i64.infix *°"         , (c,cl,outer,in) -> castToUnsignedForArithmetic(c, outer, A0, '*', FUIR.SpecialClazzes.c_u64, FUIR.SpecialClazzes.c_i64).ret());
    put("i8.div"               ,
        "i16.div"              ,
        "i32.div"              ,
        "i64.div"              , (c,cl,outer,in) -> outer.div(A0).ret());
    put("i8.mod"               ,
        "i16.mod"              ,
        "i32.mod"              ,
        "i64.mod"              , (c,cl,outer,in) -> outer.mod(A0).ret());
    put("i8.infix <<"          ,
        "i16.infix <<"         ,
        "i32.infix <<"         ,
        "i64.infix <<"         , (c,cl,outer,in) -> outer.shl(A0).ret());
    put("i8.infix >>"          ,
        "i16.infix >>"         ,
        "i32.infix >>"         ,
        "i64.infix >>"         , (c,cl,outer,in) -> outer.shr(A0).ret());
    put("i8.infix &"           ,
        "i16.infix &"          ,
        "i32.infix &"          ,
        "i64.infix &"          , (c,cl,outer,in) -> outer.and(A0).ret());
    put("i8.infix |"           ,
        "i16.infix |"          ,
        "i32.infix |"          ,
        "i64.infix |"          , (c,cl,outer,in) -> outer.or (A0).ret());
    put("i8.infix ^"           ,
        "i16.infix ^"          ,
        "i32.infix ^"          ,
        "i64.infix ^"          , (c,cl,outer,in) -> outer.xor(A0).ret());

    put("i8.infix =="          ,
        "i16.infix =="         ,
        "i32.infix =="         ,
        "i64.infix =="         , (c,cl,outer,in) -> outer.eq(A0).cond(c._names.FZ_TRUE, c._names.FZ_FALSE).ret());
    put("i8.infix !="          ,
        "i16.infix !="         ,
        "i32.infix !="         ,
        "i64.infix !="         , (c,cl,outer,in) -> outer.ne(A0).cond(c._names.FZ_TRUE, c._names.FZ_FALSE).ret());
    put("i8.infix >"           ,
        "i16.infix >"          ,
        "i32.infix >"          ,
        "i64.infix >"          , (c,cl,outer,in) -> outer.gt(A0).cond(c._names.FZ_TRUE, c._names.FZ_FALSE).ret());
    put("i8.infix >="          ,
        "i16.infix >="         ,
        "i32.infix >="         ,
        "i64.infix >="         , (c,cl,outer,in) -> outer.ge(A0).cond(c._names.FZ_TRUE, c._names.FZ_FALSE).ret());
    put("i8.infix <"           ,
        "i16.infix <"          ,
        "i32.infix <"          ,
        "i64.infix <"          , (c,cl,outer,in) -> outer.lt(A0).cond(c._names.FZ_TRUE, c._names.FZ_FALSE).ret());
    put("i8.infix <="          ,
        "i16.infix <="         ,
        "i32.infix <="         ,
        "i64.infix <="         , (c,cl,outer,in) -> outer.le(A0).cond(c._names.FZ_TRUE, c._names.FZ_FALSE).ret());

    put("u8.prefix -°"         ,
        "u16.prefix -°"        ,
        "u32.prefix -°"        ,
        "u64.prefix -°"        , (c,cl,outer,in) -> outer.neg().ret());
    put("u8.infix -°"          ,
        "u16.infix -°"         ,
        "u32.infix -°"         ,
        "u64.infix -°"         , (c,cl,outer,in) -> outer.sub(A0).ret());
    put("u8.infix +°"          ,
        "u16.infix +°"         ,
        "u32.infix +°"         ,
        "u64.infix +°"         , (c,cl,outer,in) -> outer.add(A0).ret());
    put("u8.infix *°"          ,
        "u16.infix *°"         ,
        "u32.infix *°"         ,
        "u64.infix *°"         , (c,cl,outer,in) -> outer.mul(A0).ret());
    put("u8.div"               ,
        "u16.div"              ,
        "u32.div"              ,
        "u64.div"              , (c,cl,outer,in) -> outer.div(A0).ret());
    put("u8.mod"               ,
        "u16.mod"              ,
        "u32.mod"              ,
        "u64.mod"              , (c,cl,outer,in) -> outer.mod(A0).ret());
    put("u8.infix <<"          ,
        "u16.infix <<"         ,
        "u32.infix <<"         ,
        "u64.infix <<"         , (c,cl,outer,in) -> outer.shl(A0).ret());
    put("u8.infix >>"          ,
        "u16.infix >>"         ,
        "u32.infix >>"         ,
        "u64.infix >>"         , (c,cl,outer,in) -> outer.shr(A0).ret());
    put("u8.infix &"           ,
        "u16.infix &"          ,
        "u32.infix &"          ,
        "u64.infix &"          , (c,cl,outer,in) -> outer.and(A0).ret());
    put("u8.infix |"           ,
        "u16.infix |"          ,
        "u32.infix |"          ,
        "u64.infix |"          , (c,cl,outer,in) -> outer.or (A0).ret());
    put("u8.infix ^"           ,
        "u16.infix ^"          ,
        "u32.infix ^"          ,
        "u64.infix ^"          , (c,cl,outer,in) -> outer.xor(A0).ret());

    put("u8.infix =="          ,
        "u16.infix =="         ,
        "u32.infix =="         ,
        "u64.infix =="         , (c,cl,outer,in) -> outer.eq(A0).cond(c._names.FZ_TRUE, c._names.FZ_FALSE).ret());
    put("u8.infix !="          ,
        "u16.infix !="         ,
        "u32.infix !="         ,
        "u64.infix !="         , (c,cl,outer,in) -> outer.ne(A0).cond(c._names.FZ_TRUE, c._names.FZ_FALSE).ret());
    put("u8.infix >"           ,
        "u16.infix >"          ,
        "u32.infix >"          ,
        "u64.infix >"          , (c,cl,outer,in) -> outer.gt(A0).cond(c._names.FZ_TRUE, c._names.FZ_FALSE).ret());
    put("u8.infix >="          ,
        "u16.infix >="         ,
        "u32.infix >="         ,
        "u64.infix >="         , (c,cl,outer,in) -> outer.ge(A0).cond(c._names.FZ_TRUE, c._names.FZ_FALSE).ret());
    put("u8.infix <"           ,
        "u16.infix <"          ,
        "u32.infix <"          ,
        "u64.infix <"          , (c,cl,outer,in) -> outer.lt(A0).cond(c._names.FZ_TRUE, c._names.FZ_FALSE).ret());
    put("u8.infix <="          ,
        "u16.infix <="         ,
        "u32.infix <="         ,
        "u64.infix <="         , (c,cl,outer,in) -> outer.le(A0).cond(c._names.FZ_TRUE, c._names.FZ_FALSE).ret());

    put("i8.as_i32"            , (c,cl,outer,in) -> outer.castTo("fzT_1i32").ret());
    put("i16.as_i32"           , (c,cl,outer,in) -> outer.castTo("fzT_1i32").ret());
    put("i32.as_i64"           , (c,cl,outer,in) -> outer.castTo("fzT_1i64").ret());
    put("u8.as_i32"            , (c,cl,outer,in) -> outer.castTo("fzT_1i32").ret());
    put("u16.as_i32"           , (c,cl,outer,in) -> outer.castTo("fzT_1i32").ret());
    put("u32.as_i64"           , (c,cl,outer,in) -> outer.castTo("fzT_1i64").ret());
    put("i8.castTo_u8"         , (c,cl,outer,in) -> outer.castTo("fzT_1u8").ret());
    put("i16.castTo_u16"       , (c,cl,outer,in) -> outer.castTo("fzT_1u16").ret());
    put("i32.castTo_u32"       , (c,cl,outer,in) -> outer.castTo("fzT_1u32").ret());
    put("i64.castTo_u64"       , (c,cl,outer,in) -> outer.castTo("fzT_1u64").ret());
    put("u8.castTo_i8"         , (c,cl,outer,in) -> outer.castTo("fzT_1i8").ret());
    put("u16.castTo_i16"       , (c,cl,outer,in) -> outer.castTo("fzT_1i16").ret());
    put("u32.castTo_i32"       , (c,cl,outer,in) -> outer.castTo("fzT_1i32").ret());
    put("u32.castTo_f32"       , (c,cl,outer,in) -> outer.adrOf().castTo("fzT_1f32*").deref().ret());
    put("u64.castTo_i64"       , (c,cl,outer,in) -> outer.castTo("fzT_1i64").ret());
    put("u64.castTo_f64"       , (c,cl,outer,in) -> outer.adrOf().castTo("fzT_1f64*").deref().ret());
    put("u16.low8bits"         , (c,cl,outer,in) -> outer.and(CExpr.uint16const(0xFF)).castTo("fzT_1u8").ret());
    put("u32.low8bits"         , (c,cl,outer,in) -> outer.and(CExpr.uint32const(0xFF)).castTo("fzT_1u8").ret());
    put("u64.low8bits"         , (c,cl,outer,in) -> outer.and(CExpr.uint64const(0xFFL)).castTo("fzT_1u8").ret());
    put("u32.low16bits"        , (c,cl,outer,in) -> outer.and(CExpr.uint32const(0xFFFF)).castTo("fzT_1u16").ret());
    put("u64.low16bits"        , (c,cl,outer,in) -> outer.and(CExpr.uint64const(0xFFFFL)).castTo("fzT_1u16").ret());
    put("u64.low32bits"        , (c,cl,outer,in) -> outer.and(CExpr.uint64const(0xffffFFFFL)).castTo("fzT_1u32").ret());
    put("i32.as_f64"           ,
        "i64.as_f64"           ,
        "u32.as_f64"           ,
        "u64.as_f64"           , (c,cl,outer,in) -> outer.castTo("fzT_1f64").ret());

    put("f32.prefix -"         ,
        "f64.prefix -"         , (c,cl,outer,in) -> outer.neg().ret());
    put("f32.infix +"          ,
        "f64.infix +"          , (c,cl,outer,in) -> outer.add(A0).ret());
    put("f32.infix -"          ,
        "f64.infix -"          , (c,cl,outer,in) -> outer.sub(A0).ret());
    put("f32.infix *"          ,
        "f64.infix *"          , (c,cl,outer,in) -> outer.mul(A0).ret());
    put("f32.infix /"          ,
        "f64.infix /"          , (c,cl,outer,in) -> outer.div(A0).ret());
    put("f32.infix %"          ,
        "f64.infix %"          , (c,cl,outer,in) -> CExpr.call("fmod", new List<>(outer, A0)).ret());
    put("f32.infix **"         ,
        "f64.infix **"         , (c,cl,outer,in) -> CExpr.call("pow", new List<>(outer, A0)).ret());
    put("f32.infix =="         ,
        "f64.infix =="         , (c,cl,outer,in) -> outer.eq(A0).cond(c._names.FZ_TRUE, c._names.FZ_FALSE).ret());
    put("f32.infix !="         ,
        "f64.infix !="         , (c,cl,outer,in) -> outer.ne(A0).cond(c._names.FZ_TRUE, c._names.FZ_FALSE).ret());
    put("f32.infix <"          ,
        "f64.infix <"          , (c,cl,outer,in) -> outer.lt(A0).cond(c._names.FZ_TRUE, c._names.FZ_FALSE).ret());
    put("f32.infix <="         ,
        "f64.infix <="         , (c,cl,outer,in) -> outer.le(A0).cond(c._names.FZ_TRUE, c._names.FZ_FALSE).ret());
    put("f32.infix >"          ,
        "f64.infix >"          , (c,cl,outer,in) -> outer.gt(A0).cond(c._names.FZ_TRUE, c._names.FZ_FALSE).ret());
    put("f32.infix >="         ,
        "f64.infix >="         , (c,cl,outer,in) -> outer.ge(A0).cond(c._names.FZ_TRUE, c._names.FZ_FALSE).ret());
    put("f32.as_f64"           , (c,cl,outer,in) -> outer.castTo("fzT_1f64").ret());
    put("f64.as_f32"           , (c,cl,outer,in) -> outer.castTo("fzT_1f32").ret());
    put("f64.as_i64_lax"       , (c,cl,outer,in) ->
        { // workaround for clang warning: "integer literal is too large to be represented in a signed integer type"
          var i64Min = (new CIdent("9223372036854775807")).neg().sub(new CIdent("1"));
          var i64Max =  new CIdent("9223372036854775807");
          return CStmnt.seq(
                            CExpr.iff(CExpr.call("isnan", new List<>(outer)).ne(new CIdent("0")), new CIdent("0").ret()),
                            CExpr.iff(outer.ge(i64Max.castTo("fzT_1f64")), i64Max.castTo("fzT_1i64").ret()),
                            CExpr.iff(outer.le(i64Min.castTo("fzT_1f64")), i64Min.castTo("fzT_1i64").ret()),
                            outer.castTo("fzT_1i64").ret()
                            );
        });
    put("f32.castTo_u32"       , (c,cl,outer,in) -> outer.adrOf().castTo("fzT_1u32*").deref().ret());
    put("f64.castTo_u64"       , (c,cl,outer,in) -> outer.adrOf().castTo("fzT_1u64*").deref().ret());
    put("f32.asString"         ,
        "f64.asString"         , (c,cl,outer,in) ->
        {
          var res = new CIdent("res");
          var rc = c._fuir.clazzResultClazz(cl);
          return CStmnt.seq(c.floatToConstString(outer, res),
                            res.castTo(c._types.clazz(rc)).ret());
        });

    /* The C standard library follows the convention that floating-point numbers x × 2exp have 0.5 ≤ x < 1,
     * while the IEEE 754 standard text uses the convention 1 ≤ x < 2.
     * This convention in C is not just used for DBL_MAX_EXP, but also for functions such as frexp.
     * source: https://github.com/rust-lang/rust/issues/88734
     */
    put("f32s.minExp"          , (c,cl,outer,in) -> CExpr.ident("FLT_MIN_EXP").sub(new CIdent("1")).ret());
    put("f32s.maxExp"          , (c,cl,outer,in) -> CExpr.ident("FLT_MAX_EXP").sub(new CIdent("1")).ret());
    put("f32s.minPositive"     , (c,cl,outer,in) -> CExpr.ident("FLT_MIN").ret());
    put("f32s.max"             , (c,cl,outer,in) -> CExpr.ident("FLT_MAX").ret());
    put("f32s.epsilon"         , (c,cl,outer,in) -> CExpr.ident("FLT_EPSILON").ret());
    put("f64s.minExp"          , (c,cl,outer,in) -> CExpr.ident("DBL_MIN_EXP").sub(new CIdent("1")).ret());
    put("f64s.maxExp"          , (c,cl,outer,in) -> CExpr.ident("DBL_MAX_EXP").sub(new CIdent("1")).ret());
    put("f64s.minPositive"     , (c,cl,outer,in) -> CExpr.ident("DBL_MIN").ret());
    put("f64s.max"             , (c,cl,outer,in) -> CExpr.ident("DBL_MAX").ret());
    put("f64s.epsilon"         , (c,cl,outer,in) -> CExpr.ident("DBL_EPSILON").ret());
    put("f32s.isNaN"           ,
        "f64s.isNaN"           , (c,cl,outer,in) -> CStmnt.seq(CStmnt.iff(CExpr.call("isnan", new List<>(A0)).ne(new CIdent("0")),
                                                                          c._names.FZ_TRUE.ret()
                                                                          ),
                                                               c._names.FZ_FALSE.ret()
                                                               ));
    put("f32s.squareRoot"      , (c,cl,outer,in) -> CExpr.call("sqrtf",  new List<>(A0)).ret());
    put("f64s.squareRoot"      , (c,cl,outer,in) -> CExpr.call("sqrt",   new List<>(A0)).ret());
    put("f32s.exp"             , (c,cl,outer,in) -> CExpr.call("expf",   new List<>(A0)).ret());
    put("f64s.exp"             , (c,cl,outer,in) -> CExpr.call("exp",    new List<>(A0)).ret());
    put("f32s.log"             , (c,cl,outer,in) -> CExpr.call("logf",   new List<>(A0)).ret());
    put("f64s.log"             , (c,cl,outer,in) -> CExpr.call("log",    new List<>(A0)).ret());
    put("f32s.sin"             , (c,cl,outer,in) -> CExpr.call("sinf",   new List<>(A0)).ret());
    put("f64s.sin"             , (c,cl,outer,in) -> CExpr.call("sin",    new List<>(A0)).ret());
    put("f32s.cos"             , (c,cl,outer,in) -> CExpr.call("cosf",   new List<>(A0)).ret());
    put("f64s.cos"             , (c,cl,outer,in) -> CExpr.call("cos",    new List<>(A0)).ret());
    put("f32s.tan"             , (c,cl,outer,in) -> CExpr.call("tanf",   new List<>(A0)).ret());
    put("f64s.tan"             , (c,cl,outer,in) -> CExpr.call("tan",    new List<>(A0)).ret());
    put("f32s.asin"            , (c,cl,outer,in) -> CExpr.call("asinf", new List<>(A0)).ret());
    put("f64s.asin"            , (c,cl,outer,in) -> CExpr.call("asin",  new List<>(A0)).ret());
    put("f32s.acos"            , (c,cl,outer,in) -> CExpr.call("acosf", new List<>(A0)).ret());
    put("f64s.acos"            , (c,cl,outer,in) -> CExpr.call("acos",  new List<>(A0)).ret());
    put("f32s.atan"            , (c,cl,outer,in) -> CExpr.call("atanf", new List<>(A0)).ret());
    put("f64s.atan"            , (c,cl,outer,in) -> CExpr.call("atan",  new List<>(A0)).ret());
    put("f32s.atan2"           , (c,cl,outer,in) -> CExpr.call("atan2f", new List<>(A0, A1)).ret());
    put("f64s.atan2"           , (c,cl,outer,in) -> CExpr.call("atan2",  new List<>(A0, A1)).ret());
    put("f32s.sinh"            , (c,cl,outer,in) -> CExpr.call("sinhf",  new List<>(A0)).ret());
    put("f64s.sinh"            , (c,cl,outer,in) -> CExpr.call("sinh",   new List<>(A0)).ret());
    put("f32s.cosh"            , (c,cl,outer,in) -> CExpr.call("coshf",  new List<>(A0)).ret());
    put("f64s.cosh"            , (c,cl,outer,in) -> CExpr.call("cosh",   new List<>(A0)).ret());
    put("f32s.tanh"            , (c,cl,outer,in) -> CExpr.call("tanhf",  new List<>(A0)).ret());
    put("f64s.tanh"            , (c,cl,outer,in) -> CExpr.call("tanh",   new List<>(A0)).ret());

    put("Object.hashCode"      , (c,cl,outer,in) ->
        {
          var or = c._fuir.clazzOuterRef(cl);
          var hc = c._fuir.clazzIsRef(c._fuir.clazzResultClazz(or))
            ? CNames.OUTER.castTo("char *").sub(new CIdent("NULL").castTo("char *")).castTo("int32_t") // NYI: This implementation of hashCode relies on non-compacting GC
            : CExpr.int32const(42);  // NYI: This implementation of hashCode is stupid
          return hc.ret();
        });
    put("Object.asString"      , (c,cl,outer,in) ->
        {
          var res = new CIdent("res");
          var clname = c._fuir.clazzAsString(c._fuir.clazzOuterClazz(cl));
          var instname = "instance[" + clname + "]";
          var instchars = instname.getBytes(StandardCharsets.UTF_8);
          var rc = c._fuir.clazzResultClazz(cl);
          return CStmnt.seq(c.constString(instchars, res),
                            res.castTo(c._types.clazz(rc)).ret());
        });

    put("fuzion.sys.array.alloc", (c,cl,outer,in) ->
        {
          var gc = c._fuir.clazzActualGeneric(cl, 0);
          return CExpr.call(c.malloc(),
                            new List<>(CExpr.sizeOfType(c._types.clazz(gc)).mul(A0))).ret();
        });
    put("fuzion.sys.array.setel", (c,cl,outer,in) ->
        {
          var gc = c._fuir.clazzActualGeneric(cl, 0);
          return c._types.hasData(gc)
            ? A0.castTo(c._types.clazz(gc) + "*").index(A1).assign(A2)
            : CStmnt.EMPTY;
        });
    put("fuzion.sys.array.get" , (c,cl,outer,in) ->
        {
          var gc = c._fuir.clazzActualGeneric(cl, 0);
          return c._types.hasData(gc)
            ? A0.castTo(c._types.clazz(gc) + "*").index(A1).ret()
            : CStmnt.EMPTY;
        });
    put("fuzion.sys.env_vars.has0", (c,cl,outer,in) ->
        {
          return CStmnt.seq(CStmnt.iff(CExpr.call("getenv",new List<>(A0.castTo("char*"))).ne(CNames.NULL),
                                       c._names.FZ_TRUE.ret()),
                            c._names.FZ_FALSE.ret());
        });
    put("fuzion.sys.env_vars.get0", (c,cl,outer,in) ->
        {
          var tmp = new CIdent("tmp");
          var str = new CIdent("str");
          var rc = c._fuir.clazzResultClazz(cl);
          return CStmnt.seq(CStmnt.decl("char *", str),
                            str.assign(CExpr.call("getenv",new List<>(A0.castTo("char*")))),
                            c.constString(str, CExpr.call("strlen",new List<>(str)), tmp),
                            tmp.castTo(c._types.clazz(rc)).ret());
        });
    put("fuzion.sys.thread.spawn0", (c,cl,outer,in) ->
        {
          var oc = c._fuir.clazzActualGeneric(cl, 0);
          var call = c._fuir.lookupCall(oc);
          if (c._fuir.clazzNeedsCode(call))
            {
              var pt = new CIdent("pt");
              var res = new CIdent("res");
              var arg = new CIdent("arg");
              return CStmnt.seq(CExpr.decl("pthread_t *", pt),
                                CExpr.decl("int", res),
                                CExpr.decl("struct " + CNames.fzThreadStartRoutineArg.code() + "*", arg),

                                pt.assign(CExpr.call(c.malloc(), new List<>(CExpr.sizeOfType("pthread_t")))),
                                CExpr.iff(pt.eq(CNames.NULL),
                                          CStmnt.seq(CExpr.fprintfstderr("*** " + c.malloc() + "(%zu) failed\n", CExpr.sizeOfType("pthread_t")),
                                                     CExpr.call("exit", new List<>(CExpr.int32const(1))))),

                                arg.assign(CExpr.call(c.malloc(), new List<>(CExpr.sizeOfType("struct " + CNames.fzThreadStartRoutineArg.code())))),
                                CExpr.iff(arg.eq(CNames.NULL),
                                          CStmnt.seq(CExpr.fprintfstderr("*** " + c.malloc() + "(%zu) failed\n", CExpr.sizeOfType("struct " + CNames.fzThreadStartRoutineArg.code())),
                                                     CExpr.call("exit", new List<>(CExpr.int32const(1))))),

                                arg.deref().field(CNames.fzThreadStartRoutineArgFun).assign(CExpr.ident(c._names.function(call, false)).adrOf().castTo("void *")),
                                arg.deref().field(CNames.fzThreadStartRoutineArgArg).assign(A0.castTo("void *")),

                                res.assign(CExpr.call("pthread_create", new List<>(pt,
                                                                                   CNames.NULL,
                                                                                   CNames.fzThreadStartRoutine.adrOf(),
                                                                                   arg))),
                                CExpr.iff(res.ne(CExpr.int32const(0)),
                                          CStmnt.seq(CExpr.fprintfstderr("*** pthread_create failed with return code %d\n",res),
                                                     CExpr.call("exit", new List<>(CExpr.int32const(1))))));
              // NYI: free(pt)!
            }
          else
            {
              return CStmnt.EMPTY;
            }
        });
    put("fuzion.std.nano_time", (c,cl,outer,in) ->
        {
          var result = new CIdent("result");
          var onFailure = CStmnt.seq(CExpr.fprintfstderr("*** clock_gettime failed\n"),
                                     CExpr.call("exit", new List<>(new CIdent("1")){}));
          return CStmnt.seq(CStmnt.decl("struct timespec", result),
                            CExpr.iff(CExpr.call("clock_gettime",
                                                 new List<>(new CIdent("CLOCK_MONOTONIC"), result.adrOf()){}
                                                 ).ne(new CIdent("0")),
                                      onFailure
                                      ),
                            result.field(new CIdent("tv_sec"))
                            .mul(CExpr.uint64const(1_000_000_000))
                            .add(result.field(new CIdent("tv_nsec")))
                            .ret()
                            );
        });
    put("fuzion.std.nano_sleep", (c,cl,outer,in) ->
        {
          var req = new CIdent("req");
          var sec = A0.div(CExpr.int64const(1_000_000_000));
          var nsec = A0.sub(sec.mul(CExpr.int64const(1_000_000_000)));
          return CStmnt.seq(CStmnt.decl("struct timespec",req,CExpr.compoundLiteral("struct timespec",
                                                                                    sec.code() + "," +
                                                                                    nsec.code())),
                            /* NYI: while: */ CExpr.call("nanosleep",new List<>(req.adrOf(),req.adrOf())));
        });

    put("effect.replace"       ,
        "effect.default"       ,
        "effect.abortable"     ,
        "effect.abort"         , (c,cl,outer,in) ->
        {
          var ecl = c._fuir.effectType(cl);
          var ev  = c._names.fzThreadEffectsEnvironment.deref().field(c._names.env(ecl));
          var evi = c._names.fzThreadEffectsEnvironment.deref().field(c._names.envInstalled(ecl));
          var evj = c._names.fzThreadEffectsEnvironment.deref().field(c._names.envJmpBuf(ecl));
          var o   = c._names.OUTER;
          var e   = c._fuir.clazzIsRef(ecl) ? o : o.deref();
          return
            switch (in)
              {
              case "effect.replace"   ->                                  ev.assign(e)                            ;
              case "effect.default"   -> CStmnt.iff(evi.not(), CStmnt.seq(ev.assign(e), evi.assign(CIdent.TRUE )));
              case "effect.abortable" ->
                {
                  var oc = c._fuir.clazzActualGeneric(cl, 0);
                  var call = c._fuir.lookupCall(oc);
                  if (c._fuir.clazzNeedsCode(call))
                    {
                      var jmpbuf = new CIdent("jmpbuf");
                      var oldev  = new CIdent("old_ev");
                      var oldevi = new CIdent("old_evi");
                      var oldevj = new CIdent("old_evj");
                      yield CStmnt.seq(CStmnt.decl(c._types.clazz(ecl), oldev , ev ),
                                       CStmnt.decl("bool"             , oldevi, evi),
                                       CStmnt.decl("jmp_buf*"         , oldevj, evj),
                                       CStmnt.decl("jmp_buf", jmpbuf),
                                       ev.assign(e),
                                       evi.assign(CIdent.TRUE ),
                                       evj.assign(jmpbuf.adrOf()),
                                       CStmnt.iff(CExpr.call("setjmp",new List<>(jmpbuf)).eq(CExpr.int32const(0)),
                                                  CExpr.call(c._names.function(call, false), new List<>(A0))),
                                       /* NYI: this is a bit radical: we copy back the value from env to the outer instance, i.e.,
                                        * the outer instance is no longer immutable and we might run into difficulties if
                                        * the outer instance is used otherwise.
                                        *
                                        * It might be better to store the adr of a a value type effect in ev. Then we do not
                                        * have to copy anything back, but we would have to copy the value in case of effect.replace
                                        * and effect.default.
                                        */
                                       e.assign(ev),
                                       ev .assign(oldev ),
                                       evi.assign(oldevi),
                                       evj.assign(oldevj));
                    }
                  else
                    {
                      yield CStmnt.seq(CExpr.fprintfstderr("*** C backend no code for class '%s'\n",
                                                           CExpr.string(c._fuir.clazzAsString(call))),
                                       CExpr.call("exit", new List<>(CExpr.int32const(1))));
                    }
                }
              case "effect.abort"   ->
                CStmnt.seq(CStmnt.iff(evi, CExpr.call("longjmp",new List<>(evj.deref(), CExpr.int32const(1)))),
                           CExpr.fprintfstderr("*** C backend support for %s missing\n",
                                               CExpr.string(c._fuir.clazzIntrinsicName(cl))),
                           CExpr.exit(1));
              default -> throw new Error("unexpected intrinsic '" + in + "'.");
              };
        });
    put("effects.exists"       , (c,cl,outer,in) ->
        {
          var ecl = c._fuir.clazzActualGeneric(cl, 0);
          var evi = c._names.fzThreadEffectsEnvironment.deref().field(c._names.envInstalled(ecl));
          return CStmnt.seq(CStmnt.iff(evi, c._names.FZ_TRUE.ret()), c._names.FZ_FALSE.ret());
        });

    IntrinsicCode noJava = (c,cl,outer,in) ->
      CStmnt.seq(CExpr.fprintfstderr("*** C backend support does not support Java interface (yet).\n"),
                 CExpr.exit(1));
    put("fuzion.java.JavaObject.isNull"  , noJava);
    put("fuzion.java.arrayGet"           , noJava);
    put("fuzion.java.arrayLength"        , noJava);
    put("fuzion.java.arrayToJavaObject0" , noJava);
    put("fuzion.java.boolToJavaObject"   , noJava);
    put("fuzion.java.callC0"             , noJava);
    put("fuzion.java.callS0"             , noJava);
    put("fuzion.java.callV0"             , noJava);
    put("fuzion.java.f32ToJavaObject"    , noJava);
    put("fuzion.java.f64ToJavaObject"    , noJava);
    put("fuzion.java.getField0"          , noJava);
    put("fuzion.java.getStaticField0"    , noJava);
    put("fuzion.java.i16ToJavaObject"    , noJava);
    put("fuzion.java.i32ToJavaObject"    , noJava);
    put("fuzion.java.i64ToJavaObject"    , noJava);
    put("fuzion.java.i8ToJavaObject"     , noJava);
    put("fuzion.java.javaStringToString" , noJava);
    put("fuzion.java.stringToJavaObject0", noJava);
    put("fuzion.java.u16ToJavaObject"    , noJava);
  }


  /*----------------------------  variables  ----------------------------*/


  /*-------------------------  static methods  --------------------------*/


  private static void put(String n, IntrinsicCode c) { _intrinsics_.put(n, c); }
  private static void put(String n1, String n2, IntrinsicCode c) { put(n1, c); put(n2, c); }
  private static void put(String n1, String n2, String n3, IntrinsicCode c) { put(n1, c); put(n2, c); put(n3, c); }
  private static void put(String n1, String n2, String n3, String n4, IntrinsicCode c) { put(n1, c); put(n2, c); put(n3, c); put(n4, c); }


  /**
   * Get the names of all intrinsics supported by this backend.
   */
  public static Set<String> supportedIntrinsics()
  {
    return _intrinsics_.keySet();
  }


  /*---------------------------  constructors  --------------------------*/


  /**
   * Constructor, creates an instance.
   */
  Intrinsics()
  {
  }


  /*-----------------------------  methods  -----------------------------*/


  /**
   * Get the proper output file handle 'stdout' or 'stderr' depending on the
   * prefix of the intrinsic feature name in.
   *
   * @param in name of an intrinsic feature in fuzion.std.out or fuzion.std.err.
   *
   * @return CIdent of 'stdout' or 'stderr'
   */
  private static CIdent outOrErr(String in)
  {
    if      (in.startsWith("fuzion.std.out.")) { return new CIdent("stdout"); }
    else if (in.startsWith("fuzion.std.err.")) { return new CIdent("stderr"); }
    else                                       { throw new Error("outOrErr called on "+in); }
  }


  /**
   * Create code for intrinsic feature
   *
   * @param c the C backend
   *
   * @param cl the id of the intrinsic clazz
   */
  CStmnt code(C c, int cl)
  {
    var or = c._fuir.clazzOuterRef(cl);
    var outer =
      or == -1                                         ? null :
      c._fuir.clazzFieldIsAdrOfValue(or)               ? CNames.OUTER.deref() :
      c._fuir.clazzIsRef(c._fuir.clazzResultClazz(or)) ? CNames.OUTER.deref().field(CNames.FIELDS_IN_REF_CLAZZ)
                                                       : CNames.OUTER;

    var in = c._fuir.clazzIntrinsicName(cl);
    var cg = _intrinsics_.get(in);
    if (cg != null)
      {
        return cg.get(c, cl, outer, in);
      }
    else
      {
        var at = c._fuir.clazzTypeParameterActualType(cl);
        if (at >= 0)
          {
            // intrinsic is a type parameter, type instances are unit types, so nothing to be done:
            return CStmnt.EMPTY;
          }
        else
          {
            var msg = "code for intrinsic " + c._fuir.clazzIntrinsicName(cl) + " is missing";
            Errors.warning(msg);
            return CStmnt.seq(CExpr.call("fprintf",
                                         new List<>(new CIdent("stderr"),
                                                    CExpr.string("*** error: NYI: %s\n"),
                                                    CExpr.string(msg))),
                              CExpr.call("exit", new List<>(CExpr.int32const(1))));
          }
      }
  }


  /**
   * Helper for signed wrapping arithmetic: Since C semantics are undefined for
   * an overflow for signed values, we cast signed values to their unsigned
   * counterparts for wrapping arithmetic and cast the result back to signed.
   *
   * @param c the C backend
   *
   * @param a the left expression
   *
   * @param b the right expression
   *
   * @param op an operator, one of '+', '-', '*'
   *
   * @param unsigned the unsigned type to cast to
   *
   * @param signed the signed type of a and b and the type the result has to be
   * casted to.
   */
  static CExpr castToUnsignedForArithmetic(C c, CExpr a, CExpr b, char op, FUIR.SpecialClazzes unsigned, FUIR.SpecialClazzes signed)
  {
    // C type
    var ut = c._types.scalar(unsigned);
    var st = c._types.scalar(signed  );

    // unsigned versions of a and b
    var au = a.castTo(ut);
    var bu = b.castTo(ut);

    // unsigned result
    var ru = switch (op)
      {
      case '+' -> au.add(bu);
      case '-' -> au.sub(bu);
      case '*' -> au.mul(bu);
      default -> throw new Error("unexpected arithmetic operator '" + op + "' for intrinsic.");
      };

    // signed result
    var rs = ru.castTo(st);

    return rs;
  }

}

/* end of file */<|MERGE_RESOLUTION|>--- conflicted
+++ resolved
@@ -123,21 +123,12 @@
             );
         }
         );
-<<<<<<< HEAD
-    put("fuzion.std.fileio.get_file_size", noFileIo);
-    put("fuzion.std.fileio.write"        , noFileIo); // NYI
-    put("fuzion.std.fileio.exists"       , noFileIo); // NYI
-    put("fuzion.std.fileio.delete"       , noFileIo); // NYI
-    put("fuzion.std.fileio.move"         , noFileIo); // NYI
-    put("fuzion.std.fileio.create_dir"   , noFileIo); // NYI
-=======
     put("fuzion.std.fileio.get_file_size", noFileIo); // NYI: #158
     put("fuzion.std.fileio.write"        , noFileIo); // NYI: #158
     put("fuzion.std.fileio.exists"       , noFileIo); // NYI: #158
     put("fuzion.std.fileio.delete"       , noFileIo); // NYI: #158
     put("fuzion.std.fileio.move"         , noFileIo); // NYI: #158
     put("fuzion.std.fileio.create_dir"   , noFileIo); // NYI: #158
->>>>>>> 480054ba
     put("fuzion.std.out.flush" ,
         "fuzion.std.err.flush" , (c,cl,outer,in) -> CExpr.call("fflush", new List<>(outOrErr(in))));
     put("fuzion.stdin.nextByte", (c,cl,outer,in) ->
