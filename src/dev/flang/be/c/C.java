/*

This file is part of the Fuzion language implementation.

The Fuzion language implementation is free software: you can redistribute it
and/or modify it under the terms of the GNU General Public License as published
by the Free Software Foundation, version 3 of the License.

The Fuzion language implementation is distributed in the hope that it will be
useful, but WITHOUT ANY WARRANTY; without even the implied warranty of
MERCHANTABILITY or FITNESS FOR A PARTICULAR PURPOSE.  See the GNU General Public
License for more details.

You should have received a copy of the GNU General Public License along with The
Fuzion language implementation.  If not, see <https://www.gnu.org/licenses/>.

*/

/*-----------------------------------------------------------------------
 *
 * Tokiwa Software GmbH, Germany
 *
 * Source of class C
 *
 *---------------------------------------------------------------------*/

package dev.flang.be.c;

import java.io.IOException;
import java.io.PrintWriter;
import java.io.StringWriter;

import java.nio.ByteBuffer;
import java.nio.ByteOrder;

import java.util.Stack;

import java.util.stream.Stream;

import dev.flang.fuir.FUIR;

import dev.flang.util.ANY;
import dev.flang.util.Errors;
import dev.flang.util.List;


/**
 * C provides a C code backend converting FUIR data into C code.
 *
 * @author Fridtjof Siebert (siebert@tokiwa.software)
 */
public class C extends ANY
{


  /*----------------------------  constants  ----------------------------*/


  /**
   * C code generation phase for generating C functions for features.
   */
  private enum CompilePhase
  {
    TYPES           { CStmnt compile(C c, int cl) { return c._types.types(cl);   } }, // declare types
    STRUCTS         { CStmnt compile(C c, int cl) { return c._types.structs(cl); } }, // generate struct declarations
    FORWARDS        { CStmnt compile(C c, int cl) { return c.forwards(cl);       } }, // generate forward declarations only
    IMPLEMENTATIONS { CStmnt compile(C c, int cl) { return c.code(cl);           } }; // generate C functions

    /**
     * Perform this compilation phase on given clazz using given backend.
     *
     * @param c the backend
     *
     * @param cl the clazz.
     */
    abstract CStmnt compile(C c, int cl);
  }


  /**
   * Debugging output
   */
  private static final boolean SHOW_STACK_AFTER_STMNT = false;
  private static final boolean SHOW_STACK_ON_CALL = false;


  /*----------------------------  variables  ----------------------------*/


  /**
   * The intermediate code we are compiling.
   */
  final FUIR _fuir;


  /**
   * The options set for the compilation.
   */
  final COptions _options;


  /**
   * C identifier handling goes through _names:
   */
  final CNames _names;


  /**
   * C types handling goes through _types:
   */
  final CTypes _types;


  /**
   * C intrinsics
   */
  final Intrinsics _intrinsics;


  /*---------------------------  consructors  ---------------------------*/


  /**
   * Create C code backend for given intermediate code.
   *
   * @param opt options to control compilation.
   *
   * @param fuir the intermediate code.
   */
  public C(COptions opt,
           FUIR fuir)
  {
    _options = opt;
    _fuir = fuir;
    _names = new CNames(fuir);
    _types = new CTypes(_fuir, _names);
    _intrinsics = new Intrinsics();
    Errors.showAndExit();
  }


  /*-----------------------------  methods  -----------------------------*/


  /**
   * Create the C code from the intermediate code.
   */
  public void compile()
  {
    var cl = _fuir.mainClazzId();
    var name = _options._binaryName != null ? _options._binaryName : _fuir.clazzBaseName(cl);
    var cname = name + ".c";
    _options.verbosePrintln(" + " + cname);
    try
      {
        var cf = new CFile(cname);
        try
          {
            createCode(cf);
          }
        finally
          {
            cf.close();
          }
      }
    catch (IOException io)
      {
        Errors.error("C backend I/O error",
                     "While creating code to '" + cname + "', received I/O error '" + io + "'");
      }
    Errors.showAndExit();

<<<<<<< HEAD
    // NYI link libmath only when needed
    var command = new List<String>("clang", "-O3", "-lgc", "-lm", "-o", name, cname);
=======
    // NYI link libmath, libpthread only when needed
    var command = new List<String>("clang", "-O3", "-lm", "-lpthread", "-o", name, cname);
>>>>>>> ec2331cc
    _options.verbosePrintln(" * " + command.toString("", " ", ""));;
    try
      {
        var p = new ProcessBuilder().inheritIO().command(command).start();
        p.waitFor();
        if (p.exitValue() != 0)
          {
            Errors.error("C backend: C compiler failed",
                         "C compiler call '" + command.toString("", " ", "") + "' failed with exit code '" + p.exitValue() + "'");
          }
      }
    catch (IOException | InterruptedException io)
      {
        Errors.error("C backend I/O error when running C Compiler",
                     "C compiler call '" + command.toString("", " ", "") + "'  received '" + io + "'");
      }
    Errors.showAndExit();
  }


  /**
   * After the CFile has been opened and stored in _c, this methods generates
   * the code into this file.
   */
  private void createCode(CFile cf)
  {
    cf.print
      ("#include <gc.h>\n"+
       "#include <stdlib.h>\n"+
       "#include <stdio.h>\n"+
       "#include <unistd.h>\n"+
       "#include <stdbool.h>\n"+
       "#include <stdint.h>\n"+
       "#include <string.h>\n"+
       "#include <math.h>\n"+
       "#include <float.h>\n"+
       "#include <assert.h>\n"+
       "#include <time.h>\n"+
       "#include <setjmp.h>\n"+
       "#include <pthread.h>\n"+
       "\n");
    cf.print
      (CStmnt.decl("int", _names.GLOBAL_ARGC));
    cf.print
      (CStmnt.decl("char **", _names.GLOBAL_ARGV));
    var o = CExpr.ident("of");
    var s = CExpr.ident("sz");
    var r = new CIdent("r");
    cf.print
      (CStmnt.lineComment("helper to clone a (stack) instance to the heap"));
    cf.print
      (CStmnt.functionDecl("void *",
                           CNames.HEAP_CLONE,
                           new List<>("void *", "of", "size_t", "sz"),
                           CStmnt.seq(new List<>(CStmnt.decl(null, "void *", r, CExpr.call("GC_MALLOC", new List<>(s))),
                                                 CExpr.call("memcpy", new List<>(r, o, s)),
                                                 r.ret()))));
    var ordered = _types.inOrder();

    Stream.of(CompilePhase.values()).forEachOrdered
      ((p) ->
       {
         for (var c : ordered)
           {
             cf.print(p.compile(this, c));
           }
         cf.println("");

         // thread local effect environments
         if (p == CompilePhase.STRUCTS)
           {
             ordered
               .stream()
               .filter(cl -> _fuir.clazzNeedsCode(cl) &&
                       _fuir.clazzKind(cl) == FUIR.FeatureKind.Intrinsic  &&
                       _intrinsics.isEffect(this, cl))
               .mapToInt(cl -> _intrinsics.effectType(this, cl))
               .distinct()
               .forEach(cl -> cf.print(CStmnt.seq(CStmnt.decl("__thread", _types.clazz(cl), _names.env(cl)),
                                                  CStmnt.decl("__thread", "bool"          , _names.envInstalled(cl)),
                                                  CStmnt.decl("__thread", "jmp_buf*"      , _names.envJmpBuf(cl)))));
           }
       });
    cf.println("int main(int argc, char **argv) { ");
    cf.println("GC_INIT(); /* Optional on Linux/X86 */");
    cf.print(CStmnt.seq(_names.GLOBAL_ARGC.assign(new CIdent("argc")),
                        _names.GLOBAL_ARGV.assign(new CIdent("argv")),
                        CExpr.call(_names.function(_fuir.mainClazzId(), false), new List<>())));
    cf.println("}");
  }


  /**
   * Push the given value to the stack unless it is of unit or void type or the
   * clazz is -1
   *
   * @param stack the stack to push val to
   *
   * @param cl the clazz of val, may be -1
   *
   * @param the value to push
   */
  void push(Stack<CExpr> stack, int cl, CExpr val)
  {
    if (PRECONDITIONS) require
      (!_types.hasData(cl)                               || val != null && val != CExpr.UNIT,
        _types.hasData(cl) ||  _fuir.clazzIsVoidType(cl) ||                val == CExpr.UNIT,
                              !_fuir.clazzIsVoidType(cl) || val == null,
       !containsVoid(stack));

    if (_types.hasData(cl) || _fuir.clazzIsVoidType(cl))
      {
        stack.push(val);
      }

    if (POSTCONDITIONS) ensure
      (!_types.hasData(cl) || stack.get(stack.size()-1) == val,
       !_fuir.clazzIsVoidType(cl) || containsVoid(stack));
  }


  /**
   * Pop value from the stack unless it is of unit or void type or the
   * clazz is -1
   *
   * @param stack the stack to pop value from
   *
   * @param cl the clazz of value, may be -1
   *
   * @return the popped value or null if cl is -1 or unit type
   */
  CExpr pop(Stack<CExpr> stack, int cl)
  {
    if (PRECONDITIONS) require
      (!_types.hasData(cl) || stack.size() > 0,
       !containsVoid(stack));

    return _types.hasData(cl) ? stack.pop() : CExpr.UNIT;
  }


  /**
   * Check if the given stack contains a void value.  If so, code generation has
   * to stop immediately.
   */
  boolean containsVoid(Stack<CExpr> stack)
  {
    return stack.size() > 0 && stack.get(stack.size()-1) == null;
  }


  /**
   * Create C code for code block c of clazz cl with given stack contents at
   * beginning of the block.  Write code to _c.
   *
   * @param cl clazz id
   *
   * @param stack the stack containing the current arguments waiting to be used
   *
   * @param c the code block to compile
   *
   * @return the statements created for c's code
   */
  CStmnt createCode(int cl, Stack<CExpr> stack, int c)
  {
    var l = new List<CStmnt>();
    for (int i = 0; !containsVoid(stack) && _fuir.withinCode(c, i); i = i + _fuir.codeSizeAt(c, i))
      {
        var s = _fuir.codeAt(c, i);
        l.add(CStmnt.lineComment("Code for statement " + s));
        l.add(createCode(cl, stack, c, i, s));
        if (SHOW_STACK_AFTER_STMNT) System.out.println("After " + s +" in "+_fuir.clazzAsString(cl)+": "+stack);
      }
    return CStmnt.seq(l);
  }


  /**
   * In case of an unexpected situation such as code that should be unreachable,
   * this should be used to print a corresponding error and exit(1).
   *
   * @param msg the message to be shown, may include %-escapes for additional args
   *
   * @param args the additional args to be fprintf-ed into msg.
   *
   * @return the C statement to report the error and exit(1).
   */
  CStmnt reportErrorInCode(String msg, CExpr... args)
  {
    var msg2 = "*** %s:%d: " + msg + "\n";
    var args2 = new List<CExpr>(CIdent.FILE, CIdent.LINE);
    for (var a : args)
      {
        args2.add(a);
      }
    return CStmnt.seq(CExpr.fprintfstderr(msg2, args2.toArray(new CExpr[args2.size()])),
                      CExpr.exit(1));
  }


  /**
   * Create code to access (call or write) a feature.
   *
   * @param cl clazz id
   *
   * @param stack the stack containing the target and arguments for the access
   *
   * @param c the code block to compile
   *
   * @param i index of the access statement, must be ExprKind.Assign or ExprKind.Call
   *
   * @return statement to perform the given access
   */
  CStmnt access(int cl, Stack<CExpr> stack, int c, int i)
  {
    CStmnt result;
    CExpr res = null;
    var isCall = _fuir.codeAt(c, i) == FUIR.ExprKind.Call;
    var cc0 = _fuir.accessedClazz  (cl, c, i);
    var tc = _fuir.accessTargetClazz(cl, c, i);
    var rt = _fuir.clazzResultClazz(cc0); // only needed if isCall

    if (_fuir.accessIsDynamic(cl, c, i))
      {
        var ol = new List<CStmnt>(CStmnt.lineComment("Dynamic access of " + _fuir.clazzAsString(cc0)));
        var ccs = _fuir.accessedClazzes(cl, c, i);
        if (CHECKS) check
          (_types.hasData(tc)); // target in dynamic call cannot be unit type
        var stackWithArgs = (Stack<CExpr>) stack.clone();
        args(-1, cc0, stack, _fuir.clazzArgCount(cc0));  // pop all args except target
        var target = pop(stack, tc);
        var tvar = _names.newTemp();
        var tt0 = _types.clazz(tc);
        ol.add(CStmnt.decl(tt0, tvar, target.castTo(tt0)));
        stackWithArgs.set(stack.size(), tvar);
        if (isCall && _types.hasData(rt) && (!_fuir.withinCode(c, i+1) || _fuir.codeAt(c, i+1) != FUIR.ExprKind.Pop))
          {
            var resvar = _names.newTemp();
            res = resvar;
            ol.add(CStmnt.decl(_types.clazzField(cc0), resvar));
          }
        if (ccs.length == 0)
          {
            ol.add(reportErrorInCode("no targets for dynamic access of %s within %s",
                                     CExpr.string(_fuir.clazzAsString(cc0)),
                                     CExpr.string(_fuir.clazzAsString(cl ))));
          }
        var cazes = new List<CStmnt>();
        CStmnt acc = CStmnt.EMPTY;
        for (var cci = 0; cci < ccs.length; cci += 2)
          {
            var tt = ccs[cci  ];
            var cc = ccs[cci+1];
            var stk = (Stack<CExpr>) stackWithArgs.clone();
            if (isCall)
              {
                var cal = call(tc, cc, stk, false);
                var as = CStmnt.EMPTY;
                if (!containsVoid(stk))
                  {
                    var rti = _fuir.clazzResultClazz(cc);
                    var rv = pop(stk, rti);
                    if (rv != null && res != null)
                      {
                        if (rt != rti && _fuir.clazzIsRef(rt)) // NYI: Check why result can be different
                          {
                            rv = rv.castTo(_types.clazz(rt));
                          }
                        as = assign(res, rv, rt);
                      }
                  }
                acc = CStmnt.seq(CStmnt.lineComment("Call calls "+ _fuir.clazzAsString(cc) + " target: " + _fuir.clazzAsString(tt) + ":"),
                                 cal,
                                 as);
              }
            else
              {
                acc = assignField(stk, tc, tt, cc);
              }
            cazes.add(CStmnt.caze(new List<>(_names.clazzId(tt)),
                                  CStmnt.seq(acc, CStmnt.BREAK)));
          }
        if (ccs.length > 2)
          {
            var id = tvar.deref().field(_names.CLAZZ_ID);
            acc = CStmnt.suitch(id, cazes,
                                reportErrorInCode("unhandled dynamic target %d in access of %s within %s",
                                                  id,
                                                  CExpr.string(_fuir.clazzAsString(cc0)),
                                                  CExpr.string(_fuir.clazzAsString(cl ))));
          }
        ol.add(acc);
        result = CStmnt.seq(ol);
      }
    else if (_fuir.clazzNeedsCode(cc0))
      {
        if (isCall)
          {
            result = call(tc, cc0, stack, false);
            res = containsVoid(stack) ? null : pop(stack, rt);
          }
        else
          {
            result = assignField(stack, tc, tc, cc0);
          }
      }
    else
      {
        result = reportErrorInCode("no code generated for static access to %s within %s",
                                   CExpr.string(_fuir.clazzAsString(cc0)),
                                   CExpr.string(_fuir.clazzAsString(cl )));
        stack.push(null);  // push void, i.e., stop code generation here
      }
    if (isCall && (res != null || _fuir.clazzIsVoidType(rt) && !containsVoid(stack)))
      {
        var rres = _types.hasData(rt) && _fuir.clazzFieldIsAdrOfValue(cc0) ? res.deref() : res; // NYI: deref an outer ref to value type. Would be nice to have a separate statement for this
        push(stack, rt, rres);
      }
    return result;
  }


  /**
   * Create C code for one statement in a code block c of clazz cl with given
   * stack contents.
   *
   * @param cl clazz id
   *
   * @param stack the stack containing the current arguments waiting to be used
   *
   * @param c the code block to compile
   *
   * @param i the index within c
   *
   * @param s the FUIR.ExprKind to compile
   *
   * @return the C code
   */
  CStmnt createCode(int cl, Stack<CExpr> stack, int c, int i, FUIR.ExprKind s)
  {
    CStmnt o = CStmnt.EMPTY;
    switch (s)
      {
      case AdrOf:
        {
          stack.push(stack.pop().adrOf());
          break;
        }
      case Assign:
        {
          if (_fuir.accessedClazz(cl, c, i) != -1)  // field we are assigning to may be unused, i.e., -1
            {
              o = access(cl, stack, c, i);
            }
          break;
        }
      case Box:
        {
          var vc = _fuir.boxValueClazz(cl, c, i);
          var rc = _fuir.boxResultClazz(cl, c, i);
          if (_fuir.clazzIsRef(vc) || !_fuir.clazzIsRef(rc))
            { // vc's type is a generic argument whose actual type does not need
              // boxing
              o = CStmnt.lineComment("Box " + _fuir.clazzAsString(vc) + " is NOP, clazz is already a ref");
            }
          else
            {
              var val = pop(stack, vc);
              var t = _names.newTemp();
              o = CStmnt.seq(CStmnt.lineComment("Box " + _fuir.clazzAsString(vc)),
                             declareAllocAndInitClazzId(rc, t),
                             assign(fields(t, rc), val, vc));
              push(stack, rc, t);
            }
          break;
        }
      case Unbox:
        {
          var orc = _fuir.unboxOuterRefClazz(cl, c, i);
          var vc = _fuir.unboxResultClazz(cl, c, i);
          if (_fuir.clazzIsRef(orc) && !_fuir.clazzIsRef(vc))
            {
              var refval = pop(stack, orc);
              push(stack, vc, fields(refval, orc));
            }
          break;
        }
      case Call:
        {
          var tc = _fuir.accessTargetClazz(cl, c, i);
          var cc0 = _fuir.accessedClazz  (cl, c, i);
          var ol = new List<CStmnt>();
          if (_fuir.clazzContract(cc0, FUIR.ContractKind.Pre, 0) != -1)
            {
              ol.add(call(tc, cc0, (Stack<CExpr>) stack.clone(), true));
            }
          if (!_fuir.callPreconditionOnly(cl, c, i))
            {
              ol.add(access(cl, stack, c, i));
            }
          o = CStmnt.seq(ol);
          break;
        }
      case Comment:
        {
          o = CStmnt.lineComment(_fuir.comment(cl, c, i));
          break;
        }
      case Current:
        {
          push(stack, cl, current(cl));
          break;
        }
      case Outer:
        {
          push(stack, cl, _names.OUTER);
          break;
        }
      case Const:
        {
          var constCl = _fuir.constClazz(c, i);
          var d = _fuir.constData(c, i);
          var r = switch (_fuir.getSpecialId(constCl))
            {
            case c_bool -> d[0] == 1 ? _names.FZ_TRUE : _names.FZ_FALSE;
            case c_i8   -> CExpr. int8const( ByteBuffer.wrap(d).order(ByteOrder.LITTLE_ENDIAN).get     ());
            case c_i16  -> CExpr. int16const(ByteBuffer.wrap(d).order(ByteOrder.LITTLE_ENDIAN).getShort());
            case c_i32  -> CExpr. int32const(ByteBuffer.wrap(d).order(ByteOrder.LITTLE_ENDIAN).getInt  ());
            case c_i64  -> CExpr. int64const(ByteBuffer.wrap(d).order(ByteOrder.LITTLE_ENDIAN).getLong ());
            case c_u8   -> CExpr.uint8const (ByteBuffer.wrap(d).order(ByteOrder.LITTLE_ENDIAN).get     () & 0xff);
            case c_u16  -> CExpr.uint16const(ByteBuffer.wrap(d).order(ByteOrder.LITTLE_ENDIAN).getChar ());
            case c_u32  -> CExpr.uint32const(ByteBuffer.wrap(d).order(ByteOrder.LITTLE_ENDIAN).getInt  ());
            case c_u64  -> CExpr.uint64const(ByteBuffer.wrap(d).order(ByteOrder.LITTLE_ENDIAN).getLong ());
            case c_f32  -> CExpr.   f32const(ByteBuffer.wrap(d).order(ByteOrder.LITTLE_ENDIAN).getFloat());
            case c_f64  -> CExpr.   f64const(ByteBuffer.wrap(d).order(ByteOrder.LITTLE_ENDIAN).getDouble());
            case c_conststring ->
            {
              var tmp = _names.newTemp();
              o = constString(d, tmp);
              yield tmp;
            }
            default ->
            {
              Errors.error("Unsupported constant in C backend.",
                           "Backend cannot handle constant of clazz '" + _fuir.clazzAsString(constCl) + "' ");
              yield CExpr.dummy(_fuir.clazzAsString(constCl));
            }
            };
          push(stack, constCl, r);
          break;
        }
      case Match:
        {
          var subjClazz = _fuir.matchStaticSubject(cl, c, i);
          var sub       = fields(pop(stack, subjClazz), subjClazz);
          var uniyon    = sub.field(_names.CHOICE_UNION_NAME);
          var hasTag    = !_fuir.clazzIsChoiceOfOnlyRefs(subjClazz);
          var refEntry  = uniyon.field(_names.CHOICE_REF_ENTRY_NAME);
          var ref       = hasTag ? refEntry                   : _names.newTemp();
          var getRef    = hasTag ? CStmnt.EMPTY               : CStmnt.decl(_types.clazz(_fuir.clazzObject()), (CIdent) ref, refEntry);
          var tag       = hasTag ? sub.field(_names.TAG_NAME) : ref.castTo("int64_t");
          var tcases    = new List<CStmnt>(); // cases depending on tag value or ref cast to int64
          var rcases    = new List<CStmnt>(); // cases depending on clazzId of ref type
          CStmnt tdefault = null;
          for (var mc = 0; mc < _fuir.matchCaseCount(c, i); mc++)
            {
              var ctags = new List<CExpr>();
              var rtags = new List<CExpr>();
              var tags = _fuir.matchCaseTags(cl, c, i, mc);
              for (var tagNum : tags)
                {
                  var tc = _fuir.clazzChoice(subjClazz, tagNum);
                  if (tc != -1)
                    {
                      if (!hasTag && _fuir.clazzIsRef(tc))  // do we need to check the clazzId of a ref?
                        {
                          for (var h : _fuir.clazzInstantiatedHeirs(tc))
                            {
                              rtags.add(_names.clazzId(h).comment(_fuir.clazzAsString(h)));
                            }
                        }
                      else
                        {
                          ctags.add(CExpr.int32const(tagNum).comment(_fuir.clazzAsString(tc)));
                          if (CHECKS) check
                            (hasTag || !_types.hasData(tc));
                        }
                    }
                }
              var sl = new List<CStmnt>();
              var field = _fuir.matchCaseField(cl, c, i, mc);
              if (field != -1)
                {
                  var fclazz = _fuir.clazzResultClazz(field);     // static clazz of assigned field
                  var f      = field(cl, current(cl), field);
                  var entry  = _fuir.clazzIsRef(fclazz) ? ref.castTo(_types.clazz(fclazz)) :
                               _types.hasData(fclazz)   ? uniyon.field(new CIdent(_names.CHOICE_ENTRY_NAME + tags[0]))
                                                        : CExpr.UNIT;
                  sl.add(assign(f, entry, fclazz));
                }
              sl.add(createCode(cl, (Stack<CExpr>) stack.clone(), _fuir.matchCaseCode(c, i, mc)));
              sl.add(CStmnt.BREAK);
              var cazecode = CStmnt.seq(sl);
              tcases.add(CStmnt.caze(ctags, cazecode));  // tricky: this a NOP if ctags.isEmpty
              if (!rtags.isEmpty()) // we need default clause to handle refs without a tag
                {
                  rcases.add(CStmnt.caze(rtags, cazecode));
                  tdefault = cazecode;
                }
            }
          if (rcases.size() >= 2)
            { // more than two reference cases: we have to create separate switch of clazzIds for refs
              var id = refEntry.deref().field(_names.CLAZZ_ID);
              var notFound = reportErrorInCode("unexpected reference type %d found in match", id);
              tdefault = CStmnt.suitch(id, rcases, notFound);
            }
          o = CStmnt.seq(getRef, CStmnt.suitch(tag, tcases, tdefault));
          break;
        }
      case Tag:
        {
          var valuecl = _fuir.tagValueClazz(cl, c, i);  // static clazz of value
          var value   = pop(stack, valuecl);            // value assigned to field
          var newcl   = _fuir.tagNewClazz  (cl, c, i);  // static clazz of assigned field
          int tagNum  = _fuir.clazzChoiceTag(newcl, valuecl);
          var res     = _names.newTemp();
          var tag     = res.field(_names.TAG_NAME);
          var uniyon  = res.field(_names.CHOICE_UNION_NAME);
          var entry   = uniyon.field(_fuir.clazzIsRef(valuecl) ||
                                     _fuir.clazzIsChoiceOfOnlyRefs(newcl) ? _names.CHOICE_REF_ENTRY_NAME
                                                                          : new CIdent(_names.CHOICE_ENTRY_NAME + tagNum));
          if (_fuir.clazzIsUnitType(valuecl) && _fuir.clazzIsChoiceOfOnlyRefs(newcl))
            {// replace unit-type values by 0, 1, 2, 3,... cast to ref Object
              if (CHECKS) check
                (value == CExpr.UNIT);
              if (tagNum >= CConstants.PAGE_SIZE)
                {
                  Errors.error("Number of tags for choice type exceeds page size.",
                               "While creating code for '" + _fuir.clazzAsString(cl) + "'\n" +
                               "Found in choice type '" + _fuir.clazzAsString(newcl)+ "'\n");
                }
              value = CExpr.int32const(tagNum);
              valuecl = _fuir.clazzObject();
            }
          if (_fuir.clazzIsRef(valuecl))
            {
              value = value.castTo(_types.clazz(_fuir.clazzObject()));
            }
          o = CStmnt.seq(CStmnt.lineComment("Tag a value to be of choice type " + _fuir.clazzAsString(newcl) + " static value type " + _fuir.clazzAsString(valuecl)),
                         CStmnt.decl(_types.clazz(newcl), res),
                         _fuir.clazzIsChoiceOfOnlyRefs(newcl) ? CStmnt.EMPTY : tag.assign(CExpr.int32const(tagNum)),
                         assign(entry, value, valuecl));
          push(stack, newcl, res);
          break;
        }
      case Env:
        {
          var ecl = _fuir.envClazz(cl, c, i);
          var res = _names.env(ecl);
          var evi = _names.envInstalled(ecl);
          o = CStmnt.iff(evi.not(),
                         CStmnt.seq(CExpr.fprintfstderr("*** effect %s not present in current environment\n",
                                                        CExpr.string(_fuir.clazzAsString(ecl))),
                                    CExpr.exit(1)));
          push(stack, ecl, res);
          break;
        }
      case Dup:
        {
          var v = stack.pop();
          stack.push(v);
          stack.push(v);
          break;
        }
      case Pop:
        { // Handled within Call
          break;
        }
      default:
        {
          Errors.fatal("C backend does not handle statments of type " + s);
        }
      }
    return o;
  }


  /**
   * Create code to assign a value of given type to a field. In case value is of
   * unit type, this will produce no code, i.e., any possible side-effect of
   * target and value will be lost.
   */
  CStmnt assign(CExpr target, CExpr value, int type)
  {
    if (PRECONDITIONS) require
      (_types.hasData(type) == (value != CExpr.UNIT));

    return _types.hasData(type)
      ? target.assign(value)
      : CStmnt.lineComment("unit type assignment to " + target.code());
  }


  /**
   * Create code to create a constant string and assign it to a new temp
   * variable.
   */
  CStmnt constString(byte[] bytes, CIdent tmp)
  {
    return constString(CExpr.string(bytes),
                       CExpr.int32const(bytes.length),
                       tmp);
  }


  /**
   * Create code to declare local var 'tmp', malloc an instance of clazz 'cl',
   * assign it to 'tmp' and, for a ref clazz, init the CLAZZ_ID field.
   */
  CStmnt declareAllocAndInitClazzId(int cl, CIdent tmp)
  {
    var t = _names.struct(cl);
    return CStmnt.seq(CStmnt.decl(t + "*", tmp),
                      tmp.assign(CExpr.call("GC_MALLOC", new List<>(CExpr.sizeOfType(t)))),
                      _fuir.clazzIsRef(cl) ? tmp.deref().field(_names.CLAZZ_ID).assign(_names.clazzId(cl)) : CStmnt.EMPTY);
  }


  /**
   * Create code to create a constant string and assign it to a new temp
   * variable.
   *
   * @param bytes C code resulting in char* to bytes of this string
   *
   * @param len length of this string, in bytes
   *
   * @param tmp local vad the new string should be assigned to
   */
  CStmnt constString(CExpr bytes, CExpr len, CIdent tmp)
  {
    var cs            = _fuir.clazz_conststring();
    var internalArray = _names.fieldName(_fuir.clazz_conststring_internalArray());
    var data          = _names.fieldName(_fuir.clazz_fuzionSysArray_u8_data());
    var length        = _names.fieldName(_fuir.clazz_fuzionSysArray_u8_length());
    var sysArray = fields(tmp, cs).field(internalArray);
    return CStmnt.seq(declareAllocAndInitClazzId(cs, tmp),
                      sysArray.field(data  ).assign(bytes.castTo("void *")),
                      sysArray.field(length).assign(len));
  }


  // NYI this conversion should be done in Fuzion
  CStmnt floatToConstString(CExpr expr, CIdent tmp)
  {
    // NYI how much do we need?
    var bufferSize = 50;
    var res = new CIdent("float_as_string_result");
    var usedChars = new CIdent("used_chars");
    var malloc = CExpr.call("GC_MALLOC",
      new List<>(CExpr.sizeOfType("char").mul(CExpr.int32const(bufferSize))));
    var sprintf = CExpr.call("sprintf", new List<>(res, CExpr.string("%.21g"), expr));

    return CStmnt.seq(CStmnt.decl("char*", res, malloc),
                      CStmnt.decl("int", usedChars, sprintf),
                      res.assign(CExpr.call("GC_REALLOC", new List<>(res, usedChars))),
                      constString(res, usedChars, tmp));
  }


  /**
   * Create code to assign value to a field
   *
   * @param stack the stack containing the value and the target instance
   *
   * @param tc the static target clazz
   *
   * @param tt the actual target clazz in case the assignment is dynamic
   *
   * @param f the field
   */
  CStmnt assignField(Stack<CExpr> stack, int tc, int tt, int f)
  {
    var af = accessField(stack, tc, f);
    var rt = _fuir.clazzResultClazz(f);
    var value = pop(stack, rt);
    if (_fuir.clazzIsRef(rt))
      {
        value = value.castTo(_types.clazz(rt));
      }
    return assign(af, value, rt);
  }


  /**
   * Create code to access a field
   *
   * @param stack the stack containing the value and the target instance
   *
   * @param tc the static target clazz
   *
   * @param f the field
   *
   * @return the code to access field f, null if type is 'void', CExpr.UNIT if
   * type is 'unit'.
   */
  CExpr accessField(Stack<CExpr> stack, int tc, int f)
  {
    var rt = _fuir.clazzResultClazz(f);
    var t = pop(stack, tc);
    if (CHECKS) check
      (t != null || !_types.hasData(rt) || tc == _fuir.clazzUniverse());
    var occ   = _fuir.clazzOuterClazz(f);
    var vocc  = _fuir.clazzAsValue(occ);
    if (occ != tc && _fuir.clazzIsRef(occ))
      {
        t = t.castTo(_types.clazz(occ));  // t is a ref with different static type, so cast it to the actual type
      }
    return (_types.isScalar(vocc)     ? fields(t, tc)         :
            _fuir.clazzIsVoidType(rt) ? null :
            _types.hasData(rt)        ? field(tc, t, f) : CExpr.UNIT);
  }


  /**
   * Create C code for a statically bound call.
   *
   * @param tc clazz id of the outer clazz of the called clazz
   *
   * @param cc clazz that is called
   *
   * @param stack the stack containing the current arguments waiting to be used
   *
   * @param pre true to call the precondition of cl instead of cl.
   *
   * @return the code to perform the call
   */
  CStmnt call(int tc, int cc, Stack<CExpr> stack, boolean pre)
  {
    CStmnt result = CStmnt.EMPTY;
    var rt = _fuir.clazzResultClazz(cc);
    switch (pre ? FUIR.FeatureKind.Routine : _fuir.clazzKind(cc))
      {
      case Abstract :
        Errors.error("Call to abstract feature encountered.",
                     "Found call to  " + _fuir.clazzAsString(cc));
      case Routine  :
      case Intrinsic:
        {
          if (SHOW_STACK_ON_CALL) System.out.println("Before call to "+_fuir.clazzAsString(cc)+": "+stack);
          var a = args(tc, cc, stack, _fuir.clazzArgCount(cc));
          if (_fuir.clazzNeedsCode(cc))
            {
              var call = CExpr.call(_names.function(cc, pre), a);
              result = call;
              if (!pre)
                {
                  CExpr res = _fuir.clazzIsVoidType(rt) ? null : CExpr.UNIT;
                  if (_types.hasData(rt))
                    {
                      var tmp = _names.newTemp();
                      res = tmp;
                      result = CStmnt.seq(CStmnt.decl(_types.clazz(rt), tmp),
                                          res.assign(call));
                    }
                  push(stack, rt, res);
                }
            }
          if (SHOW_STACK_ON_CALL) System.out.println("After call to "+_fuir.clazzAsString(cc)+": "+stack);
          break;
        }
      case Field:
        {
          push(stack, rt, accessField(stack, tc, cc));
          break;
        }
      default:       throw new Error("This should not happen: Unknown feature kind: " + _fuir.clazzKind(cc));
      }
    return result;
  }


  /**
   * Create C code to pass given number of arguments plus one implicit target
   * argument from the stack to a called feature.
   *
   * @param tc clazz id of the outer clazz of the called clazz, -1 to skip the
   * target argument
   *
   * @param cc clazz that is called
   *
   * @param stack the stack containing the C code of the args.
   *
   * @param argCount the number of arguments.
   *
   * @return list of arguments to be passed to CExpr.call
   */
  List<CExpr> args(int tc, int cc, Stack<CExpr> stack, int argCount)
  {
    if (argCount > 0)
      {
        var ac = _fuir.clazzArgClazz(cc, argCount-1);
        var a = pop(stack, ac);
        var result = args(tc, cc, stack, argCount-1);
        if (_types.hasData(ac))
          {
            a = _fuir.clazzIsRef(ac) ? a.castTo(_types.clazz(ac)) : a;
            result.add(a);
          }
        return result;
      }
    else if (tc != -1)
      { // ref to outer instance, passed by reference
        var or = _fuir.clazzOuterRef(cc);   // NYI: special handling of outer refs should not be part of BE, should be moved to FUIR
        var a = tc == _fuir.clazzUniverse() ? _names.UNIVERSE : pop(stack, tc);
        if (or != -1)
          {
            var rc = _fuir.clazzResultClazz(or);
            var a2 =_fuir.clazzFieldIsAdrOfValue(or) ? a.adrOf() : a;
            var esc = _fuir.clazzOuterRefEscapes(cc);
            var a3 = esc && a.isLocalVar() ? CExpr.call(CNames.HEAP_CLONE._name, new List<>(a2, a.sizeOfExpr()))
                                           : a2;
            var a4 = esc || tc != rc ? a3.castTo(_types.clazzField(or)) : a3;
            return new List<>(a4);
          }
      }
    return new List<>();
  }


  /**
   * Create code for the C function implemeting the routine corresponding to the
   * given clazz.
   *
   * @param cl id of clazz to compile
   *
   * @param pre true to create the precondition function, not the function itself.
   *
   * @param body the code of the function, or null for a forward declaration.
   *
   * @return the C code
   */
  private CStmnt cFunctionDecl(int cl, boolean pre, CStmnt body)
  {
    var res = _fuir.clazzResultClazz(cl);
    var resultType = pre || !_types.hasData(res)
      ? "void"
      : _types.clazz(res);
    var args = new List<String>();
    var or = _fuir.clazzOuterRef(cl);
    if (or != -1)
      {
        args.add(_types.clazzField(or));
        args.add("fzouter");
      }
    var ac = _fuir.clazzArgCount(cl);
    for (int i = 0; i < ac; i++)
      {
        var at = _fuir.clazzArgClazz(cl, i);
        if (_types.hasData(at))
          {
            args.add(_types.clazz(at));
            args.add("arg" + i);
          }
      }
    return CStmnt.functionDecl(resultType, new CIdent(_names.function(cl, pre)), args, body);
  }


  /**
   * Create forward declarations for given clazz cl.
   *
   * @param cl id of clazz to compile
   *
   * @return C statements with the forward declarations required for cl.
   */
  public CStmnt forwards(int cl)
  {
    var l = new List<CStmnt>();
    if (_fuir.clazzNeedsCode(cl))
      {
        switch (_fuir.clazzKind(cl))
          {
          case Routine  :
          case Intrinsic: l.add(cFunctionDecl(cl, false, null));
          }
        if (_fuir.clazzContract(cl, FUIR.ContractKind.Pre, 0) != -1)
          {
            l.add(cFunctionDecl(cl, true, null));
          }
      }
    return CStmnt.seq(l);
  }


  /**
   * Create code for given clazz cl.
   *
   * @param cl id of clazz to compile
   *
   * @return C statements with the forward declarations required for cl.
   */
  public CStmnt code(int cl)
  {
    var l = new List<CStmnt>();
    if (_fuir.clazzNeedsCode(cl))
      {
        var ck = _fuir.clazzKind(cl);
        switch (ck)
          {
          case Routine:
          case Intrinsic:
            {
              l.add(CStmnt.lineComment("code for clazz#"+_names.clazzId(cl).code()+" "+_fuir.clazzAsString(cl)+":"));
              var o = ck == FUIR.FeatureKind.Routine ? codeForRoutine(cl, false)
                                                     : _intrinsics.code(this, cl);
              l.add(cFunctionDecl(cl, false, o));
            }
          }
        if (_fuir.clazzContract(cl, FUIR.ContractKind.Pre, 0) != -1)
          {
            l.add(CStmnt.lineComment("code for clazz#"+_names.clazzId(cl).code()+" precondition of "+_fuir.clazzAsString(cl)+":"));
            l.add(cFunctionDecl(cl, true, codeForRoutine(cl, true)));
          }
      }
    return CStmnt.seq(l);
  }


  /**
   * Create code for given clazz cl.
   *
   * @param cl id of clazz to generate code for
   *
   * @param pre true to create code for cl's precondition, false to create code
   * for cl itself.
   */
  CStmnt codeForRoutine(int cl, boolean pre)
  {
    if (PRECONDITIONS) require
      (_fuir.clazzKind(cl) == FUIR.FeatureKind.Routine || pre);

    _names._tempVarId = 0;  // reset counter for unique temp variables for function results
    var l = new List<CStmnt>(declareAllocAndInitClazzId(cl, _names.CURRENT));
    var cur = _fuir.clazzIsRef(cl) ? fields(_names.CURRENT, cl)
                                   : _names.CURRENT.deref();
    var vcl = _fuir.clazzAsValue(cl);
    var ac = _fuir.clazzArgCount(vcl);
    for (int i = 0; i < ac; i++)
      {
        var af = _fuir.clazzArg(vcl, i);
        var at = _fuir.clazzArgClazz(vcl, i);
        if (_types.hasData(at))
          {
            var target = _types.isScalar(vcl)
              ? cur
              : cur.field(_names.fieldName(af));
            l.add(assign(target, new CIdent("arg" + i), at));
          }
      }
    if (pre)
      {
        l.add(preOrPostCondition(cl, FUIR.ContractKind.Pre));
      }
    else
      {
        l.add(createCode(cl, new Stack<CExpr>(), _fuir.clazzCode(cl)));
        l.add(preOrPostCondition(cl, FUIR.ContractKind.Post));
      }
    var res = _fuir.clazzResultClazz(cl);
    if (!pre && _types.hasData(res))
      {
        var rf = _fuir.clazzResultField(cl);
        l.add(rf != -1 ? current(cl).field(_names.fieldName(rf)).ret()  // a routine, return result field
                       : current(cl).ret()                              // a constructor, return current instance
              );
      }
    return CStmnt.seq(l);
  }


  /**
   * Create C statements to execute the pre- or postcondition of the given
   * clazz.
   *
   * @param cl clazz id
   *
   * @param pre true for pre-condition, false for post-condition.
   *
   * @return the C code
   */
  CStmnt preOrPostCondition(int cl, FUIR.ContractKind ck)
  {
    var l = new List<CStmnt>();
    var stack = new Stack<CExpr>();
    for (int p, i = 0;
         !containsVoid(stack) && (p = _fuir.clazzContract(cl, ck, i)) != -1;
         i++)
      {
        l.add(createCode(cl, stack, p));
        if (!containsVoid(stack))
          {
            var cc = stack.pop();
            l.add(CStmnt.iff(cc.field(_names.TAG_NAME).not(),
                             CStmnt.seq(CExpr.fprintfstderr("*** failed " + ck + " on call to '%s'\n",
                                                            CExpr.string(_fuir.clazzAsString(cl))),
                                        CExpr.exit(1))));
          }
      }
    return CStmnt.seq(l);
  }


  /**
   * Return the current instance of the currently compiled clazz cl. This is a C
   * pointer in case _fuir.clazzIsRef(cl), or the C struct corresponding to cl
   * otherwise.
   */
  CExpr current(int cl)
  {
    return
      !_types.hasData(cl) ? CExpr.UNIT :
      _fuir.clazzIsRef(cl) ? _names.CURRENT
                           : _names.CURRENT.deref();
  }


  /**
   * Create C code to access a field, dereferencing if needed.
   *
   * @param outercl the clazz id of the type of outer, used to tell if outer is ref or value
   *
   * @param outer C expression that result in the instance that contains the field
   *
   * @param field the field id of the accessed field
   */
  CExpr field(int outercl, CExpr outer, int field)
  {
    if (outercl == _fuir.clazzUniverse())
      {
        outer = _names.UNIVERSE;
      }
    return fields(outer, outercl).field(_names.fieldName(field));
  }

  /**
   * For an instance value refOrVal get the struct that contains its fields.
   *
   * @param refOrValue C expression to access an instance
   *
   * @param type the type of the instance, may be a ref or value type
   *
   * @return C expression of the struct that contains a field. In case type is a
   * references, refOrValue will be dereferenced and the fiields member will be
   * accessed.
   */
  CExpr fields(CExpr refOrVal, int type)
  {
    return _fuir.clazzIsRef(type) ? refOrVal.deref().field(_names.FIELDS_IN_REF_CLAZZ)
                                  : refOrVal;
  }

}

/* end of file */<|MERGE_RESOLUTION|>--- conflicted
+++ resolved
@@ -170,13 +170,8 @@
       }
     Errors.showAndExit();
 
-<<<<<<< HEAD
-    // NYI link libmath only when needed
-    var command = new List<String>("clang", "-O3", "-lgc", "-lm", "-o", name, cname);
-=======
     // NYI link libmath, libpthread only when needed
-    var command = new List<String>("clang", "-O3", "-lm", "-lpthread", "-o", name, cname);
->>>>>>> ec2331cc
+    var command = new List<String>("clang", "-O3", "-lgc", "-lm", "-lpthread", "-o", name, cname);
     _options.verbosePrintln(" * " + command.toString("", " ", ""));;
     try
       {
