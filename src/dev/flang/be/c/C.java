--- conflicted
+++ resolved
@@ -628,7 +628,6 @@
          // thread local effect environments
          if (p == CompilePhase.STRUCTS)
            {
-<<<<<<< HEAD
              cf.print(
                CStmnt.seq(
                  CStmnt.struct(CNames.fzThreadEffectsEnvironment.code(),
@@ -637,8 +636,8 @@
                        .stream()
                        .filter(cl -> _fuir.clazzNeedsCode(cl) &&
                                _fuir.clazzKind(cl) == FUIR.FeatureKind.Intrinsic &&
-                               _intrinsics.isEffect(this, cl))
-                       .mapToInt(cl -> _intrinsics.effectType(this, cl))
+                               _fuir.isEffect(cl))
+                       .mapToInt(cl -> _fuir.effectType(cl))
                        .distinct()
                        .mapToObj(cl -> Stream.of(
                                          CStmnt.decl(_types.clazz(cl), _names.env(cl)),
@@ -651,18 +650,6 @@
                  CStmnt.decl("__thread", "struct " + CNames.fzThreadEffectsEnvironment.code() + "*", CNames.fzThreadEffectsEnvironment)
                )
              );
-=======
-             ordered
-               .stream()
-               .filter(cl -> _fuir.clazzNeedsCode(cl) &&
-                       _fuir.clazzKind(cl) == FUIR.FeatureKind.Intrinsic  &&
-                       _fuir.isEffect(cl))
-               .mapToInt(cl -> _fuir.effectType(cl))
-               .distinct()
-               .forEach(cl -> cf.print(CStmnt.seq(CStmnt.decl("__thread", _types.clazz(cl), _names.env(cl)),
-                                                  CStmnt.decl("__thread", "bool"          , _names.envInstalled(cl)),
-                                                  CStmnt.decl("__thread", "jmp_buf*"      , _names.envJmpBuf(cl)))));
->>>>>>> 10955684
            }
        });
 
