/*

This file is part of the Fuzion language implementation.

The Fuzion language implementation is free software: you can redistribute it
and/or modify it under the terms of the GNU General Public License as published
by the Free Software Foundation, version 3 of the License.

The Fuzion language implementation is distributed in the hope that it will be
useful, but WITHOUT ANY WARRANTY; without even the implied warranty of
MERCHANTABILITY or FITNESS FOR A PARTICULAR PURPOSE.  See the GNU General Public
License for more details.

You should have received a copy of the GNU General Public License along with The
Fuzion language implementation.  If not, see <https://www.gnu.org/licenses/>.

*/

/*-----------------------------------------------------------------------
 *
 * Tokiwa Software GmbH, Germany
 *
 * Source of class C
 *
 *---------------------------------------------------------------------*/

package dev.flang.be.c;

import java.io.IOException;

import java.nio.ByteBuffer;
import java.nio.ByteOrder;
import java.nio.charset.StandardCharsets;
import java.nio.file.Files;
import java.nio.file.Path;
import java.nio.file.StandardCopyOption;
import java.util.Arrays;
import java.util.Optional;
import java.util.stream.Stream;

import dev.flang.fuir.FUIR;
import dev.flang.fuir.FUIR.SpecialClazzes;
import dev.flang.fuir.analysis.AbstractInterpreter;
import dev.flang.fuir.analysis.dfa.DFA;
import dev.flang.ir.IR.FeatureKind;
import dev.flang.fuir.analysis.TailCall;

import dev.flang.util.ANY;
import dev.flang.util.Errors;
import dev.flang.util.List;
import dev.flang.util.Pair;


/**
 * C provides a C code backend converting FUIR data into C code.
 *
 * @author Fridtjof Siebert (siebert@tokiwa.software)
 */
public class C extends ANY
{

  /*-----------------------------  classes  -----------------------------*/


  /**
   * Expression processor used with AbstractInterpreter to generate C code.
   */
  class CodeGen extends AbstractInterpreter.ProcessExpression<CExpr,CStmnt>
  {


    /**
     * Join a List of RESULT from subsequent statements into a compound
     * statement.  For a code generator, this could, e.g., join statements "a :=
     * 3;" and "b(x);" into a block "{ a := 3; b(x); }".
     */
    @Override
    public CStmnt sequence(List<CStmnt> l)
    {
      return CStmnt.seq(l);
    }


    /*
     * Produce the unit type value.  This is used as a placeholder
     * for the universe instance as well as for the instance 'unit'.
     */
    @Override
    public CExpr unitValue()
    {
      return CExpr.UNIT;
    }


    /**
     * Called before each expression is processed. May be used to, e.g., produce
     * tracing code for debugging or a comment.
     */
    @Override
    public CStmnt expressionHeader(int s)
    {
      return comment(String.format("%4d: %s", s, _fuir.codeAtAsString(s)));
    }


    /**
     * A comment, adds human readable information
     */
    @Override
    public CStmnt comment(String s)
    {
      return CStmnt.lineComment(s);
    }


    /**
     * no operation, like comment, but without giving any comment.
     */
    @Override
    public CStmnt nop()
    {
      return CStmnt.EMPTY;
    }


    /**
     * Create code to assign value to a given field w/o dynamic binding.
     *
     * @param s site of the expression causing this assignment
     *
     * @param tc clazz id of the target instance
     *
     * @param f clazz id of the assigned field
     *
     * @param rt clazz is of the field type
     *
     * @param tvalue the target instance
     *
     * @param val the new value to be assigned to the field.
     *
     * @return statement to perform the given access
     */
    @Override
    public CStmnt assignStatic(int s, int tc, int f, int rt, CExpr tvalue, CExpr val)
    {
      return assignField(tvalue, tc, tc, f, val, rt);
    }


    /**
     * Perform an assignment of a value to a field in tvalue. The type of tvalue
     * might be dynamic (a reference). See FUIR.access*().
     *
     * @param s site of the assignment
     *
     * @param tvalue the target instance
     *
     * @param avalue the new value to be assigned to the field.
     */
    @Override
    public CStmnt assign(int s, CExpr tvalue, CExpr avalue)
    {
      return access(s, tvalue, new List<>(avalue)).v1();
    }


    /**
     * Perform a call of a feature with target instance tvalue with given
     * arguments.  The type of tvalue might be dynamic (a reference). See
     * FUIR.access*().
     *
     * Result.v0() may be null to indicate that code generation should stop here
     * (due to an error or tail recursion optimization).
     */
    @Override
    public Pair<CExpr, CStmnt> call(int s, CExpr tvalue, List<CExpr> args)
    {
      var ol = new List<CStmnt>();
      var res = CExpr.UNIT;
      var r = access(s, tvalue, args);
      ol.add(r.v1());
      res = r.v0();
      return new Pair<>(res, CStmnt.seq(ol));
    }


    /**
     * For a given value v of value type vc create a boxed ref value of type rc.
     */
    @Override
    public Pair<CExpr, CStmnt> box(int s, CExpr val, int vc, int rc)
    {
      var t = _names.newTemp();
      var o = CStmnt.seq(CStmnt.lineComment("Box " + _fuir.clazzAsString(vc)),
                         declareAllocAndInitClazzId(rc, t),
                         C.this.assign(fields(t, rc), val, vc));
      return new Pair<>(t, o);
    }


    /**
     * Get the current instance
     */
    @Override
    public Pair<CExpr, CStmnt> current(int s)
    {
      return new Pair<>(C.this.current(s), CStmnt.EMPTY);
    }


    /**
     * Get the outer instance the given clazz is called on.
     */
    @Override
    public Pair<CExpr, CStmnt> outer(int s)
    {
      var cl = _fuir.clazzAt(s);
      CExpr result = CNames.OUTER;
      if (_fuir.clazzFieldIsAdrOfValue(_fuir.clazzOuterRef(cl)))
        {
          result = result.deref();
        }
      return new Pair<>(result, CStmnt.EMPTY);
    }


    /**
     * Get the argument #i
     */
    @Override
    public CExpr arg(int s, int i) { return CIdent.arg(i); }


    /**
     * Get a constant value of type constCl with given byte data d.
     */
    @Override
    public Pair<CExpr, CStmnt> constData(int s, int constCl, byte[] d)
    {
      return constData(constCl, d, true);
    }


    /**
     * Get a constant value of type constCl with given byte data d.
     *
     * @param constCl the clazz of the const we are creating
     *
     * @param d the serialized data to use for creating the constant
     *
     * @param onHeap should this constant be cloned to heap?
     *               Constants initialized by means of compound literals
     *               need to be allocated on heap because we may use the address
     *               of the constant and thus the constant may outlive the function
     *               it was created in.
     * @return
     */
    private Pair<CExpr, CStmnt> constData(int constCl, byte[] d, boolean onHeap /* NYI init "(larger)" constants only once, globally. */)
    {
      return switch (_fuir.getSpecialClazz(constCl))
        {
          case c_bool -> new Pair<>(primitiveExpression(SpecialClazzes.c_bool, ByteBuffer.wrap(d).order(ByteOrder.LITTLE_ENDIAN)),CStmnt.EMPTY);
          case c_i8   -> new Pair<>(primitiveExpression(SpecialClazzes.c_i8,   ByteBuffer.wrap(d).position(4).order(ByteOrder.LITTLE_ENDIAN)),CStmnt.EMPTY);
          case c_i16  -> new Pair<>(primitiveExpression(SpecialClazzes.c_i16,  ByteBuffer.wrap(d).position(4).order(ByteOrder.LITTLE_ENDIAN)),CStmnt.EMPTY);
          case c_i32  -> new Pair<>(primitiveExpression(SpecialClazzes.c_i32,  ByteBuffer.wrap(d).position(4).order(ByteOrder.LITTLE_ENDIAN)),CStmnt.EMPTY);
          case c_i64  -> new Pair<>(primitiveExpression(SpecialClazzes.c_i64,  ByteBuffer.wrap(d).position(4).order(ByteOrder.LITTLE_ENDIAN)),CStmnt.EMPTY);
          case c_u8   -> new Pair<>(primitiveExpression(SpecialClazzes.c_u8,   ByteBuffer.wrap(d).position(4).order(ByteOrder.LITTLE_ENDIAN)),CStmnt.EMPTY);
          case c_u16  -> new Pair<>(primitiveExpression(SpecialClazzes.c_u16,  ByteBuffer.wrap(d).position(4).order(ByteOrder.LITTLE_ENDIAN)),CStmnt.EMPTY);
          case c_u32  -> new Pair<>(primitiveExpression(SpecialClazzes.c_u32,  ByteBuffer.wrap(d).position(4).order(ByteOrder.LITTLE_ENDIAN)),CStmnt.EMPTY);
          case c_u64  -> new Pair<>(primitiveExpression(SpecialClazzes.c_u64,  ByteBuffer.wrap(d).position(4).order(ByteOrder.LITTLE_ENDIAN)),CStmnt.EMPTY);
          case c_f32  -> new Pair<>(primitiveExpression(SpecialClazzes.c_f32,  ByteBuffer.wrap(d).position(4).order(ByteOrder.LITTLE_ENDIAN)),CStmnt.EMPTY);
          case c_f64  -> new Pair<>(primitiveExpression(SpecialClazzes.c_f64,  ByteBuffer.wrap(d).position(4).order(ByteOrder.LITTLE_ENDIAN)),CStmnt.EMPTY);
          case c_String, c_Const_String
                      -> new Pair<>(heapClone(constString(Arrays.copyOfRange(d, 4, ByteBuffer.wrap(d).order(ByteOrder.LITTLE_ENDIAN).getInt() + 4)), constCl)               ,CStmnt.EMPTY);
          default     -> {
            if (CHECKS)
              check(!_fuir.clazzIsRef(constCl)); // NYI currently no refs

            var result = _fuir.clazzIsArray(constCl)
              ? constArray(constCl, d)
              : constValue(constCl, d);

            // NYI without this heap clone tests ternary and unary are failing.
            yield onHeap
              ? new Pair<>(CExpr
                              .call(CNames.HEAP_CLONE._name, new List<>(result.adrOf(), result.sizeOfExpr()))
                              .castTo(_types.clazz(constCl) + " *")
                              .deref(),
                             CStmnt.EMPTY)
              : new Pair<>(result, CStmnt.EMPTY);
          }
        };
    }


    /**
     * create a value constant via means of compound literals.
     *
     * @param constCl, e.g. `codepoint 65`
     *
     * @param d the serialized data for initializing the code
     */
    private CExpr constValue(int constCl, byte[] d)
    {
      var sb = new StringBuilder();
      var argCount = _fuir.clazzArgCount(constCl);
      var l = new List<CStmnt>();

      var bb = ByteBuffer.wrap(d);
      for (int i = 0; i < argCount; i++)
        {
          var arg = _fuir.clazzArg(constCl, i);
          var fr = _fuir.clazzArgClazz(constCl, i);
          var bytes = _fuir.deseralizeConst(fr, bb);
          sb.append("." + _names.fieldName(arg).code());
          sb.append(" = ");
          var cd = constData(_fuir.clazzResultClazz(arg), bytes, false);
          l.add(cd.v1());
          sb.append(cd.v0().code());
          if (i + 1 != argCount)
            {
              sb.append(",");
            }
        }

      return CExpr.compoundLiteral(_types.clazz(constCl), sb.toString());
    }


    /**
     * create a constant fuzion array
     *
     * @param constCl, e.g. `array (codepoint u32)`
     *
     * @param d the serialized data
     */
    private CExpr constArray(int constCl, byte[] d)
    {
      var elementType      = _fuir.inlineArrayElementClazz(constCl);
      var c_internal_array = _fuir.lookup_array_internal_array(constCl);
      var c_sys_array      = _fuir.clazzResultClazz(c_internal_array);
      var c_data           = _fuir.lookup_fuzion_sys_internal_array_data(c_sys_array);
      var c_length         = _fuir.lookup_fuzion_sys_internal_array_length(c_sys_array);
      var internal_array   = _names.fieldName(c_internal_array);
      var data             = _names.fieldName(c_data);
      var length           = _names.fieldName(c_length);

      var bb = ByteBuffer.wrap(d).order(ByteOrder.LITTLE_ENDIAN);
      var elCount = bb.getInt();

      var sb = new StringBuilder();
      // empty initializer is only allowed since C23, e.g. reg_issue2478 fails without this
      if (!_fuir.clazzIsUnitType(elementType))
        {
          sb.append("." + data.code());
          sb.append(" = ");
          sb.append(arrayInit(d, elementType).code() + ",");
        }
      sb.append("." + length.code());
      sb.append(" = ");
      sb.append(CExpr.int32const(elCount).code());
      var ia = CExpr.compoundLiteral(_types.clazz(c_sys_array), sb.toString());

      sb = new StringBuilder();
      sb.append("." + internal_array.code());
      sb.append(" = ");
      sb.append(ia.code());

      return CExpr.compoundLiteral(_types.clazz(constCl), sb.toString());
    }


    /**
     * create a c array with the given bytes as input.
     *
     * @param d the data of the array
     *
     * @param elementType i8, f32, etc.
     */
    public CExpr arrayInit(byte[] d, int elementType)
    {
      var result = new CExpr() {
        int precedence()
        {
          return 0;
        }

        void code(CString sb)
        {
          sb.append("(" + _types.clazz(elementType) + "[]){");

          var bb = ByteBuffer.wrap(d).order(ByteOrder.LITTLE_ENDIAN);
          var elCount = bb.getInt();

          // empty initializer is only allowed since C23
          if (elCount == 0 && !_fuir.clazzIsUnitType(elementType))
            {
              sb.append("0");
            }

          for (int idx = 0; idx < elCount; idx++)
            {
              var b = _fuir.deseralizeConst(elementType, bb);

              constData(elementType, b, false)
                .v0()
                .code(sb);

              if (idx+1 < elCount)
                {
                  sb.append(",");
                }
            }
          sb.append("}");
        }
      };
      // since in C, an array is a pointer we have to heap clone this array.
      return CExpr.call(CNames.HEAP_CLONE._name, new List<>(result, result.sizeOfExpr()));
    }


    /**
     * Perform a match on value subv.
     */
    @Override
    public Pair<CExpr, CStmnt> match(int s, AbstractInterpreter<CExpr, CStmnt> ai, CExpr sub)
    {
      var subjClazz = _fuir.matchStaticSubject(s);
      var uniyon    = sub.field(CNames.CHOICE_UNION_NAME);
      var hasTag    = !_fuir.clazzIsChoiceOfOnlyRefs(subjClazz);
      var refEntry  = uniyon.field(CNames.CHOICE_REF_ENTRY_NAME);
      var ref       = hasTag ? refEntry                   : _names.newTemp();
      var getRef    = hasTag ? CStmnt.EMPTY               : CStmnt.decl(_types.clazz(_fuir.clazzAny()), (CIdent) ref, refEntry);
      var tag       = hasTag ? sub.field(CNames.TAG_NAME) : ref.castTo("int64_t");
      var tcases    = new List<CStmnt>(); // cases depending on tag value or ref cast to int64
      var rcases    = new List<CStmnt>(); // cases depending on clazzId of ref type
      CStmnt tdefault = null;
      for (var mc = 0; mc < _fuir.matchCaseCount(s); mc++)
        {
          var ctags = new List<CExpr>();
          var rtags = new List<CExpr>();
          var tags = _fuir.matchCaseTags(s, mc);
          for (var tagNum : tags)
            {
              var tc = _fuir.clazzChoice(subjClazz, tagNum);
              if (!hasTag && _fuir.clazzIsRef(tc))  // do we need to check the clazzId of a ref?
                {
                  for (var h : _fuir.clazzInstantiatedHeirs(tc))
                    {
                      rtags.add(_names.clazzId(h).comment(_fuir.clazzAsString(h)));
                    }
                }
              else if (!_fuir.clazzIsVoidType(tc))
                {
                  ctags.add(CExpr.int32const(tagNum).comment(_fuir.clazzAsString(tc)));
                  if (CHECKS) check
                    (hasTag || !_fuir.hasData(tc));
                }
            }
          var sl = new List<CStmnt>();
          var field = _fuir.matchCaseField(s, mc);
          if (field != -1)
            {
              var fclazz = _fuir.clazzResultClazz(field);     // static clazz of assigned field
              var cl     = _fuir.clazzAt(s);
              var f      = field(cl, C.this.current(s), field);
              var entry  = _fuir.clazzIsRef(fclazz) ? ref.castTo(_types.clazz(fclazz)) :
                           _fuir.hasData(fclazz)   ? uniyon.field(new CIdent(CNames.CHOICE_ENTRY_NAME + tags[0]))
                                                    : CExpr.UNIT;
              sl.add(C.this.assign(f, entry, fclazz));
            }
          sl.add(ai.processCode(_fuir.matchCaseCode(s, mc)).v1());
          sl.add(CStmnt.BREAK);
          var cazecode = CStmnt.seq(sl);
          tcases.add(CStmnt.caze(ctags, cazecode));  // tricky: this a NOP if ctags.isEmpty
          if (!rtags.isEmpty()) // we need default clause to handle refs without a tag
            {
              rcases.add(CStmnt.caze(rtags, cazecode));
              tdefault = cazecode;
            }
        }
      if (rcases.size() >= 2)
        { // more than two reference cases: we have to create separate switch of clazzIds for refs
          var id = refEntry.deref().field(CNames.CLAZZ_ID);
          var notFound = reportErrorInCode("unexpected reference type %d found in match", id);
          tdefault = CStmnt.suitch(id, rcases, notFound);
        }
      return new Pair<>(CExpr.UNIT, CStmnt.seq(getRef, CStmnt.suitch(tag, tcases, tdefault)));
    }


    /**
     * Create a tagged value of type newcl from an untagged value for type valuecl.
     */
    @Override
    public Pair<CExpr, CStmnt> tag(int s, CExpr value, int newcl, int tagNum)
    {
      var valuecl = _fuir.clazzChoice(newcl, tagNum);
      var res     = _names.newTemp();
      var tag     = res.field(CNames.TAG_NAME);
      var uniyon  = res.field(CNames.CHOICE_UNION_NAME);
      var entry   = uniyon.field(choiceEntryName(valuecl, newcl, tagNum));
      if (_fuir.clazzIsUnitType(valuecl) && _fuir.clazzIsChoiceOfOnlyRefs(newcl))
        {// replace unit-type values by 0, 1, 2, 3,... cast to ref Object
          if (CHECKS) check
            (value == CExpr.UNIT);
          if (tagNum >= CConstants.PAGE_SIZE)
            {
              Errors.error("Number of tags for choice type exceeds page size.",
                           "While creating code for '" + _fuir.siteAsString(s) + "'\n" +
                           "Found in choice type '" + _fuir.clazzAsString(newcl)+ "'\n");
            }
          value = CExpr.int32const(tagNum);
          valuecl = _fuir.clazzAny();
        }
      if (_fuir.clazzIsRef(valuecl))
        {
          value = value.castTo(_types.clazz(_fuir.clazzAny()));
        }
      var o = CStmnt.seq(CStmnt.lineComment("Tag a value to be of choice type " + _fuir.clazzAsString(newcl) +
                                            " static value type " + _fuir.clazzAsString(valuecl)),
                         CStmnt.decl(_types.clazz(newcl), res),
                         _fuir.clazzIsChoiceOfOnlyRefs(newcl) ? CStmnt.EMPTY : tag.assign(CExpr.int32const(tagNum)),
                         C.this.assign(entry, value, valuecl));

      return new Pair<>(res, o);
    }


    /**
     * Access the effect of type ecl that is installed in the environment.
     */
    public Pair<CExpr, CStmnt> env(int s, int ecl)
    {
      // NYI: UNDER DEVELOPMENT: can this logic be moved to abstract interpreter?
      if (!_fuir.clazzNeedsCode(ecl))
        {
          return new Pair<>(CExpr.UNIT, CStmnt.EMPTY);
        }
      var res = CNames.fzThreadEffectsEnvironment.deref().field(_names.env(ecl));
      var evi = CNames.fzThreadEffectsEnvironment.deref().field(_names.envInstalled(ecl));
      var o = CStmnt.iff(evi.not(),
                         CStmnt.seq(CExpr.fprintfstderr("*** effect %s not present in current environment\n",
                                                        CExpr.string(_fuir.clazzAsString(ecl))),
                                    CExpr.exit(1)));
      return new Pair<>(res, o);
    }

  }


  /*----------------------------  constants  ----------------------------*/


  /*
   * If you want the c-backend to link the JVM,
   * set this environment variable to e.g.:
   * JAVA_HOME=/usr/lib/jvm/java-21-openjdk-amd64
   */
  static final String JAVA_HOME = System.getenv("JAVA_HOME");


  private static final int expectedClangVersion = 11;


  /**
   * C code generation phase for generating C functions for features.
   */
  private enum CompilePhase
  {
    TYPES           { CStmnt compile(C c, int cl) { return c._types.types(cl);   } }, // declare types
    STRUCTS         { CStmnt compile(C c, int cl) { return c._types.structs(cl); } }, // generate struct declarations
    FORWARDS        { CStmnt compile(C c, int cl) { return c.forwards(cl);       } }, // generate forward declarations only
    IMPLEMENTATIONS { CStmnt compile(C c, int cl) { return c.code(cl);           } }; // generate C functions

    /**
     * Perform this compilation phase on given clazz using given backend.
     *
     * @param c the backend
     *
     * @param cl the clazz.
     */
    abstract CStmnt compile(C c, int cl);
  }


  /*----------------------------  variables  ----------------------------*/


  /**
   * The intermediate code we are compiling.
   */
  final FUIR _fuir;


  /**
   * The tail call analysis.
   */
  final TailCall _tailCall;


  /**
   * Abstract interpreter framework used to walk through the code.
   */
  final AbstractInterpreter<CExpr, CStmnt> _ai;


  /**
   * The options set for the compilation.
   */
  final COptions _options;


  /**
   * C identifier handling goes through _names:
   */
  final CNames _names;


  /**
   * C types handling goes through _types:
   */
  final CTypes _types;


  /**
   * C intrinsics
   */
  final Intrinsics _intrinsics;


  /*---------------------------  constructors  ---------------------------*/


  /**
   * Create C code backend for given intermediate code.
   *
   * @param opt options to control compilation.
   *
   * @param fuir the intermediate code.
   */
  public C(COptions opt,
           FUIR fuir)
  {
    _options = opt;
    fuir = opt._Xdfa ?  new DFA(opt, fuir).new_fuir() : fuir;
    _fuir = fuir;
    _tailCall = new TailCall(fuir);
    _ai = new AbstractInterpreter<>(fuir, new CodeGen());

    _names = new CNames(fuir);
    _types = new CTypes(fuir, _names);
    _intrinsics = new Intrinsics();
    Errors.showAndExit();
  }


  /*-----------------------------  methods  -----------------------------*/


  /**
   * Create the C code from the intermediate code.
   */
  public void compile()
  {
    var cl = _fuir.mainClazzId();
    var name = _options._binaryName != null ? _options._binaryName : _fuir.clazzBaseName(cl);
    var cf = new CFile(name);
    _options.verbosePrintln(" + " + cf.fileName());
    try
      {
        createCode(cf, _options);
      }
    catch (IOException io)
      {
        Errors.error("C backend I/O error",
                     "While writing code to '" + cf.fileName() + "', received I/O error '" + io + "'");
      }
    finally
      {
        cf.close();
      }
    Errors.showAndExit();

    var command = buildCommand(name, cf);

    _options.verbosePrintln(" * " + command.toString("", " ", ""));
    try
      {
        if (_options._keepGeneratedCode)
          {
            Files.copy(Path.of(cf.fileName()), Path.of(System.getProperty("user.dir"), name + ".c"), StandardCopyOption.REPLACE_EXISTING);
          }
        var p = new ProcessBuilder().inheritIO().command(command).start();
        p.waitFor();
        if (p.exitValue() != 0)
          {
            Errors.error("C backend: C compiler failed",
                         "C compiler call '" + command.toString("", " ", "") + "' failed with exit code '" + p.exitValue() + "'");
          }
      }
    catch (IOException | InterruptedException io)
      {
        Errors.error("C backend I/O error when running C Compiler",
                     "C compiler call '" + command.toString("", " ", "") + "'  received '" + io + "'");
      }
    Errors.showAndExit();
  }


  /**
   * @param name the name of the produced binary
   *
   * @param cf the generated code
   *
   * @return list of cmd and args to build the c code.
   */
  private List<String> buildCommand(String name, CFile cf)
  {
    var clangVersion = getClangVersion();
    // NYI should be clangVersion == expectedClangVersion but workflows etc. must be updated first
    if (_options._cCompiler == null && clangVersion < expectedClangVersion)
      {
        Errors.warning(clangVersion == -1
          ? "Could not determine clang version."
          : "Expected clang version " + expectedClangVersion + " or higher. Found version " + clangVersion + ".");
      }

    var cCompiler = _options._cCompiler != null ? _options._cCompiler : "clang";
    var cTarget = _options._cTarget != null ? Optional.of(_options._cTarget) : getClangDefaultTarget();
    var command = new List<String>(cCompiler);

    if (cTarget.isPresent())
      {
        command.add("--target=" + cTarget.get());
      }

    /*
     * "Generate code to catch integer overflow errors.
     *  Signed integer overflow is undefined in C. With this flag,
     *  extra code is generated to detect this and abort when it happens."
     * source: man clang
     */
    command.add("-ftrapv");

    // NYI: UNDER DEVELOPMENT: enable this once we have gotten rid of implicit conversions
    // command.add("-Wconversion");

    if(_options._cFlags != null)
      {
        command.addAll(_options._cFlags.split(" "));
      }
    else
      {
        command.addAll(
          "-Wall",
          "-Werror",
          // some suggestions taken from: https://github.com/mcinglis/c-style
          "-Wextra",
          "-Wpedantic",
          "-Wformat=2",
          "-Wno-unused-parameter",
          "-Wshadow",
          "-Wwrite-strings",
          "-Wold-style-definition",
          "-Wredundant-decls",
          "-Wnested-externs",
          "-Wmissing-include-dirs",
          // NYI: UNDER DEVELOPEMENT:
          "-Wno-strict-prototypes",
          // NYI: UNDER DEVELOPEMENT:
          "-Wno-gnu-empty-initializer",
          // NYI: UNDER DEVELOPEMENT:
          "-Wno-zero-length-array",
          "-Wno-trigraphs",
          "-Wno-gnu-empty-struct",
          "-Wno-unused-variable",
          "-Wno-unused-label",
          "-Wno-unused-function",
          // used when casting jobject to e.g. u16
          "-Wno-pointer-to-int-cast",
          // allow infinite recursion
          "-Wno-infinite-recursion");

        if (_options._cCompiler == null && clangVersion >= 13)
          {
            command.addAll("-Wno-unused-but-set-variable");
          }

        command.addAll("-O3");
      }

    if(_options._useBoehmGC)
      {
        command.addAll("-DGC_THREADS", "-DGC_PTHREADS", "-DPTW32_STATIC_LIB", "-DGC_WIN32_PTHREADS");
      }

    if (linkJVM())
      {
        command.addAll("-DFUZION_LINK_JVM");
      }

    if (usesThreads())
      {
        command.addAll("-DFUZION_ENABLE_THREADS");
      }

    // disable trigraphs:
    // "Trigraphs are not popular and many compilers implement them incorrectly. Portable code should not rely on trigraphs being either converted or ignored."
    // source: https://gcc.gnu.org/onlinedocs/cpp/Initial-processing.html
    command.add("-fno-trigraphs");

    // add frame pointers
    // https://fedoraproject.org/wiki/Changes/fno-omit-frame-pointer
    // https://lobste.rs/s/avrfxz/ubuntu_24_04_lts_will_enable_frame
    command.addAll("-fno-omit-frame-pointer", "-mno-omit-leaf-frame-pointer");

    if (linkLibMath())
      {
        command.add("-lm");
      }

      // NYI on windows link nothing
    if (usesThreads())
      {
        command.add("-lpthread");
      }

    command.addAll("-std=c11", "-o", name);

    // add the c-files
    command.addAll(_options.pathOf("include/shared.c"));
    // NYI: should select includes based on cTarget
    if (isWindows())
      {
        command.addAll(_options.pathOf("include/win.c"));
      }
    else
      {
        command.addAll(_options.pathOf("include/posix.c"));
      }

    command.addAll(cf.fileName());

    if (linkJVM())
      {
        command.addAll(
          "-I" + JAVA_HOME + "/include",
          "-I" + JAVA_HOME + "/include/linux",
          "-I" + JAVA_HOME + "/include/win32",
          "-I" + JAVA_HOME + "/include/darwin",
          "-L" + JAVA_HOME + "/lib/server");

       if (!isWindows())
          {
            command.add("-ljvm");
          }
      }

    if (isWindows())
      {
        command.addAll("-lMswsock", "-lAdvApi32", "-lWs2_32");

        if (_options._useBoehmGC)
          {
            command.addAll(
              System.getenv("FUZION_CLANG_INSTALLED_DIR") == null
                ? "C:\\tools\\msys64\\ucrt64\\bin\\libgc-1.dll"
                : System.getenv("FUZION_CLANG_INSTALLED_DIR") + "\\libgc-1.dll"
            );
          }

        if (linkJVM())
          {
            command.addAll(JAVA_HOME + "\\bin\\server\\jvm.dll");
          }
      }

    if(_options._useBoehmGC)
      {
        command.addAll("-lgc");
      }

    return command;
  }


  /*
   * Are threads used?
   */
  private boolean usesThreads()
  {
    return
      _fuir.isIntrinsicUsed("fuzion.sys.thread.spawn0") ||
      _fuir.isIntrinsicUsed("fuzion.sys.thread.join0") ||
      _fuir.isIntrinsicUsed("concur.atomic.compare_and_swap0") ||
      _fuir.isIntrinsicUsed("concur.atomic.compare_and_set0") ||
      _fuir.isIntrinsicUsed("concur.atomic.racy_accesses_supported") ||
      _fuir.isIntrinsicUsed("concur.atomic.read0") ||
      _fuir.isIntrinsicUsed("concur.atomic.write0");
  }


  /*
   * Do we have to link libmath?
   */
  private boolean linkLibMath()
  {
    return
      _fuir.isIntrinsicUsed("f32.prefix -") ||
      _fuir.isIntrinsicUsed("f32.infix +") ||
      _fuir.isIntrinsicUsed("f32.infix -") ||
      _fuir.isIntrinsicUsed("f32.infix *") ||
      _fuir.isIntrinsicUsed("f32.infix /") ||
      _fuir.isIntrinsicUsed("f32.infix %") ||
      _fuir.isIntrinsicUsed("f32.infix **") ||
      _fuir.isIntrinsicUsed("f32.infix =") ||
      _fuir.isIntrinsicUsed("f32.infix <=") ||
      _fuir.isIntrinsicUsed("f32.infix >=") ||
      _fuir.isIntrinsicUsed("f32.infix <") ||
      _fuir.isIntrinsicUsed("f32.infix >") ||
      _fuir.isIntrinsicUsed("f32.as_f64") ||
      _fuir.isIntrinsicUsed("f64.as_f32") ||
      _fuir.isIntrinsicUsed("f64.as_i64_lax") ||
      _fuir.isIntrinsicUsed("f32.cast_to_u32") ||
      _fuir.isIntrinsicUsed("f64.cast_to_u64") ||
      _fuir.isIntrinsicUsed("f32.type.min_exp") ||
      _fuir.isIntrinsicUsed("f32.type.max_exp") ||
      _fuir.isIntrinsicUsed("f32.type.min_positive") ||
      _fuir.isIntrinsicUsed("f32.type.max") ||
      _fuir.isIntrinsicUsed("f32.type.epsilon") ||
      _fuir.isIntrinsicUsed("f64.type.min_exp") ||
      _fuir.isIntrinsicUsed("f64.type.max_exp") ||
      _fuir.isIntrinsicUsed("f64.type.min_positive") ||
      _fuir.isIntrinsicUsed("f64.type.max") ||
      _fuir.isIntrinsicUsed("f64.type.epsilon") ||
      _fuir.isIntrinsicUsed("f32.type.is_NaN") ||
      _fuir.isIntrinsicUsed("f32.type.square_root") ||
      _fuir.isIntrinsicUsed("f64.type.square_root") ||
      _fuir.isIntrinsicUsed("f32.type.exp") ||
      _fuir.isIntrinsicUsed("f64.type.exp") ||
      _fuir.isIntrinsicUsed("f32.type.log") ||
      _fuir.isIntrinsicUsed("f64.type.log") ||
      _fuir.isIntrinsicUsed("f32.type.sin") ||
      _fuir.isIntrinsicUsed("f64.type.sin") ||
      _fuir.isIntrinsicUsed("f32.type.cos") ||
      _fuir.isIntrinsicUsed("f64.type.cos") ||
      _fuir.isIntrinsicUsed("f32.type.tan") ||
      _fuir.isIntrinsicUsed("f64.type.tan") ||
      _fuir.isIntrinsicUsed("f32.type.asin") ||
      _fuir.isIntrinsicUsed("f64.type.asin") ||
      _fuir.isIntrinsicUsed("f32.type.acos") ||
      _fuir.isIntrinsicUsed("f64.type.acos") ||
      _fuir.isIntrinsicUsed("f32.type.atan") ||
      _fuir.isIntrinsicUsed("f64.type.atan") ||
      _fuir.isIntrinsicUsed("f32.type.sinh") ||
      _fuir.isIntrinsicUsed("f64.type.sinh") ||
      _fuir.isIntrinsicUsed("f32.type.cosh") ||
      _fuir.isIntrinsicUsed("f64.type.cosh") ||
      _fuir.isIntrinsicUsed("f32.type.tanh") ||
      _fuir.isIntrinsicUsed("f64.type.tanh");
  }


  /**
   * If $JAVA_HOME is set and java intrinsics are used,
   * we link the JVM.
   */
  private boolean linkJVM()
  {
    return JAVA_HOME != null
      && (
        _fuir.isIntrinsicUsed("fuzion.java.Java_Object.is_null0") ||
        _fuir.isIntrinsicUsed("fuzion.java.array_get") ||
        _fuir.isIntrinsicUsed("fuzion.java.array_length") ||
        _fuir.isIntrinsicUsed("fuzion.java.array_to_java_object0") ||
        _fuir.isIntrinsicUsed("fuzion.java.get_field0") ||
        _fuir.isIntrinsicUsed("fuzion.java.get_static_field0") ||
        _fuir.isIntrinsicUsed("fuzion.java.call_c0") ||
        _fuir.isIntrinsicUsed("fuzion.java.call_s0") ||
        _fuir.isIntrinsicUsed("fuzion.java.call_v0") ||
        _fuir.isIntrinsicUsed("fuzion.java.bool_to_java_object") ||
        _fuir.isIntrinsicUsed("fuzion.java.f32_to_java_object") ||
        _fuir.isIntrinsicUsed("fuzion.java.f64_to_java_object") ||
        _fuir.isIntrinsicUsed("fuzion.java.i8_to_java_object") ||
        _fuir.isIntrinsicUsed("fuzion.java.i16_to_java_object") ||
        _fuir.isIntrinsicUsed("fuzion.java.i32_to_java_object") ||
        _fuir.isIntrinsicUsed("fuzion.java.i64_to_java_object") ||
        _fuir.isIntrinsicUsed("fuzion.java.u16_to_java_object") ||
        _fuir.isIntrinsicUsed("fuzion.java.java_string_to_string") ||
        _fuir.isIntrinsicUsed("fuzion.java.string_to_java_object0") ||
        _fuir.isIntrinsicUsed("fuzion.java.fuzion.java.create_jvm"));
  }


  /**
   * @return The currently installed clang version or -1 on error.
   */
  private int getClangVersion()
  {
    try
      {
        var p = new ProcessBuilder().command(Arrays.asList("clang", "--version"))
        .start();
        p.waitFor();

        var clangVersion = new String(p
                                .getInputStream()
                                .readAllBytes())
                              .lines()
                              .findFirst()
                              .orElse("");

        return Integer.parseInt(clangVersion.replaceFirst(".*?(\\d+).*", "$1"));
      }
    catch (IOException | InterruptedException | NumberFormatException e)
      {
        return -1;
      }
  }


  /**
   * @return The default clang target or optional.empty().
   */
  private Optional<String> getClangDefaultTarget()
  {
    try
      {
        var p = new ProcessBuilder().command(Arrays.asList("clang", "-print-target-triple"))
          .start();
        p.waitFor();
        return new String(p
          .getInputStream()
          .readAllBytes())
            .lines()
            .findFirst();
      }
    catch (Exception e)
      {
        return Optional.empty();
      }
  }


  /**
   * After the CFile has been opened and stored in _c, this methods generates
   * the code into this file.
   * @throws IOException
   */
  private void createCode(CFile cf, COptions _options) throws IOException
  {
    if (_options._useBoehmGC)
      {
                 // we need to include winsock2.h before windows.h
        cf.print("#define GC_DONT_INCLUDE_WINDOWS_H\n" +
                 "#include <gc.h>\n");
      }

    // --- C-11 ---
    cf.print(
       "#include <stdlib.h>\n"+
       "#include <stdio.h>\n"+
       "#include <stdbool.h>\n"+
       "#include <stdint.h>\n"+
       "#include <string.h>\n"+
       "#include <math.h>\n"+
       "#include <float.h>\n"+
       "#include <assert.h>\n"+
       "#include <time.h>\n"+
       "#include <setjmp.h>\n"+
       "#include <errno.h>\n"+
       "#include <stdatomic.h>\n");
    if (linkJVM())
      {
        cf.println("#include <jni.h>");
      }

    var fzH = _options.pathOf("include/fz.h");
    cf.println("#include \"" + fzH + "\"\n");

    cf.print
      (CStmnt.decl("int", CNames.GLOBAL_ARGC));
    cf.print
      (CStmnt.decl("char **", CNames.GLOBAL_ARGV));

    var o = new CIdent("of");
    var s = new CIdent("sz");
    var r = new CIdent("r");
    cf.print
      (CStmnt.lineComment("helper to clone a (stack) instance to the heap"));
    cf.print
      (CStmnt.functionDecl("void *",
                           CNames.HEAP_CLONE,
                           new List<>("void *", "size_t"),
                           new List<>(o, s),
                           CStmnt.seq(new List<>(CStmnt.decl(null, "void *", r, CExpr.call(malloc(), new List<>(s))),
                                                 CExpr.call("fzE_memcpy", new List<>(r, o, s)),
                                                 r.ret()))));
    var ordered = _types.inOrder();

    // declaration of struct that is meant to passed to
    // the thread start routine
    cf.print(CStmnt.struct(CNames.fzThreadStartRoutineArg.code(), new List<>(
      CStmnt.decl("void *", CNames.fzThreadStartRoutineArgFun),
      CStmnt.decl("void *", CNames.fzThreadStartRoutineArgArg)
    )));
    // declaration of the thread start routine
    cf.print(threadStartRoutine(false));


    Stream.of(CompilePhase.values()).forEachOrdered
      ((p) ->
       {
         for (var c : ordered)
           {
             cf.print(p.compile(this, c));
           }
         cf.println("");

         // thread local effect environments
         if (p == CompilePhase.STRUCTS)
           {
             cf.print(
               CStmnt.seq(
                 CStmnt.struct(CNames.fzThreadEffectsEnvironment.code(),
                   new List<CStmnt>(
                     ordered
                       .stream()
                       .filter(cl -> _fuir.clazzNeedsCode(cl) &&
                               _fuir.clazzKind(cl) == FUIR.FeatureKind.Intrinsic &&
                               _fuir.isEffect(cl))
                       .mapToInt(cl -> _fuir.effectType(cl))
                       .distinct()
                       .mapToObj(cl -> Stream.of(
                                         CStmnt.decl(_types.clazz(cl), _names.env(cl)),
                                         CStmnt.decl("bool", _names.envInstalled(cl)),
                                         CStmnt.decl("jmp_buf*", _names.envJmpBuf(cl))
                                       )
                       )
                       .flatMap(x -> x)
                       .iterator())),
                 CStmnt.decl("_Thread_local", "struct " + CNames.fzThreadEffectsEnvironment.code() + "*", CNames.fzThreadEffectsEnvironment)
               )
             );
           }
       });

    cf.print(threadStartRoutine(true));

    cf.println("int main(int argc, char **argv) { ");

    cf.println("fzE_init();");

    cf.print(initializeEffectsEnvironment());

    var cl = _fuir.mainClazzId();

    cf.print(CStmnt.seq(CNames.GLOBAL_ARGC.assign(new CIdent("argc")),
                        CNames.GLOBAL_ARGV.assign(new CIdent("argv")),
                        CExpr.call(_names.function(cl), new List<>())
                        ));

    if (linkJVM())
      {
        cf.println("fzE_destroy_jvm();");
      }

    cf.println("}");
  }


  /**
   * initializes the effects environment
   * then runs the actual code passed to the thread
   * @param includeBody
   * @return
   */
  private CStmnt threadStartRoutine(boolean includeBody)
  {
    var tmp = new CIdent("tmp1");
    var body = CStmnt.seq(
      initializeEffectsEnvironment(),
      CExpr.decl("struct " + CNames.fzThreadStartRoutineArg.code() + "*", tmp),
      tmp.assign(CIdent.arg(0)),
      CExpr.call("((void *(*)(void *))" + tmp.code() + "->"+ CNames.fzThreadStartRoutineArgFun.code() + ")", new List<>(tmp.deref().field(CNames.fzThreadStartRoutineArgArg))).ret()
    );
    return CStmnt.functionDecl("static void *", CNames.fzThreadStartRoutine, new List<>("void *"), new List<>(CIdent.arg(0)), includeBody ? body : null);
  }


  /**
   * zeros the struct that holds the effects environment
   * @return
   */
  private CStmnt initializeEffectsEnvironment()
  {
    var tmp = new CIdent("tmp0");
    return CStmnt.seq(
      CStmnt.decl("struct " + CNames.fzThreadEffectsEnvironment.code(), tmp),
<<<<<<< HEAD
      CExpr.call("memset", new List<>(tmp.adrOf(), CExpr.int32const(0), CExpr.sizeOfType("struct " + CNames.fzThreadEffectsEnvironment.code()))),
      CNames.fzThreadEffectsEnvironment.assign(tmp.adrOf()),
      CStmnt.seq(
        new List<CStmnt>(
          _types.inOrder()
            .stream()
            .filter(cl -> _fuir.clazzNeedsCode(cl) &&
                          _fuir.clazzKind(cl) == FUIR.FeatureKind.Intrinsic &&
                          _fuir.isEffect(cl))
            .mapToInt(cl -> _fuir.effectType(cl))
            .distinct()
            .<CStmnt>mapToObj(ecl -> CNames.fzThreadEffectsEnvironment.deref().field(_names.envInstalled(ecl)).assign(new CIdent("false")))
            .iterator()))
=======
      CExpr.call("fzE_memset", new List<>(tmp.adrOf(), CExpr.int32const(0), CExpr.sizeOfType("struct " + CNames.fzThreadEffectsEnvironment.code()))),
      CNames.fzThreadEffectsEnvironment.assign(tmp.adrOf())
>>>>>>> 98a9cf07
    );
  }


  /**
   * In case of an unexpected situation such as code that should be unreachable,
   * this should be used to print a corresponding error and exit(1).
   *
   * @param msg the message to be shown, may include %-escapes for additional args
   *
   * @param args the additional args to be fprintf-ed into msg.
   *
   * @return the C statement to report the error and exit(1).
   */
  CStmnt reportErrorInCode(String msg, CExpr... args)
  {
    var msg2 = "*** %s:%d: " + msg + "\n";
    var args2 = new List<CExpr>(CIdent.FILE, CIdent.LINE);
    for (var a : args)
      {
        args2.add(a);
      }
    return CStmnt.seq(CExpr.fprintfstderr(msg2, args2.toArray(new CExpr[args2.size()])),
                      CExpr.exit(1));
  }


  /**
   * Create code to access (call or write) a feature.
   *
   * @param s site of the access expression, must be ExprKind.Assign or ExprKind.Call
   *
   * @param tvalue the target of this call, CExpr.UNIT if none.
   *
   * @param args the arguments of this call, or, in case of an assignment, a
   * list of one element containing value to be assigned.
   *
   * @return pair of expression containing result value and statement to perform
   * the given access
   */
  Pair<CExpr, CStmnt> access(int s, CExpr tvalue, List<CExpr> args)
  {
    CExpr res = CExpr.UNIT;
    var isCall = _fuir.codeAt(s) == FUIR.ExprKind.Call;
    var cc0 = _fuir.accessedClazz  (s);
    var tc = _fuir.accessTargetClazz(s);
    var rt = _fuir.clazzResultClazz(cc0); // only needed if isCall
    var ol = new List<CStmnt>();
    var ccs = _fuir.accessedClazzes(s);
    if (ccs.length == 0)
      {
        if (isCall && (_fuir.hasData(rt) || _fuir.clazzIsVoidType(rt)))
          {
            ol.add(reportErrorInCode("no targets for access of %s within %s",
                                     CExpr.string(_fuir.clazzAsString(cc0)),
                                     CExpr.string(_fuir.siteAsString(s))));
            res = null;
          }
        else
          {
            ol.add(CStmnt.lineComment("access to " + _fuir.codeAtAsString(s) + " eliminated"));
          }
      }
    else
      {
        if (_fuir.hasData(tc) && _fuir.accessIsDynamic(s) && ccs.length > 2)
          {
            ol.add(CStmnt.lineComment("Dynamic access of " + _fuir.clazzAsString(cc0)));
            var tvar = _names.newTemp();
            var tt0 = _types.clazz(tc);
            ol.add(CStmnt.decl(tt0, tvar, tvalue));
            tvalue = tvar;
          }

        // see: #1835 why we need this. Without this the calls result
        // is correctly detected to escape, heap cloned but then dereferenced
        // and put onto the stack which defeats the purpose of the heap clone.
        var callsResultEscapes = isCall
          && _fuir.hasData(rt)
          && ccs.length > 2
          && (_fuir.doesResultEscape(s) && !_fuir.clazzIsRef(_fuir.clazzResultClazz(cc0))
            // see: #2072 why we need this. Without this we would copy the field.
            // But we just want a reference to the field.
            || _fuir.clazzKind(cc0) == FeatureKind.Field && !_fuir.clazzFieldIsAdrOfValue(cc0)
            );

        if (isCall && _fuir.hasData(rt) && ccs.length > 2)
          {
            var resvar = _names.newTemp();
            res = resvar;
            ol.add(CStmnt.decl(_types.clazzField(cc0) + (callsResultEscapes ? "*" : ""), resvar));
          }
        var cazes = new List<CStmnt>();
        CStmnt acc = CStmnt.EMPTY;
        for (var cci = 0; cci < ccs.length; cci += 2)
          {
            var tt = ccs[cci  ];                   // target clazz we match against
            var cc = ccs[cci+1];                   // called clazz in case of match
            var cco = _fuir.clazzOuterClazz(cc);   // outer clazz of called clazz, usually equal to tt unless tt is boxed value type
            var rti = _fuir.clazzResultClazz(cc);
            var tv = tt != tc ? tvalue.castTo(_types.clazz(tt)) : tvalue;
            if (_fuir.clazzIsBoxed(tt) && !_fuir.clazzIsRef(cco))
              { // in case we access the value in a boxed target, unbox it first:
                tv = fields(tv, tt);
              }
            if (isCall)
              {
                var calpair = call(s, tv, args, cc);
                var rv  = calpair.v0();
                acc = calpair.v1();
                if (ccs.length == 2)
                  {
                    res = rv;
                  }
                else if (_fuir.hasData(rt) && rv != null)
                  {
                    if (rt != rti && _fuir.clazzIsRef(rt)) // NYI: Check why result can be different
                      {
                        rv = rv.castTo(_types.clazz(rt));
                      }
                    acc = CStmnt.seq(CStmnt.lineComment("Call calls "+ _fuir.clazzAsString(cc) + " target: " + _fuir.clazzAsString(tt) + ":"),
                                     acc,
                                     assign(res, callsResultEscapes ? rv.adrOf() : rv, rt));
                  }
              }
            else
              {
                acc = assignField(tv, tc, cco, cc, args.get(0), rti);
              }
            cazes.add(CStmnt.caze(new List<>(_names.clazzId(tt)),
                                  CStmnt.seq(acc, CStmnt.BREAK)));
          }
        if (ccs.length > 2)
          {
            var id = tvalue.deref().field(CNames.CLAZZ_ID);
            acc = CStmnt.suitch(id, cazes,
                                reportErrorInCode("unhandled dynamic target %d in access of %s within %s",
                                                  id,
                                                  CExpr.string(_fuir.clazzAsString(cc0)),
                                                  CExpr.string(_fuir.siteAsString(s))));
          }
        ol.add(acc);
        res = _fuir.clazzIsVoidType(rt)
          ? null
          : callsResultEscapes || isCall && _fuir.hasData(rt) && _fuir.clazzFieldIsAdrOfValue(cc0)  // NYI: deref an outer ref to value type. Would be nice to have a separate expression for this
            ? res.deref()
            : res;
      }

    return new Pair<>(res, CStmnt.seq(ol));
  }


  /**
   * Create code to assign a value of given type to a field. In case value is of
   * unit type, this will produce no code, i.e., any possible side-effect of
   * target and value will be lost.
   */
  CStmnt assign(CExpr target, CExpr value, int type)
  {
    if (PRECONDITIONS) require
      (!_fuir.hasData(type) || (value != CExpr.UNIT));

    return _fuir.hasData(type)
      ? target.assign(value)
      : CStmnt.lineComment("unit type assignment to " + target.code());
  }


  /**
   * produce CExpr for given special clazz sc and byte buffer bbLE.
   *
   * @param sc the special clazz we we are generating the CExpr for.
   *
   * @param bbLE byte buffer (little endian)
   *
   * @return C expression that creates corresponding constant value.
   */
  public CExpr primitiveExpression(SpecialClazzes sc, ByteBuffer bbLE)
  {
    return switch (sc)
      {
      case c_bool -> bbLE.get(0) == 1 ? _names.FZ_TRUE: _names.FZ_FALSE;
      case c_u8   -> CExpr.uint8const (bbLE.get() & 0xff);
      case c_u16  -> CExpr.uint16const(bbLE.getChar());
      case c_u32  -> CExpr.uint32const(bbLE.getInt());
      case c_u64  -> CExpr.uint64const(bbLE.getLong());
      case c_i8   -> CExpr.int8const  (bbLE.get());
      case c_i16  -> CExpr.int16const (bbLE.getShort());
      case c_i32  -> CExpr.int32const (bbLE.getInt());
      case c_i64  -> CExpr.int64const (bbLE.getLong());
      case c_f32  -> CExpr.f32const   (bbLE.getFloat());
      case c_f64  -> CExpr.f64const   (bbLE.getDouble());
      default -> throw new Error(sc.name() + " is not a supported primitive.");
      };
  }


  /**
   * How many bytes are needed to encode specialClazz sc?
   *
   * @param sc a special clazz id.
   *
   * @return 1, 2, 4 or 8 => meaning 8bits, 16bits, 32bits, 64bits
   */
  public int bytesOfConst(SpecialClazzes sc)
  {
    return switch (sc)
      {
      case c_bool -> 1;
      case c_u8   -> 1;
      case c_u16  -> 2;
      case c_u32  -> 4;
      case c_u64  -> 8;
      case c_i8   -> 1;
      case c_i16  -> 2;
      case c_i32  -> 4;
      case c_i64  -> 8;
      case c_f32  -> 4;
      case c_f64  -> 8;
      default -> throw new Error(sc.name() + " is not a supported primitive.");
      };
  }


  /**
   * create an array with the given bytes as input.
   *
   * @param d the data of the array
   *
   * @param elementType i8, f32, etc.
   */
  public CExpr arrayInit(byte[] d, SpecialClazzes elementType)
  {
    var bytesPerField = bytesOfConst(elementType);
    return new CExpr() {
      int precedence()
      {
        return 0;
      }

      void code(CString sb)
      {
        sb.append("(" + CTypes.scalar(elementType) + "[]){");
        for(int i = 0; i < d.length; i = i + bytesPerField)
          {
            primitiveExpression(elementType, ByteBuffer.wrap(d, i, bytesPerField).order(ByteOrder.LITTLE_ENDIAN))
              .code(sb);
            if (i + bytesPerField != d.length)
              {
                sb.append(", ");
              }
          }
        sb.append("}");
      }
    };
  }


  /**
   * Create code to declare local var 'tmp', malloc an instance of clazz 'cl',
   * assign it to 'tmp' and, for a ref clazz, init the CLAZZ_ID field.
   */
  CStmnt declareAllocAndInitClazzId(int cl, CIdent tmp)
  {
    var t = _names.struct(cl);
    return CStmnt.seq(CStmnt.decl(t + "*", tmp),
                      tmp.assign(CExpr.call(malloc(), new List<>(CExpr.sizeOfType(t)))),
                      _fuir.clazzIsRef(cl) ? tmp.deref().field(CNames.CLAZZ_ID).assign(_names.clazzId(cl)) : CStmnt.EMPTY);
  }


  /**
   * Create CExpr to create a constant string.
   *
   * @param bytes the serialized bytes of the UTF-8 string.
   *
   * Example code:
   * `(fzT__RConst_u_String){.clazzId = 282, .fields = (fzT_Const_u_String){.fzF_0_internal_u_array = (fzT__L3393fuzion__sy__array_w_u8){.fzF_0_data = (void *)"failed to encode code point ",.fzF_1_length = 28}}}`
   */
  CExpr constString(byte[] bytes)
  {
    return constString(CExpr.string(bytes), CExpr.int32const(bytes.length));
  }


  /**
   * returns a CExpr that creates a Const_String from a java string.
   *
   * @param str the string.
   */
  CExpr constString(String str)
  {
    return constString(str.getBytes(StandardCharsets.UTF_8));
  }


  /**
   * Create CExpr to create a constant string.
   *
   * @param str CExpr the creates a c string.
   *
   * @param len CExpr that returns the size_t of the string
   *
   * Example code:
   * `(fzT__RConst_u_String){.clazzId = 282, .fields = (fzT_Const_u_String){.fzF_0_internal_u_array = (fzT__L3393fuzion__sy__array_w_u8){.fzF_0_data = (void *)"failed to encode code point ",.fzF_1_length = 28}}}`
   */
  CExpr constString(CExpr str, CExpr len)
  {
    var data          = _names.fieldName(_fuir.clazz_fuzionSysArray_u8_data());
    var length        = _names.fieldName(_fuir.clazz_fuzionSysArray_u8_length());

    var sysArray = CExpr.compoundLiteral(
        _types.clazz(_fuir.clazzResultClazz(_fuir.clazz_Const_String_internal_array())),
        "." + data.code() + " = " + str.castTo("void *").code() +  "," +
          "." + length.code() + " = " + len.code());

    var internal_array = _names.fieldName(_fuir.clazz_Const_String_internal_array());

    var constStr = CExpr
      .compoundLiteral(
        _types.clazz(_fuir.clazzAsValue(_fuir.clazz_Const_String())),
        "." + internal_array.code() + " = " + sysArray.code());

    return CExpr
      .compoundLiteral(
        _names.struct(_fuir.clazz_Const_String()),
        "." + CNames.CLAZZ_ID.code() + " = " + _names.clazzId(_fuir.clazz_Const_String()).code() + ", " +
          "." + CNames.FIELDS_IN_REF_CLAZZ.code() + " = " + constStr.code());
  }


  /**
   * Create code to assign value to a field
   *
   * @param tc the static target clazz
   *
   * @param tt the actual target clazz in case the assignment is dynamic
   *
   * @param f the field
   */
  CStmnt assignField(CExpr tvalue, int tc, int tt, int f, CExpr value, int rt)
  {
    if (_fuir.clazzFieldIsAdrOfValue(f))
      {
        value = value.adrOf();
      }
    if (_fuir.clazzIsRef(tt) && tc != tt)
      {
        tvalue = tvalue.castTo(_types.clazz(tt));
      }
    var af = accessField(tvalue, tt, f);
    if (_fuir.clazzIsRef(rt))
      {
        value = value.castTo(_types.clazz(rt));
      }
    return assign(af, value, rt);
  }


  /**
   * Create code to access a field
   *
   * @param t the target instance containing the field
   *
   * @param tc the static target clazz
   *
   * @param f the field
   *
   * @return the code to access field f, null if type is 'void', CExpr.UNIT if
   * type is 'unit'.
   */
  CExpr accessField(CExpr t, int tc, int f)
  {
    var rt = _fuir.clazzResultClazz(f);
    if (CHECKS) check
      (t != null || !_fuir.hasData(rt) || tc == _fuir.clazzUniverse());
    var occ   = _fuir.clazzOuterClazz(f);
    var vocc  = _fuir.clazzAsValue(occ);
    return (_types.isScalar(vocc)     ? fields(t, tc)         :
            _fuir.clazzIsVoidType(rt) ? null :
            _fuir.hasData(rt)         ? field(tc, t, f) : CExpr.UNIT);
  }


  /**
   * Create C code for a statically bound call.
   *
   * @param s site of the call
   *
   * @param tvalue
   *
   * @param args
   *
   * @param cc clazz that is called
   *
   * @return the code to perform the call
   */
  Pair<CExpr, CStmnt> call(int s, CExpr tvalue, List<CExpr> args, int cc)
  {
    var tc = _fuir.clazzOuterClazz(cc);
    CStmnt result = CStmnt.EMPTY;
    var resultValue = CExpr.UNIT;
    var rt = _fuir.clazzResultClazz(cc);
    switch (_fuir.clazzKind(cc))
      {
      case Abstract :
        Errors.error("Call to abstract feature encountered.",
                     "Found call to  " + _fuir.clazzAsString(cc));
      case Routine  :
      case Intrinsic:
      case Native   :
        {
          var a = args(tvalue, args, cc, _fuir.clazzArgCount(cc));
          if (_fuir.clazzNeedsCode(cc))
            {
              var cl = _fuir.clazzAt(s);

              if (cc == cl                                               &&  // calling myself
                  _tailCall.callIsTailCall(cl, s)
                )
                { // then we can do tail recursion optimization!
                  result = tailRecursion(cl, s, tc, a);
                  resultValue = null;
                }
              else
                {
                  var call = CExpr.call(_names.function(cc), a);
                  result = call;
                  CExpr res = _fuir.clazzIsVoidType(rt) ? null : CExpr.UNIT;
                  if (_fuir.hasData(rt))
                    {
                      var tmp = _names.newTemp();
                      res = tmp;
                      var heapClone = CStmnt.EMPTY;
                      if (_fuir.doesResultEscape(s))
                        {
                          var tmp2 = _names.newTemp();
                          heapClone = CStmnt.seq(CStmnt.decl(_types.clazz(rt)+"*", tmp2),
                                                 tmp2.assign(CExpr.call(CNames.HEAP_CLONE._name, new List<>(res.adrOf(), res.sizeOfExpr())).castTo(_types.clazz(rt)+"*")));
                          res = tmp2.deref();
                        }
                      result = CStmnt.seq(CStmnt.decl(_types.clazz(rt), tmp),
                                          tmp.assign(call),
                                          heapClone);
                    }
                  resultValue = res;
                }
            }
          break;
        }
      case Field:
        {
          resultValue = accessField(tvalue, tc, cc);
          break;
        }
      default:       throw new Error("This should not happen: Unknown feature kind: " + _fuir.clazzKind(cc));
      }
    return new Pair<>(resultValue, result);
  }


  /**
   * Create code for a tail recursive call to the current clazz.
   *
   * @param cl clazz id of clazz containing the call
   *
   * @param s site of the call
   *
   * @param tc the target clazz (type of outer) in this call
   *
   * @param a list of actual arguments to the tail recursive call.
   */
  CStmnt tailRecursion(int cl, int s, int tc, List<CExpr> a)
  {
    var l = new List<CStmnt>();
    if (_fuir.hasData(tc) && !_tailCall.firstArgIsOuter(s))
      {
        l.add(CStmnt.lineComment("tail recursion with changed target"));
        l.add(assign(CNames.OUTER, a.get(0), tc));
      }
    else
      {
        l.add(CStmnt.lineComment("tail recursion on same target"));
      }
    var vcl = _fuir.clazzAsValue(cl);
    var ac = _fuir.clazzArgCount(vcl);
    var aii = _fuir.hasData(tc) ? 1 : 0;
    for (int ai = 0; ai < ac; ai++)
      {
        var at = _fuir.clazzArgClazz(vcl, ai);
        if (_fuir.hasData(at))
          {
            l.add(assign(CIdent.arg(ai), a.get(aii), at));
            aii = aii + 1;
          }
      }
    l.add(CStmnt.gowto("start"));
    return CStmnt.seq(l);
  }


  /**
   * Create C code to pass given number of arguments plus one implicit target
   * argument from the stack to a called feature.
   *
   * @param cc clazz that is called
   *
   * @param argCount the number of arguments.
   *
   * @return list of arguments to be passed to CExpr.call
   */
  List<CExpr> args(CExpr tvalue, List<CExpr> args, int cc, int argCount)
  {
    List<CExpr> result;
    if (argCount > 0)
      {
        var ac = _fuir.clazzArgClazz(cc, argCount-1);
        var a = args.get(argCount-1);
        result = args(tvalue, args, cc, argCount-1);
        if (_fuir.hasData(ac))
          {
            a = _fuir.clazzIsRef(ac) ? a.castTo(_types.clazz(ac)) : a;
            result.add(a);
          }
      }
    else
      {
        var oc = _fuir.clazzOuterClazz(cc);
        var or = _fuir.clazzOuterRef(cc);
        result = new List<>();
        if (or != -1 && _fuir.hasData(oc))
          {
            result.add(_fuir.clazzIsRef(oc)             ? tvalue        .castTo(_types.clazzField(_fuir.clazzOuterRef(cc))) :
                       /* NYI: special handling in backend should be
                        * replaced by AdrOf in FUIR code: */
                       _fuir.clazzFieldIsAdrOfValue(or) ? tvalue.adrOf().castTo(_types.clazzField(_fuir.clazzOuterRef(cc)))
                                                        : tvalue);
          }
      }
    return result;
  }


  /**
   * Create code for the C function implementing the routine corresponding to the
   * given clazz.
   *
   * @param cl id of clazz to compile
   *
   * @param body the code of the function, or null for a forward declaration.
   *
   * @return the C code
   */
  private CStmnt cFunctionDecl(int cl, CStmnt body)
  {
    var res = _fuir.clazzResultClazz(cl);
    var resultType = _fuir.hasData(res) ? _types.clazz(res)
                                        : "void";
    var argts = new List<String>();
    var argns = new List<CIdent>();
    var or = _fuir.clazzOuterRef(cl);
    if (or != -1)
      {
        argts.add(_types.clazzField(or));
        argns.add(CNames.OUTER);
      }
    var ac = _fuir.clazzArgCount(cl);
    for (int i = 0; i < ac; i++)
      {
        var at = _fuir.clazzArgClazz(cl, i);
        if (_fuir.hasData(at))
          {
            argts.add(_types.clazz(at));
            argns.add(CIdent.arg(i));
          }
      }
    return CStmnt.functionDecl(resultType, new CIdent(_names.function(cl)), argts, argns, body);
  }


  /**
   * Create forward declarations for given clazz cl.
   *
   * @param cl id of clazz to compile
   *
   * @return C statements with the forward declarations required for cl.
   */
  public CStmnt forwards(int cl)
  {
    var l = new List<CStmnt>();
    if (_fuir.clazzNeedsCode(cl))
      {
        switch (_fuir.clazzKind(cl))
          {
          case Routine  :
          case Intrinsic:
          case Native   : l.add(cFunctionDecl(cl, null));
          }
      }
    return CStmnt.seq(l);
  }


  /**
   * Create code for given clazz cl.
   *
   * @param cl id of clazz to compile
   *
   * @return C statements with the forward declarations required for cl.
   */
  public CStmnt code(int cl)
  {
    var l = new List<CStmnt>();
    if (_fuir.clazzNeedsCode(cl))
      {
        var ck = _fuir.clazzKind(cl);
        switch (ck)
          {
          case Routine:
          case Intrinsic:
          case Native:
            {
              l.add(CStmnt.lineComment("code for clazz#"+_names.clazzId(cl).code()+" "+_fuir.clazzAsString(cl)+":"));
              var o = ck == FUIR.FeatureKind.Routine ? codeForRoutine(cl) :
                      ck == FUIR.FeatureKind.Native  ? codeForNative(cl)
                                                     : _intrinsics.code(this, cl);
              l.add(cFunctionDecl(cl, o));
            }
          }
      }
    return CStmnt.seq(l);
  }


  /**
   * Create code for given clazz cl.
   *
   * @param cl id of clazz to generate code for
   */
  CStmnt codeForRoutine(int cl)
  {
    if (PRECONDITIONS) require
      (_fuir.clazzKind(cl) == FUIR.FeatureKind.Routine);

    _names._tempVarId = 0;  // reset counter for unique temp variables for function results
    var l = new List<CStmnt>();
    l.add(_ai.processClazz(cl).v1());
    var res = _fuir.clazzResultClazz(cl);
    if (_fuir.hasData(res))
      {
        var rf = _fuir.clazzResultField(cl);
        l.add(rf != -1 ? current(_fuir.clazzCode(cl)).field(_names.fieldName(rf)).ret()  // a routine, return result field
                       : current(_fuir.clazzCode(cl)).ret()                              // a constructor, return current instance
              );
      }
    var allocCurrent = switch (_fuir.lifeTime(cl))
      {
      case Call      -> CStmnt.seq(
          CStmnt.lineComment("cur does not escape, alloc on stack"),
          CStmnt.decl(_names.struct(cl), CNames.CURRENT),
          // this fixes "variable 'fzCur' is uninitialized when used here" in e.g. reg_issue1188
          CExpr.call("fzE_memset", new List<>(CNames.CURRENT.adrOf(), CExpr.int32const(0), CNames.CURRENT.sizeOfExpr())));
      case Unknown   -> CStmnt.seq(CStmnt.lineComment("cur may escape, so use malloc"      ), declareAllocAndInitClazzId(cl, CNames.CURRENT));
      case Undefined -> CExpr.dummy("undefined life time");
      };
    return CStmnt.seq(allocCurrent,
                      CStmnt.seq(l)).label("start");
  }


  /**
   * Create code for a given native clazz cl.
   *
   * @param cl id of native clazz to generate code for
   */
  CStmnt codeForNative(int cl)
  {
    if (PRECONDITIONS) require
      (_fuir.clazzKind(cl) == FUIR.FeatureKind.Native);

    var args = new List<CExpr>();

    for (var i = 0; i < _fuir.clazzArgCount(cl); i++)
      {
        var ai = new CIdent("arg" + i);
        var ac = _fuir.clazzArgClazz(cl, i);

        switch (_fuir.getSpecialClazz(ac))
          {
            case c_u8, c_u16, c_u32, c_u64,
                 c_i8, c_i16, c_i32, c_i64,
                 c_f32, c_f64              -> args.add(ai);
            case c_sys_ptr                 -> args.add(ai.castTo("void*"));
            default                        -> {}
          };
      }

    var rc = _fuir.clazzResultClazz(cl);
    return switch (_fuir.getSpecialClazz(rc))
      {
        case c_Const_String, c_String ->
        {
          var str = new CIdent("str");
          yield CStmnt.seq(
            CExpr.decl("char*", str, CExpr.call(_fuir.clazzBaseName(cl), args)),
            heapClone(constString(str, CExpr.call("strlen", new List<>(str))), _fuir.clazz_Const_String())
              .ret());
        }
        default -> CStmnt.seq(CExpr.call(_fuir.clazzBaseName(cl), args).ret());
      };
  }


  CExpr heapClone(CExpr expr, int rc)
  {
    if (PRECONDITIONS) require
      (_fuir.clazzIsRef(rc));

    return CExpr
      .call(CNames.HEAP_CLONE._name, new List<>(expr.adrOf(), expr.sizeOfExpr()))
      .castTo(_types.clazz(rc));
  }


  /**
   * Return the current instance of the currently compiled clazz cl. This is a C
   * pointer in case _fuir.clazzIsRef(cl), or the C struct corresponding to cl
   * otherwise.
   *
   * @param cl id of clazz we are generating code for
   */
  CExpr current(int s)
  {
    var cl = _fuir.clazzAt(s);
    var res1 = CNames.CURRENT;
    var res2 = _fuir.clazzIsRef(cl) ? res1 : res1.deref();
    var res3 =  _fuir.lifeTime(cl).maySurviveCall() ? res2 : res2.adrOf();
    return !_fuir.hasData(cl) ? CExpr.UNIT : res3;
  }


  /**
   * Create C code to access a field, dereferencing if needed.
   *
   * @param outercl the clazz id of the type of outer, used to tell if outer is ref or value
   *
   * @param outer C expression that result in the instance that contains the field
   *
   * @param field the field id of the accessed field
   */
  CExpr field(int outercl, CExpr outer, int field)
  {
    if (outercl == _fuir.clazzUniverse())
      {
        outer = CNames.UNIVERSE;
      }
    return fields(outer, outercl).field(_names.fieldName(field));
  }

  /**
   * For an instance value refOrVal get the struct that contains its fields.
   *
   * @param refOrVal C expression to access an instance
   *
   * @param type the type of the instance, may be a ref or value type
   *
   * @return C expression of the struct that contains a field. In case type is a
   * references, refOrValue will be dereferenced and the fields member will be
   * accessed.
   */
  CExpr fields(CExpr refOrVal, int type)
  {
    return _fuir.clazzIsRef(type) ? refOrVal.deref().field(CNames.FIELDS_IN_REF_CLAZZ)
                                  : refOrVal;
  }

  /**
   * @return the name of malloc function that is used
   */
  String malloc()
  {
    return "fzE_malloc_safe";
  }


  /**
   * Is the compiler running on windows?
   * @return
   */
  boolean isWindows()
  {
    return System.getProperty("os.name").toLowerCase().contains("win");
  }


  /**
   * Create and return a `Java_Object` from result of `expr`.
   *
   * @param cl the type we are returning
   * @param expr the expr producing the result (fzE_jvm_result or jvalue)
   * @param complexResult is the result of `expr` `fzE_jvm_result` or `jvalue`
   * @return
   */
  public CStmnt returnJavaObject(int cl, CExpr expr, boolean complexResult)
  {
    if (PRECONDITIONS) require
      (!_fuir.clazzIsChoice(cl) || complexResult || _fuir.clazzIs(cl, SpecialClazzes.c_bool));

    var jv = complexResult
                           ? expr
                             .field(CNames.CHOICE_UNION_NAME)
                             .field(new CIdent("v0"))
                           : expr;

    /*
      * typedef union jvalue {
      *     jboolean z;
      *     jbyte    b;
      *     jchar    c;
      *     jshort   s;
      *     jint     i;
      *     jlong    j;
      *     jfloat   f;
      *     jdouble  d;
      *     jobject  l;
      * } jvalue;
      *
      */

    switch (_fuir.getSpecialClazz(cl))
      {
      case c_i8 :
        return jv.field(new CIdent("b")).castTo(_types.scalar(cl)).ret();
      case c_i16 :
        return jv.field(new CIdent("s")).castTo(_types.scalar(cl)).ret();
      case c_i32 :
        return jv.field(new CIdent("i")).castTo(_types.scalar(cl)).ret();
      case c_i64 :
        return jv.field(new CIdent("j")).castTo(_types.scalar(cl)).ret();
      case c_u16 :
        return jv.field(new CIdent("c")).castTo(_types.scalar(cl)).ret();
      case c_f32 :
        return jv.field(new CIdent("f")).castTo(_types.scalar(cl)).ret();
      case c_f64 :
        return jv.field(new CIdent("d")).castTo(_types.scalar(cl)).ret();
      case c_bool :
        return jv.field(new CIdent("z")).cond(_names.FZ_TRUE, _names.FZ_FALSE).ret();
      case c_NOT_FOUND :

        var tmp = _names.newTemp();

        var sideEffect =  CStmnt.decl(complexResult ? "fzE_jvm_result" : "jvalue", tmp, expr);

        var innerCl =  _fuir.clazzIsChoice(cl) ? _fuir.clazzChoice(cl, 0) : cl;

        var val = javaValue2Fuzion(complexResult, tmp, innerCl);

        var result =  _fuir.clazzIsChoice(cl)
          ? CExpr.iff(
              tmp.field(CNames.TAG_NAME).eq(CExpr.int32const(0)),
                // normal result
                returnOutcome(innerCl, val, cl, 0),
                // exception
                returnOutcome(
                  _fuir.clazzChoice(cl, 1),
                    jStringToError(
                      tmp
                        .field(CNames.CHOICE_UNION_NAME)
                        .field(new CIdent("v1"))
                    ),
                  cl,
                  1))
          : val.ret();

        return CExpr.seq(sideEffect, result);
      case c_unit :
        return expr;
      case c_Const_String :
      case c_FALSE :
      case c_TRUE :
      case c_sys_ptr :
      case c_u32 :
      case c_u64 :
      case c_u8 :
      default:
        throw new Error("misuse of Java intrinsic?" + _fuir.clazzAsString(cl));
      }
  }


  /**
   * @param complexResult are we dealing with a result that may contain an exception
   * @param tmp the name of the variable containing the result
   * @param cl the clazz of the result
   * @return
   */
  private CExpr javaValue2Fuzion(boolean complexResult, CLocal tmp, int cl)
  {
    var successResult = (complexResult ? tmp.field(CNames.CHOICE_UNION_NAME).field(new CIdent("v0")) : tmp);
    var obj = CExpr
      .compoundLiteral(
        _types.clazz(_fuir.clazzAsValue(cl)),
        "." + _names.fieldName(_fuir.clazz_fuzionJavaObject_Ref()).code() + " = "
          + successResult
            .field(new CIdent("l"))
            .castTo("void *" /* J_Value */)
            .code());

    var val = CExpr
      .compoundLiteral(
        _names.struct(cl),
        "." + CNames.CLAZZ_ID.code() + " = " + _names.clazzId(cl).code() + ", " +
          "." + CNames.FIELDS_IN_REF_CLAZZ.code() + " = " + obj.code());

    val = CExpr.call(CNames.HEAP_CLONE._name, new List<>(val.adrOf(), val.sizeOfExpr()));

    switch (_fuir.getSpecialClazz(cl))
      {
      case c_i8 :
        return successResult.field(new CIdent("b")).castTo(_types.scalar(cl));
      case c_i16 :
        return successResult.field(new CIdent("s")).castTo(_types.scalar(cl));
      case c_i32 :
        return successResult.field(new CIdent("i")).castTo(_types.scalar(cl));
      case c_i64 :
        return successResult.field(new CIdent("j")).castTo(_types.scalar(cl));
      case c_u16 :
        return successResult.field(new CIdent("c")).castTo(_types.scalar(cl));
      case c_f32 :
        return successResult.field(new CIdent("f")).castTo(_types.scalar(cl));
      case c_f64 :
        return successResult.field(new CIdent("d")).castTo(_types.scalar(cl));
      case c_bool :
        return successResult.field(new CIdent("z")).cond(_names.FZ_TRUE, _names.FZ_FALSE);
      case c_NOT_FOUND :
      case c_unit :
        return val;
      case c_Const_String :
      case c_FALSE :
      case c_TRUE :
      case c_sys_ptr :
      case c_u32 :
      case c_u64 :
      case c_u8 :
      default:
        throw new Error("error in implementation.");
      }
  }


  /**
   * @param field the jstring
   *
   * @return a c expression that creates a fuzion const string.
   */
  private CExpr jStringToError(CExpr field)
  {
    var constString = constString(CExpr.call("fzE_java_string_to_utf8_bytes", new List<>(field)), CExpr.call("strlen", new List<>(CExpr.call("fzE_java_string_to_utf8_bytes", new List<>(field)))));
    return error(constString);
  }


  /**
   * create code for instantiating a
   * fuzion error from a constString
   *
   * @param constString
   * @return
   */
  public CExpr error(CExpr constString)
  {
    return CExpr.compoundLiteral(
      _names.struct(_fuir.clazz_error()),
      "." + _names.fieldName(_fuir.clazzArg(_fuir.clazz_error(), 0)).code() + " = " +
        CExpr
          .call(CNames.HEAP_CLONE._name, new List<>(constString.adrOf(), constString.sizeOfExpr()))
          .code()
      );
  }


  /**
   * The choice entries name. v0, v1, ..., vref
   *
   * @param valuecl
   * @param choiceCl
   * @param tagNum
   * @return
   */
  private CIdent choiceEntryName(int valuecl, int choiceCl, int tagNum)
  {
    return _fuir.clazzIsRef(valuecl) ||
      _fuir.clazzIsChoiceOfOnlyRefs(choiceCl)
                                              ? CNames.CHOICE_REF_ENTRY_NAME
                                              : new CIdent(CNames.CHOICE_ENTRY_NAME + tagNum);
  }


  /**
   * return a tagged value of type newcl from an untagged value for type valuecl.
   */
  public CStmnt returnOutcome(int valuecl, CExpr value, int choiceCl, int tagNum)
  {
    if (PRECONDITIONS) require
      (_fuir.clazzIsChoice(choiceCl),
        !_fuir.clazzIsChoiceOfOnlyRefs(choiceCl),
        _fuir.clazzNumChoices(choiceCl) == 2);

    return _fuir.clazzIsUnitType(valuecl)
      ? CExpr.compoundLiteral(
                      _types.clazz(choiceCl),
                      "." + CNames.TAG_NAME.code() + " = " + CExpr.int32const(0).code())
             .ret()
      : CExpr.compoundLiteral(_types.clazz(choiceCl),
                "." + CNames.TAG_NAME.code() + " = " + CExpr.int32const(tagNum).code() + ", " +
                  "." + CNames.CHOICE_UNION_NAME.code() + " = { ." + choiceEntryName(valuecl, choiceCl, tagNum).code() + " = "
                  + (_fuir.clazzIsRef(valuecl) ? value.castTo(_types.clazz(_fuir.clazzAny())): value).code() + " }")
             .ret();
  }


  /**
   * `args` is a sys_array of Java_Objects.
   * `l` gets assigned an array of jvalues
   * which are the java_ref fields of the Java_Objects in the `args` array.
   */
  public CStmnt extractJValues(CLocal l, CIdent args)
  {
    var data = _names.fieldName(_fuir.clazz_fuzionSysArray_u8_data());
    var length = _names.fieldName(_fuir.clazz_fuzionSysArray_u8_length());
    var loopVar = _names.newTemp();

    // e.g.: fzM_3[i] = (jvalue)(jobject) ((fzT__L5001fuzion__ja___u_Object**)arg4.fzF_0_data)[i]->fields.fzF_0_Java_u_Ref;
    var body = l.index(loopVar)
     .assign(
       args.field(data)
           .castTo(_types.clazz(_fuir.clazz_fuzionJavaObject())+"*")
           .index(loopVar)
           .deref().field(CNames.FIELDS_IN_REF_CLAZZ)
           .field(_names.fieldName(_fuir.clazz_fuzionJavaObject_Ref()))
              .castTo("jobject")
              .castTo("jvalue"));

    return CStmnt.seq(
      CStmnt.decl("jvalue *", l),
      l.assign(
        CExpr.call(malloc(), new List<>(args.field(length).mul(CExpr.sizeOfType("jvalue*"))))),
        CStmnt.forLoop(loopVar, args.field(length), body)
    );
  }


  /**
   * access the java_ref field of a java object.
   */
  public CExpr javaRefField(CExpr expr)
  {
    return expr
      .deref()
      .field(CNames.FIELDS_IN_REF_CLAZZ)
      .field(_names.fieldName(_fuir.clazz_fuzionJavaObject_Ref()));
  }

}

/* end of file */<|MERGE_RESOLUTION|>--- conflicted
+++ resolved
@@ -1198,8 +1198,7 @@
     var tmp = new CIdent("tmp0");
     return CStmnt.seq(
       CStmnt.decl("struct " + CNames.fzThreadEffectsEnvironment.code(), tmp),
-<<<<<<< HEAD
-      CExpr.call("memset", new List<>(tmp.adrOf(), CExpr.int32const(0), CExpr.sizeOfType("struct " + CNames.fzThreadEffectsEnvironment.code()))),
+      CExpr.call("fzE_memset", new List<>(tmp.adrOf(), CExpr.int32const(0), CExpr.sizeOfType("struct " + CNames.fzThreadEffectsEnvironment.code()))),
       CNames.fzThreadEffectsEnvironment.assign(tmp.adrOf()),
       CStmnt.seq(
         new List<CStmnt>(
@@ -1212,10 +1211,6 @@
             .distinct()
             .<CStmnt>mapToObj(ecl -> CNames.fzThreadEffectsEnvironment.deref().field(_names.envInstalled(ecl)).assign(new CIdent("false")))
             .iterator()))
-=======
-      CExpr.call("fzE_memset", new List<>(tmp.adrOf(), CExpr.int32const(0), CExpr.sizeOfType("struct " + CNames.fzThreadEffectsEnvironment.code()))),
-      CNames.fzThreadEffectsEnvironment.assign(tmp.adrOf())
->>>>>>> 98a9cf07
     );
   }
 
