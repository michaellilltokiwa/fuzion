--- conflicted
+++ resolved
@@ -2280,52 +2280,6 @@
 
 
   /**
-<<<<<<< HEAD
-=======
-   * {@code args} is a sys_array of Java_Objects.
-   * {@code l} gets assigned an array of jvalues
-   * which are the java_ref fields of the Java_Objects in the {@code args} array.
-   */
-  public CStmnt extractJValues(CLocal l, CIdent args)
-  {
-    var data = _names.fieldName(_fuir.clazz_fuzionSysArray_u8_data());
-    var length = _names.fieldName(_fuir.clazz_fuzionSysArray_u8_length());
-    var loopVar = _names.newTemp();
-
-    // e.g.: fzM_3[i] = (jvalue)(jobject) ((fzT__L5001fuzion__ja___u_Object**)arg4.fzF_0_data)[i]->fields.fzF_0_Java_u_Ref;
-    var body = l.index(loopVar)
-     .assign(
-       args.field(data)
-           .castTo(_types.clazz(_fuir.clazz_fuzionJavaObject())+"*")
-           .index(loopVar)
-           .deref().field(CNames.FIELDS_IN_REF_CLAZZ)
-           .field(_names.fieldName(_fuir.clazz_fuzionJavaObject_Ref()))
-              .castTo("jobject")
-              .castTo("jvalue"));
-
-    return CStmnt.seq(
-      CStmnt.decl("jvalue *", l),
-      l.assign(
-        CExpr.call(malloc(), new List<>(args.field(length).mul(CExpr.sizeOfType("jvalue*"))))),
-        CStmnt.forLoop(loopVar, args.field(length), body)
-    );
-  }
-
-
-  /**
-   * access the java_ref field of a java object.
-   */
-  public CExpr javaRefField(CExpr expr)
-  {
-    return expr
-      .deref()
-      .field(CNames.FIELDS_IN_REF_CLAZZ)
-      .field(_names.fieldName(_fuir.clazz_fuzionJavaObject_Ref()));
-  }
-
-
-  /**
->>>>>>> 108d14d2
    * For debugging output
    *
    * @return "{@code <clazz c>}".
