/*

This file is part of the Fuzion language implementation.

The Fuzion language implementation is free software: you can redistribute it
and/or modify it under the terms of the GNU General Public License as published
by the Free Software Foundation, version 3 of the License.

The Fuzion language implementation is distributed in the hope that it will be
useful, but WITHOUT ANY WARRANTY; without even the implied warranty of
MERCHANTABILITY or FITNESS FOR A PARTICULAR PURPOSE.  See the GNU General Public
License for more details.

You should have received a copy of the GNU General Public License along with The
Fuzion language implementation.  If not, see <https://www.gnu.org/licenses/>.

*/

/*-----------------------------------------------------------------------
 *
 * Tokiwa Software GmbH, Germany
 *
 * Source of class JVM
 *
 *---------------------------------------------------------------------*/

package dev.flang.be.jvm;

import dev.flang.fuir.FUIR;

import dev.flang.fuir.analysis.AbstractInterpreter;
import dev.flang.fuir.analysis.TailCall;

import static dev.flang.ir.IR.NO_CLAZZ;
import static dev.flang.ir.IR.NO_SITE;

import dev.flang.be.jvm.classfile.ClassFile;
import dev.flang.be.jvm.classfile.ClassFileConstants;
import dev.flang.be.jvm.classfile.Expr;
import dev.flang.be.jvm.classfile.Label;
import dev.flang.be.jvm.classfile.VerificationType;
import dev.flang.be.jvm.runtime.Runtime;

import dev.flang.util.ANY;
import dev.flang.util.Errors;
import dev.flang.util.FuzionConstants;
import dev.flang.util.FuzionOptions;
import dev.flang.util.List;
import dev.flang.util.Map2Int;
import dev.flang.util.Pair;
import dev.flang.util.QuietThreadTermination;

import java.io.File;
import java.io.FileOutputStream;
import java.io.IOException;
import java.io.PrintWriter;

import java.nio.charset.StandardCharsets;
import java.nio.file.Files;
import java.nio.file.Path;
import java.nio.file.StandardCopyOption;

import java.util.jar.Attributes;
import java.util.jar.JarEntry;
import java.util.jar.JarOutputStream;
import java.util.jar.Manifest;
import java.util.stream.Stream;


/**
 * JVM provides a JVM bytecode backend converting FUIR data into classfile code.
 *
 * @author Fridtjof Siebert (siebert@tokiwa.software)
 */
public class JVM extends ANY implements ClassFileConstants
{

  /*
--asciidoc--

JVM backend design
-------------------

Goals
~~~~~~

The JVM backend is a backend for Fuzion that create Java bytecode to run on a
JVM.  There will be two major modes of operation:

* On-the-fly generation of bytecode that is added to a running JVM
  using System.defineClass or similar APIs, and

* Static generation of Java .jar or .jmod files that contain the code for a
  Fuzion application.

The goal is to avoid overhead as much as possible and map Fuzion code to Java
instances as much as possible, to even create Java code that is better than
manually written Java code (e.g., by avoiding wrapping value types into heap
instances and hence avoiding allocation and increasing performance).

Object model
~~~~~~~~~~~~~

The object model defines how Fuzion instances are represented in the target
code.

Primitive Features
^^^^^^^^^^^^^^^^^^

Where possible, Java primitive types (`boolean`, `byte`, `char`, `short`, `int`,
`long`, `float`, `double`) are used to hold Fuzion instances.  Note that some
Java primitives (`boolean`, `byte`, `char`, `short`) cannot be used to hold
values on the Java stack, so these will be `int` when on the stack.

[options="header",cols="1,1"]
|====
   |Fuzion feature | Java type

   |bool| boolean / int (on Java stack)
   |u8 | byte / int (on Java stack)
   |i8 | byte / int (on Java stack)
   |u16 | char / int (on Java stack)
   |i16 | short / int (on Java stack)
   |u32 | int
   |i32 | int
   |u64 | long
   |i64 | long
   |f32 | float
   |f64 | double
|====

Value Types
^^^^^^^^^^^

Value types will be split up into several primitive values, e.g., a Fuzion type

    point(x,y f64, col u32).


will be represented by three Java values

    double point_x
    double point_y
    int point_col

Whenever a value type is passed as an argument or assigned to a field this
will be performed as several assignments in the Java code.

Reference Features
^^^^^^^^^^^^^^^^^^

A reference feature corresponds to a Java class whose fields represent the
corresponding value feature.  There should be one Java class generated for every
Fuzion clazz, that class should inherit from an abstract class `FuzionInstance`
that may define methods required by the JVM backend.

There should be no need for additional type information since different
reference features will become different Java classes.

Boxed value types
^^^^^^^^^^^^^^^^^^

Boxed value types could be represented just like reference types.

Choice Features
^^^^^^^^^^^^^^^

A choice feature in general would be a value type consisting of a `tag` of type
`int` in combination with all the possible variants of the choice type.

Several variants of reference type could be collapsed into a single Java field.

A choice consisting of only disjoint reference types and disjoint unit type
values could be collapsed into a single reference type with special values used
for the unit types, including the special value `null`.  Note that types like
`choice Any String`, which could be the result of type parameters in `choice T
U`, do not consist of disjoint reference types.


Arrays
^^^^^^

Arrays should be normal value types. `fuzion.sys.internal_array T`, however,
needs special treatment:

[options="header",cols="1,1"]
|====
   |Fuzion feature | Java type

   |`fuzion.sys.internal_array bool` | `boolean[]`
   |`fuzion.sys.internal_array u8`   | `byte[]`
   |`fuzion.sys.internal_array i8`   | `byte[]`
   |`fuzion.sys.internal_array u16`  | `char[]`
   |`fuzion.sys.internal_array i16`  | `short[]`
   |`fuzion.sys.internal_array u32`  | `int[]`
   |`fuzion.sys.internal_array i32`  | `int[]`
   |`fuzion.sys.internal_array u64`  | `long[]`
   |`fuzion.sys.internal_array i64`  | `long[]`
   |`fuzion.sys.internal_array f32`  | `float[]`
   |`fuzion.sys.internal_array f64`  | `double[]`
   |`fuzion.sys.internal_array T` where `T` is ref type | `FuzionInstance[]`
   |`fuzion.sys.internal_array T` where `T` is value type | One Java array for each primitive or ref part of `T`. Several such arrays may be combined if element type is the same, e.g. `float[32]` instead of `float[16]` and `float[16]`, where the `i`-th element will then be accessed at indices `i*2` and `i*2+1`.
|====

Mutable value Types
^^^^^^^^^^^^^^^^^^^

Value types that are immutable can be copied in a call.  Mutable ones, however,
must not be copied and must be made accessible from outside.

example:

    f is
      x := mut 0
      inc is x <- x.get + 1
      show is say x.get

    g is
      cnt := f
      cnt.inc     # g.cnt must be heap allocated to be accessible be inc.

Value types or primitive types that are passed to a call by reference since
their fields are mutable will need special handling.  Since Java does not permit
accesses to local variables from outside of a method, these will need to be
stored in a heap allocated object, even if their outer feature is not a ref
feature.

There are basically two approaches to pass such value fields

. passing an accessor-instance that contains a ref to the enclosing instance
  together with getter- and setter- methods to access the fields:

      abstract class Access_F
      {
        abstract int get_x_mutable_value(FuzionInstance cur);
        abstract void set_x_mutable_value(FuzionInstance cur, int v);
      }

      void f_inc(FuzionInstance cur, Access_f acc)
      {
        // using inlining here to make this example work:
        acc.set_mutable_value(cur, acc.get_mutable_value(acc) + 1);
      }

      class G extends FuzionInstance
      {
        int x_mutable_value;   // inlined field mutate.new.mutable_value
      }

      static Access_F access_G_x = new Access_f() {
                 void get_mutable_value(FuzionInstance cur)
                 {
                   return ((G) cur).x_mutable_value;
                 }
                 void set_mutable_value(FuzionInstance cur, int v)
                 {
                   ((G) cur).x_mutable_value = v;
                 }
               });

      static void g()
      {
         var cur = new G();
         cur.x_mutable_value = f();
         f_inc(cur, access_G_x);
      }
+
This might turn out difficult since if we would not inline the calls made in
`f.inc` we need to wrap the access wrapper into another access wrapper for
calling `mutate.new.get` and `mutate.new.infix <-`.

. Since mutating value fields should happen only for the target of a call, we
  could specialize the call for the location of the value in the surrounding
  instance

      class G extends FuzionInstance
      {
        int x_mutable_value;   // inlined field mutate.new.mutable_value
      }

      static void g()
      {
         var cur = new G();
         f_inc_for_G_cnt(cur);
      }

      static void f_inc_for_G_cnt(G cur)
      {
         mutate_new_i32_set_for_G_cnt_x(cur,
                                        mutate_new_i32_get_for_G_cnt_x(cur) + 1);
      }

      static void mutate_new_i32_get_for_G_cnt_x(G cur)
      {
        cur.x_mutable_value;
      }

      static void mutate_new_i32_set_for_G_cnt_x(G cur, int v)
      {
        cur.x_mutable_value = v;
      }
+
This seems simpler.

Function results
^^^^^^^^^^^^^^^^

Function result types that are ref types or primitive types in Java can be
returned like Java values.

To return other value types, we have to either

* wrap these into a heap allocated instance

* pass an accessor-instance that contains a ref to the enclosing instance
  that should receive the result

* use thread local vars to return the result

* specialize the call for where the result is stored

* add an extra argument to all methods that refers to a thread instance that
  contains fields that can be used as thread local vars without the overhead of
  going through Java's `ThreadLocal` API.


Calls
~~~~~~

Statically Bound Calls
^^^^^^^^^^^^^^^^^^^^^^^

Calls to features whose target is a value type or whose target is a single
Fuzion type do not need dynamic lookup.  The called features should be static
features.

Dynamically Bound Calls
^^^^^^^^^^^^^^^^^^^^^^^^

Dynamically bounds calls are performed on a reference target, which means the
target instance has a unique corresponding Java class. This means we could
leverage the Java class to perform this call, either by

* adding an {@code id()} method to {@code FuzionInstance} that is redefined for each ref
  type to return the corresponding clazz id. A `lookupswitch` could then be used
  to perform the call (in O(log n)!)

* adding interface classes for fuzion features that contain interface methods
  for inner features that are implemented by all heir features implementing
  these.  Then, an `invokeinterface` could be used, which uses a cached search
  (also in O(log n)), but this is currently being improved
  (https://bugs.openjdk.org/browse/JDK-8180450[JEP-8180450]). A two-layered
  lookup could reduce the call overhead to O(1)
  https://www.usenix.org/legacy/publications/library/proceedings/jvm01/full_papers/siebert/siebert.pdf[JVM01/siebert.pdf].

Assignments
~~~~~~~~~~~~

In Fuzion, an assignment may require dynamic binding if the assigned field is in
an outer instance that is a reference type.  So we must handle assignment like
dynamically bound calls in this case.

Java interface
~~~~~~~~~~~~~~~

The JVM backend should be aware of the Java interfaces created by `fzjava` and
perform inline calls to the corresponding Java code.  Use of reflection
should be avoided as much as possible.


--asciidoc--

   */


  /*----------------------------  constants  ----------------------------*/


  /**
   * property-controlled flag to enable trace debug output.
   *
   * To enable tracing, use fz with
   *
   *   dev_flang_be_jvm_JVM_TRACE=true
   */
  static final boolean TRACE =
    FuzionOptions.boolPropertyOrEnv("dev.flang.be.jvm.JVM.TRACE");


  /**
   * property-controlled flag to enable trace debug output when returning from a
   * feature.
   *
   * To enable tracing returns, use fz with
   *
   *   dev_flang_be_jvm_JVM_TRACE_RETURN=true
   */
  static final boolean TRACE_RETURN =
    FuzionOptions.boolPropertyOrEnv("dev.flang.be.jvm.JVM.TRACE_RETURN");


  /**
   * property-controlled flag to enable comments created in bytecode to improve
   * readability when disassembling (using javap or similar).  Comments are put
   * in the form of String constants that are loaded with O_ldc followed by O_pop.
   *
   * To enable comments, use fz with
   *
   *   dev_flang_be_jvm_JVM_CODE_COMMENTS=true
   */
  static final boolean CODE_COMMENTS =
    FuzionOptions.boolPropertyOrEnv("dev.flang.be.jvm.JVM.CODE_COMMENTS");
  static
  {
    Expr.ENABLE_COMMENTS = CODE_COMMENTS;
  }


  /**
   * JVM code generation phases
   */
  private enum CompilePhase
  {
    // create classes
    CLASSES
    {
      void compile(JVM jvm, int cl)
      {
        jvm._types.createClassFile(cl);
      }
    },

    // create fields
    FIELDS
    {
      void compile(JVM jvm, int cl)
      {
        if (jvm._fuir.clazzKind(cl) == FUIR.FeatureKind.Field && jvm.fieldExists(cl))
          {
            var o = jvm._fuir.clazzOuterClazz(cl);
            var cf = jvm._types.classFile(o);
            if (cf != null)
              {
                cf.field(ACC_PUBLIC,
                         jvm._names.field(cl),
                         jvm._types.resultType(jvm._fuir.clazzResultClazz(cl)).descriptor());
              }
          }
      }
    },

    // compile
    CODE
    {
      void compile(JVM jvm, int cl)
      {
        var k = jvm._fuir.clazzKind(cl);
        switch (k)
          {
          case Intrinsic    :
          case Routine      : jvm.code(cl); break;
          case Choice       : jvm._types._choices.createCode(cl); break;
          case Native       : jvm.native0(cl); break;
          case Abstract     :
          case Field        : break;
          default           : throw new Error ("Unexpected feature kind: " + k);
          };
      }
    },
    RUN {
      boolean condition(JVM jvm)
      {
        return jvm._options._run;
      }
      void prepare(JVM jvm)
      {
        Errors.showAndExit();
        jvm._runner = new Runner(()->jvm._names.methodNameToFuzionClazzNames());
        if (!jvm._options.enableUnsafeIntrinsics())
          {
            Runtime.disableUnsafeIntrinsics();
          }
      }
      void compile(JVM jvm, int cl)
      {
        var cf = jvm._types.classFile(cl);
        if (cf != null)
          {
            jvm._runner.add(cf);
          }
        if (jvm._types.hasInterfaceFile(cl))
          {
            var ci = jvm._types.interfaceFile(cl);
            jvm._runner.add(ci);
          }
      }
      void finish(JVM jvm)
      {
        // In case we encountered any errors, report them and stop here. In case
        // of warnings, report them here.
        Errors.showAndExit(true);

        jvm._runner.runMain(jvm._options._applicationArgs);

        // We are done, the code is running in new threads and we silently
        // terminate without reporting any warning or error statistics that
        // might have been created by the running code meanwhile:
        throw new QuietThreadTermination();
      }
    },
    SAVE_CLASSES {
      boolean condition(JVM jvm)
      {
        return jvm._options._saveClasses;
      }
      void prepare(JVM jvm)
      {
        var dir = jvm.classesDir();
        if (!Files.exists(dir))
          {
            try
              {
                Files.createDirectory(dir);
              }
            catch (IOException io)
              {
                Errors.error("JVM backend I/O error",
                             "While creating directory '" + dir + "', received I/O error '" + io + "'");
              }
          }
      }
      void compile(JVM jvm, int cl)
      {
        var dir = jvm.classesDir();
        var cf = jvm._types.classFile(cl);
        try
          {
            if (cf != null)
              {
                cf.write(dir);
              }
            if (jvm._types.hasInterfaceFile(cl))
              {
                cf = jvm._types.interfaceFile(cl);
                cf.write(dir);
              }
          }
        catch (IOException io)
          {
            Errors.error("JVM backend I/O error",
                         "While creating class '" + cf.classFile() + "' in '" + dir + "', received I/O error '" + io + "'");
          }
      }
      void finish(JVM jvm)
      {
        var rsrc_name = Runtime.CLASS_NAME_TO_FUZION_CLAZZ_NAME;
        var dir = jvm.classesDir();
        try
          {
            var fp = dir.resolve(rsrc_name);
            jvm._options.verbosePrintln(2, " + " + fp);
            Files.write(fp, jvm._names.methodNameToFuzionClazzNames().getBytes(StandardCharsets.UTF_8));
          }
        catch (IOException io)
          {
            Errors.error("JVM backend I/O error",
                         "While creating resource '" + rsrc_name + "' in '" + dir + "', received I/O error '" + io + "'");
          }

        jvm.createJavaExecutable(String.format("-cp \"%s\" %s",
                                               dir.toString() + File.pathSeparator +
                                               jvm._options.fuzionHome().resolve("classes").normalize(),
                                               "fzC_universe"));
      }
    },
    SAVE_JAR {
      boolean condition(JVM jvm)
      {
        return jvm._options._saveJAR;
      }
      void prepare(JVM jvm)
      {
        try
          {
            var m = new Manifest();
            m.getMainAttributes().put(Attributes.Name.MANIFEST_VERSION, "1.0");
            m.getMainAttributes().put(Attributes.Name.MAIN_CLASS, "fzC_universe");

            jvm._jos = new JarOutputStream(new FileOutputStream(jvm.jarPath().toFile()), m);
          }
        catch (IOException io)
          {
            Errors.error("JVM backend I/O error",
                         "While creating JAR output stream, received I/O error '" + io + "'");
          }

        try
          {
            String[] dependencies = {
              "dev/flang/be/jvm/runtime/Any.class",
              "dev/flang/be/jvm/runtime/AnyI.class",
              "dev/flang/be/jvm/runtime/FuzionThread.class",
              "dev/flang/be/jvm/runtime/Intrinsics.class",
              "dev/flang/be/jvm/runtime/JavaError.class",
              "dev/flang/be/jvm/runtime/Main.class",
              "dev/flang/be/jvm/runtime/OpenResources.class",
              "dev/flang/be/jvm/runtime/Runtime.class",
              "dev/flang/be/jvm/runtime/Runtime$1.class",
              "dev/flang/be/jvm/runtime/Runtime$2.class",
              "dev/flang/be/jvm/runtime/Runtime$3.class",
              "dev/flang/be/jvm/runtime/Runtime$4.class",
              "dev/flang/be/jvm/runtime/Runtime$Abort.class",
              "dev/flang/util/ANY.class",
              "dev/flang/util/Errors.class",
              "dev/flang/util/Errors$Error.class",
              "dev/flang/util/Errors$Id.class",
              "dev/flang/util/Errors$SRCF.class",
              "dev/flang/util/Errors$SRCF$1.class",
              "dev/flang/util/FatalError.class",
              "dev/flang/util/FuzionOptions.class",
              "dev/flang/util/HasSourcePosition.class",
              "dev/flang/util/List.class",
              "dev/flang/util/QuietThreadTermination.class",
              "dev/flang/util/SourceFile.class",
              "dev/flang/util/SourcePosition.class",
              "dev/flang/util/SourcePosition$1.class",
              "dev/flang/util/SourcePosition$2.class",
              "dev/flang/util/SourceRange.class",
              "dev/flang/util/Terminal.class",
            };

            for (var d : dependencies)
              {
                jvm._jos.putNextEntry(new JarEntry(d));
                jvm._jos.write(Files.readAllBytes(jvm._options.fuzionHome()
                                                              .resolve("classes")
                                                              .resolve(d)
                                                              .normalize()
                                                              .toAbsolutePath()));
              }
            jvm._jos.putNextEntry(new JarEntry(Runtime.CLASS_NAME_TO_FUZION_CLAZZ_NAME));
            jvm._jos.write(jvm._names.methodNameToFuzionClazzNames().getBytes(StandardCharsets.UTF_8));
          }
        catch (IOException io)
          {
            Errors.error("JVM backend I/O error",
                         "While bundling JAR dependencies in, received I/O error '" + io + "'");
          }
      }
      void compile(JVM jvm, int cl)
      {
        var cf = jvm._types.classFile(cl);
        if (cf != null)
          {
            try
              {
                cf.write(jvm._jos);
              }
            catch (IOException io)
              {
                Errors.error("JVM backend I/O error",
                             "While creating class '" + cf.classFile() + "' in JAR, received I/O error '" + io + "'");
              }
          }
        if (jvm._types.hasInterfaceFile(cl))
          {
            var ci = jvm._types.interfaceFile(cl);
            try
              {
                ci.write(jvm._jos);
              }
            catch (IOException io)
              {
                Errors.error("JVM backend I/O error",
                             "While creating class '" + ci.classFile() + "' in JAR, received I/O error '" + io + "'");
              }
          }
      }
      void finish(JVM jvm)
      {
        try
          {
            jvm._jos.close();
            jvm._options.verbosePrintln(" + " + jvm.jarPath());
          }
        catch (IOException io)
          {
            Errors.error("JVM backend I/O error",
                         "While writing JAR file '" + jvm.jarPath() + "', received I/O error '" + io + "'");
          }
        jvm.createJavaExecutable("-jar \"" + jvm.jarPath().normalize() + "\"");
      }
    };

    /**
     * Perform this compilation phase on given clazz using given backend.
     *
     * @param jvm the backend
     *
     * @param cl the clazz.
     */
    abstract void compile(JVM jvm, int cl);

    void prepare(JVM jvm)
    {
    }
    boolean condition(JVM jvm)
    {
      return true;
    }
    void finish(JVM jvm)
    {
    }
  }


  /*----------------------------  variables  ----------------------------*/


  /**
   * The options set for the compilation.
   */
  final JVMOptions _options;


  /**
   * The intermediate code we are compiling.
   */
  final FUIR _fuir;


  /**
   * The tail call analysis.
   */
  final TailCall _tailCall;


  /**
   * Abstract interpreter framework used to walk through the code.
   */
  final AbstractInterpreter<Expr, Expr> _ai;


  /**
   * JVM identifier handling goes through _names:
   */
  final Names _names;


  /**
   * JVM types handling goes through _types:
   */
  final Types _types;


  /**
   * For each routine with clazz id cl, this holds the number
   * of local var slots for the created method at index _fuir.clazzId2num(cl).
   */
  final int[] _numLocals;


  /**
   * For each tail recursive routine, this will be the label of the tail
   * recursive call turned into goto.
   *
   * _startLabels : labels before prolog
   * _startLabels2: labels after  prolog
   */
  final Label[] _startLabels;
  final Label[] _startLabels2;


  Runner _runner;

  /**
   * The output stream used by the SAVE_JAR phase for saving the
   * JAR file to disk.
   */
  JarOutputStream _jos;

  Expr LOAD_UNIVERSE;


  /**
   * Mapping from effect clazz ids to effect ids 0, 1, 2, etc.
   */
  Map2Int<Integer> _effectIds = new Map2Int<>();


  /*---------------------------  constructors  ---------------------------*/


  /**
   * Create JVM bytecode backend for given intermediate code.
   *
   * @param opt options to control compilation.
   *
   * @param fuir the intermediate code.
   */
  public JVM(JVMOptions opt,
             FUIR fuir)
  {
    _options = opt;
    _fuir = fuir;
    _names = new Names(fuir);
    _types = new Types(opt, fuir, _names);
    _tailCall = new TailCall(fuir);
    _ai = new AbstractInterpreter<>(fuir, new CodeGen(this));
    var cnt = _fuir.clazzId2num(_fuir.lastClazz())+1;
    _numLocals   = new int[cnt];
    _startLabels = new Label[cnt];
    _startLabels2 = new Label[cnt];

    Errors.showAndExit();
  }


  /*-----------------------------  methods  -----------------------------*/


  /**
   * Name of the main feature that is to be used as the name of created code
   * (jar file, classes dir, etc.).
   *
   * @return main feature's base name
   */
  String mainName()
  {
    return _fuir.clazzBaseName(_fuir.mainClazz());
  }


  /**
   * Used as the name of created code
   * (jar file, classes dir, etc.).
   *
   * @return the outputs name
   */
  String outputName()
  {
    return _options._outputName.orElse(mainName());
  }


  /**
   * For {@code -jar} backend: Name of the JAR file to be created.
   *
   * @return jar file path created from main feature's base name
   */
  Path jarPath()
  {
    return Path.of(outputName() + ".jar");
  }


  /**
   * For {@code -classes} backend: Name of the classes directory to be created.
   *
   * @return classes directory name created from main feature's base name
   */
  Path classesDir()
  {
    return Path.of(outputName() + ".classes");
  }


  /**
   * For {@code -jar} and {@code -classes} backend: Path of the executable script to run the
   * application.
   *
   * @return executable script path created from main feature's base name
   */
  Path executablePath()
  {
    return Path.of(outputName());
  }


  /**
   * Create shell script to execute {@code java} with given arguments.  This is used
   * by -jar and -classes backends to create an executable file.
   *
   * @param args the space-separated arguments for {@code java}.
   */
  void createJavaExecutable(String args)
  {
    var executableName = executablePath();
    try
      {
        _options.verbosePrintln(" + " + executableName);
        var f = executableName.toFile();
        var out = new PrintWriter(new FileOutputStream(f));
        out.println(String.format(// NYI: UNDER DEVELOPMENT: This probably needs to be changed for Windows:
                                  """
                                  #!/bin/sh

                                  SCRIPT_PATH="$(dirname "$(readlink -f "$0")")"

                                  LD_LIBRARY_PATH="$LD_LIBRARY_PATH:$SCRIPT_PATH" \
                                  PATH="$PATH:$SCRIPT_PATH" \
                                  DYLD_FALLBACK_LIBRARY_PATH="$DYLD_FALLBACK_LIBRARY_PATH:$SCRIPT_PATH" \
                                  java --enable-preview --enable-native-access=ALL-UNNAMED -D%s="$0" %s "$@"
                                  """,
                                  FUZION_COMMAND_PROPERTY,
                                  args));
        out.close();
        f.setExecutable(true);
        for (String str : new List<>("libfuzion.so", "libfuzion.dylib", "fuzion.dll"))
          {
            var file = Path.of(System.getProperty(FuzionConstants.FUZION_HOME_PROPERTY)).resolve("lib/" + str);
            if (file.toFile().exists())
              {
                Files.copy(file,
                           executableName.toAbsolutePath().getParent().resolve(str),
                           StandardCopyOption.REPLACE_EXISTING);
              }
          }
      }
    catch (IOException io)
      {
        Errors.error("JVM backend I/O error",
                     "While writing executable file '" + executableName + "', received I/O error '" + io + "'");
      }
  }


  /**
   * Create the JVM bytecode from the intermediate code.
   */
  public void compile()
  {
    var ucl = _names.javaClass(_fuir.clazzUniverse());
    _types.UNIVERSE_TYPE = new ClassType(ucl);
    LOAD_UNIVERSE = Expr.getstatic
      (ucl,
       Names.UNIVERSE_FIELD,
       _types.UNIVERSE_TYPE);

    createCode();
    Errors.showAndExit();
  }


  /**
   * create byte code
   */
  private void createCode()
  {
    var ordered = _types.inOrder();

    Stream.of(CompilePhase.values()).forEachOrdered
      ((p) ->
       {
         if (p.condition(this))
           {
             p.prepare(this);
             for (var c : ordered)
               {
                 p.compile(this, c);
               }
             p.finish(this);
           }
       });
  }



  /**
   * Create code for given clazz cl.
   *
   * @param cl id of clazz to compile
   */
  public void code(int cl)
  {
    if (_types.clazzNeedsCode(cl))
      {
        var ck = _fuir.clazzKind(cl);
        switch (ck)
          {
          case Routine:
          case Intrinsic:
            {
              codeForRoutine(cl);
            }
          }
      }
  }


  /**
   * Create native for given clazz cl.
   *
   * store MethodHandle for native calling
   * in field methodHandle.
   *
   * @param cl id of clazz to compile
   */
  public void native0(int cl)
  {
    var cf = _types.classFile(cl);
    cf.field(ACC_PUBLIC | ACC_STATIC,
             Names.METHOD_HANDLE_FIELD_NAME,
             Names.CT_JAVA_LANG_INVOKE_METHODHANDLE.descriptor());
    var rt = _fuir.clazzResultClazz(cl);
    cf.addToClInit(
      Expr
<<<<<<< HEAD
        .stringconst(_fuir.clazzBaseName(cl).split(" ", 2)[0])                         // String
        .andThen(functionDescriptorArgs(cl))                                           // String, (MemoryLayout), [MemoryLayout
        .andThen(invokeFunctionDescriptorOf(_fuir.clazzIsUnitType(rt)))                // String, FunctionDescriptor
        .andThen(libraryArray())                                                       // String, FunctionDescriptor, [String
        .andThen(invoke_get_method_handle())                                           // MethodHandle
=======
        .stringconst(_fuir.clazzNativeName(cl))                                        // String
        .andThen(funDescArgs(cl))                                                      // String, (MemoryLayout), [MemoryLayout
        // invoking: FunctionDescriptor.of(...) / FunctionDescriptor.ofVoid(...)
        .andThen(Expr.invokeStatic(
          Names.JAVA_LANG_FOREIGN_FUNCTIONDESCRIPTOR,
          _fuir.clazzIsUnitType(rt) ? "ofVoid": "of",
          _fuir.clazzIsUnitType(rt)
              ? "(" + Names.CT_JAVA_LANG_FOREIGN_MEMORYLAYOUT.array().descriptor() + ")" + Names.CT_JAVA_LANG_FOREIGN_FUNCTIONDESCRIPTOR.descriptor()
              : "(" + Names.CT_JAVA_LANG_FOREIGN_MEMORYLAYOUT.descriptor() + Names.CT_JAVA_LANG_FOREIGN_MEMORYLAYOUT.array().descriptor() + ")" + Names.CT_JAVA_LANG_FOREIGN_FUNCTIONDESCRIPTOR.descriptor(),
          Names.CT_JAVA_LANG_FOREIGN_FUNCTIONDESCRIPTOR,
          -1,
          true)
        )                                                                             // String, FunctionDescriptor
        .andThen(Expr.invokeStatic(
          Names.RUNTIME_CLASS,
          "get_method_handle",
          "(" + Names.JAVA_LANG_STRING.descriptor() + Names.CT_JAVA_LANG_FOREIGN_FUNCTIONDESCRIPTOR.descriptor() +")" +  Names.CT_JAVA_LANG_INVOKE_METHODHANDLE.descriptor(),
          Names.CT_JAVA_LANG_INVOKE_METHODHANDLE)
        )                                                                              // MethodHandle
>>>>>>> cc7400eb
        .andThen(Expr.putstatic(_names.javaClass(cl),
                                Names.METHOD_HANDLE_FIELD_NAME,
                                Names.CT_JAVA_LANG_INVOKE_METHODHANDLE))
    );
  }


  private Expr libraryArray()
  {
    // NYI: get from options
    var libs = new String[]{"sqlite3", /* NYI: "clang-16" */};

    var result = Expr
        .iconst(libs.length)
        .andThen(Types.JAVA_LANG_STRING.newArray());

    for (int i = 0; i < libs.length; i++)
      {
        result = result
          .andThen(Expr.DUP)                             // T[], T[]
          .andThen(Expr.iconst(i))                       // T[], T[], idx
          .andThen(Expr.stringconst(libs[i]))            // T[], T[], idx, data
          .andThen(Types.JAVA_LANG_STRING.xastore());    // T[]
      }
    return result;
  }


  /**
   * create Expr for invoking {@link java.lang.foreign.FunctionDescriptor.of}
   * or {@link java.lang.foreign.FunctionDescriptor.ofVoid}
   *
   * @param resultsInUnit
   */
  private Expr invokeFunctionDescriptorOf(boolean resultsInUnit)
  {
    return Expr.invokeStatic(
      Names.JAVA_LANG_FOREIGN_FUNCTIONDESCRIPTOR,
      resultsInUnit ? "ofVoid": "of",
      resultsInUnit ? "(" + Names.CT_JAVA_LANG_FOREIGN_MEMORYLAYOUT.array().descriptor() + ")"
                      + Names.CT_JAVA_LANG_FOREIGN_FUNCTIONDESCRIPTOR.descriptor()
                    : "(" + Names.CT_JAVA_LANG_FOREIGN_MEMORYLAYOUT.descriptor()
                      + Names.CT_JAVA_LANG_FOREIGN_MEMORYLAYOUT.array().descriptor() + ")"
                      + Names.CT_JAVA_LANG_FOREIGN_FUNCTIONDESCRIPTOR.descriptor(),
      Names.CT_JAVA_LANG_FOREIGN_FUNCTIONDESCRIPTOR,
      -1,
      true);
  }


  /*
   * create Expr for invoking `Runtime.get_method_handle`
   */
  private Expr invoke_get_method_handle()
  {
    return Expr.invokeStatic(
      Names.RUNTIME_CLASS,
      "get_method_handle",
      "(" + Names.JAVA_LANG_STRING.descriptor() + Names.CT_JAVA_LANG_FOREIGN_FUNCTIONDESCRIPTOR.descriptor() + Types.JAVA_LANG_STRING.array().descriptor() + ")"
        + Names.CT_JAVA_LANG_INVOKE_METHODHANDLE.descriptor(),
      Names.CT_JAVA_LANG_INVOKE_METHODHANDLE);
  }


  /**
   * Put args for FunctionDescriptor onto stack.
   *
   * @param cc
   * @return
   */
  private Expr functionDescriptorArgs(int cc)
  {
    var result = Expr.UNIT;
    if (!_fuir.clazzIsUnitType(_fuir.clazzResultClazz(cc)))
      {
        result = result.andThen(layout(_fuir.clazzResultClazz(cc)));
      }
    var jt = new ClassType(Names.JAVA_LANG_FOREIGN_VALUELAYOUT);
    result = result
      .andThen(Expr.iconst(_fuir.clazzArgCount(cc)))
      .andThen(jt.newArray());
    for (int i = 0; i < _fuir.clazzArgCount(cc); i++)
      {
        result = result
          .andThen(Expr.DUP)                             // T[], T[]
          .andThen(Expr.iconst(i))                       // T[], T[], idx
          .andThen(layout(_fuir.clazzArgClazz(cc, i)))   // T[], T[], idx, data
          .andThen(jt.xastore());                        // T[]
      }
    return result;
  }


  /*
   * Put MemoryLayout/ValueLayout of c onto stack.
   */
  private Expr layout(int c)
  {
    return switch (_fuir.getSpecialClazz(c))
      {
      case c_bool    -> Expr.getstatic(Names.JAVA_LANG_FOREIGN_VALUELAYOUT, "JAVA_BOOLEAN",
        new ClassType("java/lang/foreign/ValueLayout$OfBoolean"));
      case c_i8      -> Expr.getstatic(Names.JAVA_LANG_FOREIGN_VALUELAYOUT, "JAVA_BYTE",
        new ClassType("java/lang/foreign/ValueLayout$OfByte"));
      case c_i16     -> Expr.getstatic(Names.JAVA_LANG_FOREIGN_VALUELAYOUT, "JAVA_SHORT",
        new ClassType("java/lang/foreign/ValueLayout$OfShort"));
      case c_i32     -> Expr.getstatic(Names.JAVA_LANG_FOREIGN_VALUELAYOUT, "JAVA_INT",
        new ClassType("java/lang/foreign/ValueLayout$OfInt"));
      case c_i64     -> Expr.getstatic(Names.JAVA_LANG_FOREIGN_VALUELAYOUT, "JAVA_LONG",
        new ClassType("java/lang/foreign/ValueLayout$OfLong"));
      case c_u8      -> Expr.getstatic(Names.JAVA_LANG_FOREIGN_VALUELAYOUT, "JAVA_BYTE",
        new ClassType("java/lang/foreign/ValueLayout$OfByte"));
      case c_u16     -> Expr.getstatic(Names.JAVA_LANG_FOREIGN_VALUELAYOUT, "JAVA_CHAR",
        new ClassType("java/lang/foreign/ValueLayout$OfChar"));
      case c_u32     -> Expr.getstatic(Names.JAVA_LANG_FOREIGN_VALUELAYOUT, "JAVA_INT",
        new ClassType("java/lang/foreign/ValueLayout$OfInt"));
      case c_f32     -> Expr.getstatic(Names.JAVA_LANG_FOREIGN_VALUELAYOUT, "JAVA_FLOAT",
        new ClassType("java/lang/foreign/ValueLayout$OfFloat"));
      case c_f64     -> Expr.getstatic(Names.JAVA_LANG_FOREIGN_VALUELAYOUT, "JAVA_DOUBLE",
        new ClassType("java/lang/foreign/ValueLayout$OfDouble"));
      case c_u64 -> Expr.getstatic(Names.JAVA_LANG_FOREIGN_VALUELAYOUT, "JAVA_LONG",
        new ClassType("java/lang/foreign/ValueLayout$OfLong"));
      case c_Array -> Expr.getstatic(Names.JAVA_LANG_FOREIGN_VALUELAYOUT, "ADDRESS",
        new ClassType("java/lang/foreign/AddressLayout"));
      case c_File_Descriptor -> Expr.getstatic(Names.JAVA_LANG_FOREIGN_VALUELAYOUT, "ADDRESS",
        new ClassType("java/lang/foreign/AddressLayout"));
      case c_Directory_Descriptor -> Expr.getstatic(Names.JAVA_LANG_FOREIGN_VALUELAYOUT, "ADDRESS",
        new ClassType("java/lang/foreign/AddressLayout"));
      case c_Mapped_Memory -> Expr.getstatic(Names.JAVA_LANG_FOREIGN_VALUELAYOUT, "ADDRESS",
        new ClassType("java/lang/foreign/AddressLayout"));
      default ->
        {
          if (_fuir.lookupCall(c) != FUIR.NO_CLAZZ)
            {
              yield Expr.getstatic(Names.JAVA_LANG_FOREIGN_VALUELAYOUT, "ADDRESS",
                                   new ClassType("java/lang/foreign/AddressLayout"));
            }
          else
            {
              // NYI: UNDER DEVELOPMENT:
              yield Expr.getstatic(Names.JAVA_LANG_FOREIGN_VALUELAYOUT, "ADDRESS",
                                   new ClassType("java/lang/foreign/AddressLayout"));
            }
        }
      };
  }


  int current_index(int cl)
  {
    if (_fuir.isScalar(cl))
      {
        return 0;
      }
    var o = _fuir.clazzOuterClazz(cl);
    var l = _types.hasOuterRef(cl) ? (_fuir.isScalar(o) ? _types.javaType(o).stackSlots()  // outer of scalars like i64 are just copies of the value
                                                         : 1)
                                   : 0;
    for (var j = 0; j < _fuir.clazzArgCount(cl); j++)
      {
        var t = _fuir.clazzArgClazz(cl, j);
        var jt = _types.resultType(t);
        l = l + jt.stackSlots();
      }
    return l;
  }

  Expr new0(int cl)
  {
    var n = _names.javaClass(cl);
    return Expr.new0(n, _types.javaType(cl))
      .andThen(Expr.DUP)
      .andThen(Expr.invokeSpecial(n,"<init>","()V"));
  }


  /**
   * Create prolog for code of given routine.  The prolog creates a new instance
   * of cl and stores a reference to that instance into local var at slot
   * current_index().
   *
   * @param cl is of clazz to compile
   *
   * @return the prolog code.
   */
  Expr prolog(int cl)
  {
    var result = Expr.UNIT;
    if (!_fuir.isScalar(cl))  // not calls like `u8 0x20` or `f32 3.14`.
      {
        var vti = _types.resultType(cl).vti();
        result = result.andThen(new0(cl))
          .andThen(cl == _fuir.clazzUniverse()
                   ? Expr.DUP.andThen(Expr.putstatic(_names.javaClass(cl),
                                                     Names.UNIVERSE_FIELD,
                                                     _types.UNIVERSE_TYPE))
                   : Expr.UNIT)
          .andThen(Expr.astore(current_index(cl), vti));
      }
    return result;
  }


  /**
   * Create code to print msg as trace output.
   *
   * @param msg the message to be shown
   */
  private Expr callRuntimeTrace(String msg)
  {
    return Expr.stringconst(msg)
      .andThen(Expr.invokeStatic(Names.RUNTIME_CLASS, "trace", "(Ljava/lang/String;)V", PrimitiveType.type_void));
  }


  /**
   * If trace output is enabled, create bytecode for the given instruction
   *
   * @param s the current site to trace
   *
   * @return code to output the trace or a NOP.
   */
  Expr trace(int s)
  {
    if (TRACE)
      {
        var p = _fuir.sitePos(s);
        var msg = "IN " + _fuir.siteAsString(s) + ": " + _fuir.codeAtAsString(s) +
          (p == null ? "" : " " + p.show());
        return callRuntimeTrace(msg);
      }
    else
      {
        return Expr.UNIT;
      }
  }
  Expr traceReturn(int cl)
  {
    if (TRACE_RETURN)
      {
        var msg = "return from " + _fuir.clazzAsString(cl);
        return callRuntimeTrace(msg);
      }
    else
      {
        return Expr.UNIT;
      }
  }


  Expr epilog(int cl)
  {
    var r = _fuir.clazzResultField(cl);
    var t = _fuir.clazzResultClazz(cl);
    if (!_fuir.clazzIsRef(t) /* NYI: UNDER DEVELOPMENT: needed? */ && _fuir.clazzIsUnitType(t))
      {
        return traceReturn(cl)
          .andThen(Expr.RETURN);
      }
    else if (_fuir.isConstructor(cl))   // a constructor
      {
        var jt = _types.javaType(t);
        return
          traceReturn(cl)
          .andThen(jt.load(current_index(cl)))
          .andThen(jt.return0());
      }
    else
      {
        var ft = _types.resultType(t);
        var tr =  traceReturn(cl);

        return fieldExists(r)
          ? tr
             .andThen(Expr.aload(current_index(cl), ft, _types.javaType(cl).vti()))
             .andThen(getfield(r))
             .andThen(ft.return0())
          : ft != PrimitiveType.type_void
          // field does not exist but signature is not void
          ?
              /*
               * For special cases like:
               *
               * a Any => do
               * _ := a
               *
               */
            tr
             .andThen(reportErrorInCode("Can not return result field that does not exist: " + _fuir.clazzAsString(cl)))
          // field does not exist and signature is void and real type is also fuzions void
          : _fuir.clazzIsVoidType(t)
          ?
            /* Example:

              count(a,b,n i32) =>
                yak n
                if a < b then
                  yak " "
                  count a+1 b n+1
                else
                  say ""
                  count 1 b+1 n+1

              count 1 1 1

              */
            tr
              .andThen(reportErrorInCode("Can not return result field that does not exist: " + _fuir.clazzAsString(cl)))
          // field does not exist and signature is void and real type is not fuzions void
          :
              /**
               * Example where fieldExists is false but we still need a return:
               *
               * unit_like : choice unit is
               * test0(T type, a T) =>
               *   concur
               *     .atomic a
               *     .read
               * _ := test0 unit_like unit
               */
            tr
              .andThen(Expr.RETURN);
      }
  }


  /**
   * In case of an unexpected situation such as code that should be unreachable,
   * this should be used to print a corresponding error and exit(1).
   *
   * @param msg the message to be shown
   *
   * @return an Expr to report the error and exit(1).
   */
  Expr reportErrorInCode(String msg)
  {
    return Expr.stringconst(msg)
      .andThen(Expr.invokeStatic(Names.RUNTIME_CLASS,"fatal","(Ljava/lang/String;)V", PrimitiveType.type_void))
      .andThen(Expr.endless_loop());
  }


  /**
   * Create code that is supposed to be unreachable.
   *
   * @param site a site index where this unreachable code occured
   *
   * @param msg some text explaining what kind of statement we are trying to execute.
   *
   * @return an Expr to reprot the error and exit(1).
   */
  Expr reportUnreachable(int site, String msg)
  {
    return reportErrorInCode("As per data flow analysis this code should be unreachable. " + msg + " " + _fuir.siteAsString(site));
  }


  /**
   * Get the number of local var slots for the given routine
   *
   * @param cl id of clazz to generate code for
   *
   * @return the number of slotes used for local vars
   */
  int numLocals(int cl)
  {
    return _numLocals[_fuir.clazzId2num(cl)];
  }


  /**
   * Set the number of local var slots for the given routine.
   *
   * @param cl id of clazz to generate code for
   *
   * @param n the number of slots needed for local vars
   */
  void setNumLocals(int cl, int n)
  {
    _numLocals[_fuir.clazzId2num(cl)] = n;
  }


  /**
   * Create and get the label at the beginning of the code for routine cl.
   *
   * @param cl id of clazz
   *
   * @param beforeProlog true label before the prolog, false label after prolog
   *
   * @return the existing or newly created label.
   */
  Label startLabel(int cl, boolean beforeProlog)
  {
    int ix = _fuir.clazzId2num(cl);
    var labels = beforeProlog ? _startLabels : _startLabels2;
    var res = labels[ix];
    if (res == null)
      {
        res = new Label();
        labels[ix] = res;
      }
    return res;
  }


  /**
   * Alloc local var slots for the given routine.
   *
   * @param si id of clazz to generate code for
   *
   * @param numSlots the number of slots to be allocated
   *
   * @return the local var index of the allocated slots
   */
  int allocLocal(int si, int numSlots)
  {
    var cl = _fuir.clazzAt(si);
    var res = numLocals(cl);
    setNumLocals(cl, res + numSlots);
    return res;
  }

  /**
   * Create code for given clazz cl.
   *
   * @param cl id of clazz to generate code for
   */
  void codeForRoutine(int cl)
  {
    if (PRECONDITIONS) require
      (_fuir.clazzKind(cl) == FUIR.FeatureKind.Routine ||
       _fuir.clazzKind(cl) == FUIR.FeatureKind.Intrinsic);

    var cf = _types.classFile(cl);
    if (cf == null) return;
    var prolog = Expr.UNIT;
    var epilog = Expr.UNIT;
    Expr code;
    var name = _names.function(cl);

    // for an intrinsic that is not type type parameter, we do not generate code:
    if (_fuir.clazzKind(cl) == FUIR.FeatureKind.Routine ||
        _fuir.clazzTypeParameterActualType(cl) >= 0)
      {
        if (_fuir.clazzKind(cl) == FUIR.FeatureKind.Routine)
          {
            setNumLocals(cl, current_index(cl) + Math.max(1, _types.javaType(cl).stackSlots()));
            prolog = prolog(cl);
            code = _ai.processClazz(cl).v1();
            epilog = epilog(cl);
          }
        else // intrinsic is a type parameter, type instances are unit types, so nothing to be done:
          {
            code = Expr.RETURN;
            name = Names.ROUTINE_NAME;
          }

        check
          (cf != null);

        var sl = _startLabels[_fuir.clazzId2num(cl)];
        var sl2 = _startLabels2[_fuir.clazzId2num(cl)];
        var bc_cl = (sl != null ? sl : Expr.UNIT)
          .andThen(prolog)
          .andThen(sl2 != null ? sl2 : Expr.UNIT)
          .andThen(code)
          .andThen(epilog);

        var locals = initialLocals(cl);

        var code_cl = cf.codeAttribute(_fuir.clazzAsString(cl),
                                       bc_cl,
                                       new List<>(), ClassFile.StackMapTable.fromCode(cf, locals, bc_cl));

        cf.method(ClassFileConstants.ACC_STATIC | ClassFileConstants.ACC_PUBLIC, name, _types.descriptor(cl), new List<>(code_cl));

      }
  }


  /**
   * Get the state of the locals at the start of execution of cl.
   */
  public List<VerificationType> initialLocals(int cl)
  {
    var result = new List<VerificationType>();
    if (_types.hasOuterRef(cl))
      {
        var or = _fuir.clazzOuterRef(cl);
        var ot = _fuir.clazzResultClazz(or);
        var at = _types.resultType(ot);
        result = Types.addToLocals(result, at);
      }
    for (var i = 0; i < _fuir.clazzArgCount(cl); i++)
      {
        var at = _fuir.clazzArgClazz(cl, i);
        var ft = _types.resultType(at);
        result = Types.addToLocals(result, ft);
      }
    result.freeze();
    return result;
  }


  /**
   * Get the slot of the local var for argument #i.
   *
   * The Java method cl receives its target and arguments in the first local var
   * slots on the Java stack.  This helper determines the slot number of a given
   * argument.
   *
   * @param cl the clazz we are compiling.
   *
   * @param i the local variable index whose slot we are looking for.
   *
   * @return the slot that contains arg #i on a call to the Java code for {@code cl}.
   */
  public int argSlot(int cl, int i)
  {
    if (PRECONDITIONS) require
      (0 <= i,
       i < _fuir.clazzArgCount(cl));

    var l = javaTypeOfTarget(cl).stackSlots();
    for (var j = 0; j < i; j++)
      {
        var t = _fuir.clazzArgClazz(cl, j);
        l = l + _types.resultType(t).stackSlots();
      }
    return l;
  }


  /**
   * Get the Java type for target (outer ref) in the given routine.  Note that
   * the slot number of the target ref is always 0.
   *
   * @param cl the clazz we are compiling.
   *
   * @return the Java type of the outer ref, PrimitiveType.type_void if none.
   */
  public JavaType javaTypeOfTarget(int cl)
  {
    var o = _fuir.clazzOuterRef(cl);
    return o == -1 ? PrimitiveType.type_void
                   : _types.javaType(_fuir.clazzResultClazz(o));
  }


  /**
   * Create code to create a constant string.
   *
   * @param bytes the utf8 bytes of the string.
   */
  Pair<Expr, Expr> boxedConstString(byte[] bytes)
  {
    return boxedConstString(Expr.stringconst(bytes)
                       .andThen(Expr.invokeStatic(Names.RUNTIME_CLASS,
                                                  Names.RUNTIME_INTERNAL_ARRAY_FOR_CONST_STRING,
                                                  Names.RUNTIME_INTERNAL_ARRAY_FOR_CONST_STRING_SIG,
                                                  PrimitiveType.type_byte.array())));

  }


  /**
   * Create code to create a constant string.
   *
   * @param bytes the utf8 bytes of the string as a Java string.
   */
  Pair<Expr, Expr> boxedConstString(Expr bytes)
  {
    var cs = _fuir.clazz_const_string();
    var ref_cs = _fuir.clazz_ref_const_string();
    var cs_utf8_data = _fuir.clazz_const_string_utf8_data();
    var arr = _fuir.clazz_array_u8();
    var internalArray = _fuir.lookup_array_internal_array(arr);
    var data = _fuir.clazz_fuzionSysArray_u8_data();
    var length = _fuir.clazz_fuzionSysArray_u8_length();
    var fuzionSysArray = _fuir.clazzOuterClazz(data);
    var res = new0(cs)                                // stack: cs
      .andThen(Expr.DUP)                              //        cs, cs
      .andThen(new0(arr))                             //        cs, cs, arr
      .andThen(Expr.DUP)                              //        cs, cs, arr, arr
      .andThen(new0(fuzionSysArray))                  //        cs, cs, arr, arr, fsa
      .andThen(Expr.DUP)                              //        cs, cs, arr, arr, fsa, fsa
      .andThen(bytes)                                 //        cs, cs, arr, arr, fsa, fsa, byt
      .andThen(Expr.DUP_X2)                           //        cs, cs, arr, arr, byt, fsa, fsa, byt
      .andThen(putfield(data))                        //        cs, cs, arr, arr, byt, fsa
      .andThen(Expr.DUP_X1)                           //        cs, cs, arr, arr, fsa, byt, fsa
      .andThen(Expr.SWAP)                             //        cs, cs, arr, arr, fsa, fsa, byt
      .andThen(Expr.ARRAYLENGTH)                      //        cs, cs, arr, arr, fsa, fsa, len
      .andThen(putfield(length))                      //        cs, cs, arr, arr, fsa
      .andThen(putfield(internalArray))               //        cs, cs, arr
      .andThen(putfield(cs_utf8_data))                //        cs
      .andThen(Expr                                   //        cs (boxed)
        .invokeStatic(
          _names.javaClass(ref_cs),
          Names.BOX_METHOD_NAME,
          _types.boxSignature(ref_cs),
          _types.javaType(ref_cs)
        )
      );

    return new Pair<>(res, Expr.UNIT);
  }


  /**
   * Create code to create a constant string.
   *
   * @param str the string to create
   */
  Pair<Expr, Expr> constString(String str)
  {
    return boxedConstString(str.getBytes(StandardCharsets.UTF_8));
  }


  /**
   * Create a constant Java String that contains the given bytes.  This String
   * will be used to create a constant array at runtime.
   *
   * @param bytes the bytes of a serialized constant.
   *
   * @return expression that results in a Java string with the bytes from bytes
   * in its characters in little endian order.
   */
  Expr bytesArrayAsString(byte[] bytes)
  {
    StringBuilder sb = new StringBuilder();
    for (var i = 0; i < bytes.length; i+=2)
      {
        var b0 = bytes[i];
        var b1 = i+1 < bytes.length ? bytes[i+1] : (byte) 0;
        sb.append((char) ((b0 & 0xff)      |
                          (b1 & 0xff) << 8   ));
      }
    return Expr.stringconst(sb.toString());
  }


  /**
   * Create code to create a constant {@code array i8} and {@code array u8}.
   *
   * @param bytes the byte data of the array contents in Fuzions serialized from
   * (little endian).
   */
  Pair<Expr, Expr> constArray8(int arrayCl, byte[] bytes)
  {
    return const_array(arrayCl,
                       bytesArrayAsString(bytes)
                       .andThen(Expr.iconst(bytes.length))
                       .andThen(Expr.invokeStatic(Names.RUNTIME_CLASS,
                                                  Names.RUNTIME_INTERNAL_ARRAY_FOR_ARRAY_8,
                                                  Names.RUNTIME_INTERNAL_ARRAY_FOR_ARRAY_8_SIG,
                                                  PrimitiveType.type_byte.array())), bytes.length);
  }


  /**
   * Create code to create a constant {@code array i16}.
   *
   * @param bytes the byte data of the array contents in Fuzions serialized from
   * (little endian).
   */
  Pair<Expr, Expr> constArrayI16(int arrayCl, byte[] bytes)
  {
    return const_array(arrayCl,
                       bytesArrayAsString(bytes)
                       .andThen(Expr.invokeStatic(Names.RUNTIME_CLASS,
                                                  Names.RUNTIME_INTERNAL_ARRAY_FOR_ARRAY_I16,
                                                  Names.RUNTIME_INTERNAL_ARRAY_FOR_ARRAY_I16_SIG,
                                                  PrimitiveType.type_byte.array())), bytes.length / 2);
  }


  /**
   * Create code to create a constant {@code array u16}.
   *
   * @param bytes the byte data of the array contents in Fuzions serialized from
   * (little endian).
   */
  Pair<Expr, Expr> constArrayU16(int arrayCl, byte[] bytes)
  {
    return const_array(arrayCl,
                       bytesArrayAsString(bytes)
                       .andThen(Expr.invokeStatic(Names.RUNTIME_CLASS,
                                                  Names.RUNTIME_INTERNAL_ARRAY_FOR_ARRAY_U16,
                                                  Names.RUNTIME_INTERNAL_ARRAY_FOR_ARRAY_U16_SIG,
                                                  PrimitiveType.type_byte.array())), bytes.length / 2);
  }


  /**
   * Create code to create a constants {@code array i32} and {@code array u32}.
   *
   * @param bytes the byte data of the array contents in Fuzions serialized from
   * (little endian).
   */
  Pair<Expr, Expr> constArray32(int arrayCl, byte[] bytes)
  {
    return const_array(arrayCl,
                       bytesArrayAsString(bytes)
                       .andThen(Expr.invokeStatic(Names.RUNTIME_CLASS,
                                                  Names.RUNTIME_INTERNAL_ARRAY_FOR_ARRAY_32,
                                                  Names.RUNTIME_INTERNAL_ARRAY_FOR_ARRAY_32_SIG,
                                                  PrimitiveType.type_byte.array())), bytes.length / 4);
  }


  /**
   * Create code to create a constant {@code array i64} and {@code array u64}.
   *
   * @param bytes the byte data of the array contents in Fuzions serialized from
   * (little endian).
   */
  Pair<Expr, Expr> constArray64(int arrayCl, byte[] bytes)
  {
    return const_array(arrayCl,
                       bytesArrayAsString(bytes)
                       .andThen(Expr.invokeStatic(Names.RUNTIME_CLASS,
                                                  Names.RUNTIME_INTERNAL_ARRAY_FOR_ARRAY_64,
                                                  Names.RUNTIME_INTERNAL_ARRAY_FOR_ARRAY_64_SIG,
                                                  PrimitiveType.type_byte.array())), bytes.length / 8);
  }


  /**
   * Create code to create a constants {@code array f32}.
   *
   * @param bytes the byte data of the array contents in Fuzions serialized from
   * (little endian).
   */
  Pair<Expr, Expr> constArrayF32(int arrayCl, byte[] bytes)
  {
    return const_array(arrayCl,
                       bytesArrayAsString(bytes)
                       .andThen(Expr.invokeStatic(Names.RUNTIME_CLASS,
                                                  Names.RUNTIME_INTERNAL_ARRAY_FOR_ARRAY_F32,
                                                  Names.RUNTIME_INTERNAL_ARRAY_FOR_ARRAY_F32_SIG,
                                                  PrimitiveType.type_byte.array())), bytes.length / 4);
  }


  /**
   * Create code to create a constant {@code array f64}.
   *
   * @param bytes the byte data of the array contents in Fuzions serialized from
   * (little endian).
   */
  Pair<Expr, Expr> constArrayF64(int arrayCl, byte[] bytes)
  {
    return const_array(arrayCl,
                       bytesArrayAsString(bytes)
                       .andThen(Expr.invokeStatic(Names.RUNTIME_CLASS,
                                                  Names.RUNTIME_INTERNAL_ARRAY_FOR_ARRAY_F64,
                                                  Names.RUNTIME_INTERNAL_ARRAY_FOR_ARRAY_F64_SIG,
                                                  PrimitiveType.type_byte.array())), bytes.length / 8);
  }


  /**
   * Create code to create a constant array.
   *
   * @param arrayCl the clazz of the array to be created
   *
   * @param arr expr producing the java array, e.g. double[].
   */
  Pair<Expr, Expr> const_array(int arrayCl, Expr arr, int len)
  {
    var internalArray  = _fuir.lookup_array_internal_array(arrayCl);
    var fuzionSysArray = _fuir.clazzResultClazz(internalArray);
    var data           = _fuir.lookup_fuzion_sys_internal_array_data  (fuzionSysArray);
    var length         = _fuir.lookup_fuzion_sys_internal_array_length(fuzionSysArray);
    var res = new0(arrayCl)                           // stack: cs
      .andThen(Expr.DUP)                              //        cs, cs
      .andThen(new0(fuzionSysArray))                  //        cs, cs, fsa
      .andThen(Expr.DUP)                              //        cs, cs, fsa, fsa
      .andThen(arr)                                   //        cs, cs, fsa, fsa, arr
      .andThen(putfield(data))                        //        cs, cs, fsa
      .andThen(Expr.DUP)                              //        cs, cs, fsa, fsa
      .andThen(Expr.iconst(len))                      //        cs, cs, fsa, fsa, len
      .andThen(putfield(length))                      //        cs, cs, fsa
      .andThen(putfield(internalArray))               //        cs
      .is(_types.resultType(arrayCl));                //        -
    return new Pair<>(res, Expr.UNIT);
  }


  /**
   * Does given field exist as a Java field? This is the case for fields that
   *
   *  - contain data (are not unit types),
   *
   *  - whose outer type is not a primitive (scalar) type (i.e., i32.val does
   *    not exist!),
   *
   *  - that needs code
   *
   *  - whose Java type is not 'void ' (which might happen for choice types that
   *    are effectively unit types).
   *
   * @param field the clazz id of a field in _fuir.
   *
   * @return true if a Java field exists for the given field.
   */
  boolean fieldExists(int field)
  {
    var result = false;
    if (field != NO_CLAZZ)
      {
        var occ   = _fuir.clazzOuterClazz(field);
        var rt = _fuir.clazzResultClazz(field);

        result = _fuir.hasData(rt)       &&
          !_fuir.isScalar(occ)        &&
          _types.clazzNeedsCode(field) &&
          _types.resultType(rt) != PrimitiveType.type_void;
      }
    return result;
  }


  /**
   * Create bytecode for a getfield instruction. In case !fieldExists(field),
   * do nothing and return Expr.UNIT.
   *
   * @param field the clazz id of a field in _fuir.
   *
   * @return bytecode to get the value of the given field.
   */
  Expr getfield(int field)
  {
    if (PRECONDITIONS) require
      (fieldExists(field) || _types.resultType(_fuir.clazzResultClazz(field)) == PrimitiveType.type_void);

    var cl = _fuir.clazzOuterClazz(field);
    var rt = _fuir.clazzResultClazz(field);
    if (fieldExists(field))
      {
        return
          Expr.comment("Getting field `" + _fuir.clazzAsString(field) + "` in `" + _fuir.clazzAsString(cl) + "`")
          .andThen(Expr.getfield(_names.javaClass(cl),
                                 _names.field(field),
                                 _types.resultType(rt)));
      }
    else
      {
        return
          Expr.comment("Eliminated getfield since field does not exist: `" + _fuir.clazzAsString(field) + "` in `" + _fuir.clazzAsString(cl) + "`")
          .andThen(Expr.POP); // objectref
      }
  }


  /**
   * Create bytecode for a putfield instruction. In case !fieldExists(field),
   * pop the value and the target instance ref from the stack.
   *
   * @param field the clazz id of a field in _fuir.
   */
  Expr putfield(int field)
  {
    var cl = _fuir.clazzOuterClazz(field);
    var rt = _fuir.clazzResultClazz(field);
    if (fieldExists(field))
      {
        return
          Expr.comment("Setting field `" + _fuir.clazzAsString(field) + "` in `" + _fuir.clazzAsString(cl) + "`")
          .andThen(Expr.putfield(_names.javaClass(cl),
                                 _names.field(field),
                                 _types.resultType(rt)));
      }
    else
      {
        var popv = _types.javaType(rt).pop();
        return
          Expr.comment("Eliminated putfield since field does not exist: `" + _fuir.clazzAsString(field) + "` in `" + _fuir.clazzAsString(cl) + "`")
          .andThen(popv)
          .andThen(Expr.POP);

      }
  }


  /**
   * Create code to read value of a field using static binding
   *
   * @param tvalue the target instance to read the field from
   *
   * @param tc the static target clazz
   *
   * @param f the field
   */
  Expr readField(Expr tvalue, int tc, int f, int rt)
  {
    if (CHECKS) check
      (tvalue != null || !_fuir.hasData(rt));

    var occ = _fuir.clazzOuterClazz(f);
    if (occ == _fuir.clazzUniverse())
      {
        tvalue = tvalue
          .andThen(LOAD_UNIVERSE);
      }
    return
      _fuir.isScalar(occ)      ? tvalue :   // reading, e.g., `val` field from `i32` is identity operation
      _fuir.clazzIsVoidType(rt) ? null       // NYI: UNDER DEVELOPMENT: this should not be possible, a field of type void is guaranteed to be uninitialized!
                                : tvalue.getFieldOrUnit(_names.javaClass(occ),
                                                        _names.field(f),
                                                        _types.resultType(rt));
  }


  /**
   * Create code to assign value to a field
   *
   * @param s site of the assignment or NO_SITE if this is a call in an interface method stub.
   *
   * @param f the field
   *
   * @param rt the type of the field.
   *
   * @param tvalue the target value that contains the field
   *
   * @param value the new value for the field
   *
   */
  Expr assignField(int s, int f, int rt, Expr tvalue, Expr value)
  {
    if (CHECKS) check
      (tvalue != null || !_fuir.hasData(rt) || _fuir.clazzOuterClazz(f) == _fuir.clazzUniverse(),
       value != Expr.UNIT || _fuir.clazzIsVoidType(rt) || !fieldExists(f));

    var occ   = _fuir.clazzOuterClazz(f);
    Expr res;
    if (_fuir.clazzIsVoidType(rt))
      {
        // NYI: UNDER DEVELOPMENT: this should IMHO not happen, where does value come from?
        //
        //   throw new Error("assignField called for void type");
        res = null;
      }
    else if (fieldExists(f))
      {
        if (_fuir.clazzOuterClazz(f) == _fuir.clazzUniverse())
          {
            tvalue = tvalue
              .andThen(LOAD_UNIVERSE);
          }
        var v = s == NO_SITE ? value
                             : cloneValue(s, value, rt, f);
        return tvalue
          .andThen(v)
          .andThen(putfield(f));
      }
    else
      {
        res = Expr.comment("Not setting field `" + _fuir.clazzAsString(f) + "`: "+
                           (!_fuir.hasData(rt)       ? "type `" + _fuir.clazzAsString(rt) + "` is a unit type" :
                            _fuir.isScalar(occ) ? "target type is a scalar `" + _fuir.clazzAsString(occ) + "`"
                                                 : "FUIR.clazzNeedsCode() is false for this field"))
          // make sure we evaluate tvalue and value:
          .andThen(tvalue.drop())
          .andThen(value.drop());
      }
    return res;
  }


  /**
   * Clone a value if it is of value type. This is required since value types in
   * the JVM backend are currently implemented as reference values to instances
   * of a Java class, so they have reference semantics.  To get value semantics,
   * this creates a new instance and copies all the fields from value into the
   * new instance.
   *
   * NYI: OPTIMIZATION: Once value features like {@code point(x,y i32)} are
   * represented as tuples of primitive values ({@code int, int}) instead of instances
   * of Java classes ({@code class Point { int x, y; }}, this cloning will no longer
   * be needed.
   *
   * @param s site of code that requires this cloning
   *
   * @param value the value that might need to be cloned.
   *
   * @param rt the Fuzion type of the value
   *
   * @param f iff this is called to assign the cloned value to a field, the
   * field id. -1 if not assigned to a field.  This is used to not clone a value
   * if assigned to an outer ref.
   *
   * @return value iff cloning was not required, or an expression that creates a
   * clone of value.
   */
  Expr cloneValue(int s, Expr value, int rt, int f)
  {
    if (!_fuir.clazzIsRef(rt) &&
        (f == -1 || !_fuir.clazzFieldIsAdrOfValue(f)) && // an outer ref field must not be cloned
        !_fuir.isScalar(rt) &&
        (!_fuir.clazzIsChoice(rt) || _types._choices.kind(rt) == Choices.ImplKind.general))
      {
        var vti = _types.resultType(rt).vti();
        var vl = allocLocal(s, 1);
        var nl = allocLocal(s, 1);
        var e = value
          .andThen(Expr.astore(vl, vti))
          .andThen(new0(rt))
          .andThen(Expr.astore(nl, vti));
        var jt = _types.resultType(rt);
        if (_fuir.clazzIsChoice(rt))
          {
            var cc = _names.javaClass(rt);
            e = e
              .andThen(Expr.aload(nl, jt))
              .andThen(Expr.aload(vl, jt))
              .andThen(Expr.getfield(cc, Names.TAG_NAME, PrimitiveType.type_int))
              .andThen(Expr.putfield(cc, Names.TAG_NAME, PrimitiveType.type_int));
            var hasref = false;
            for (int i = 0; i < _fuir.clazzChoiceCount(rt); i++)
              {
                var tc = _fuir.clazzChoice(rt, i);
                if (_fuir.clazzIsRef(tc))
                  {
                    hasref = true;
                  }
                else
                  {
                    var ft = _types._choices.generalValueFieldType(rt, i);
                    if (ft != PrimitiveType.type_void)
                      {
                        var fn = _types._choices.generalValueFieldName(rt, i);
                        var v = Expr.aload(vl, jt)
                          .andThen(Expr.getfield(cc, fn, ft));
                        var cv = cloneValueOrNull(s, v, tc, -1);
                        e = e
                          .andThen(Expr.aload(nl, jt))
                          .andThen(cv)
                          .andThen(Expr.putfield(cc, fn, ft));
                      }
                  }
              }
            if (hasref)
              {
                e = e
                  .andThen(Expr.aload(nl, jt))
                  .andThen(Expr.aload(vl, jt))
                  .andThen(Expr.getfield(cc, Names.CHOICE_REF_ENTRY_NAME, Names.ANYI_TYPE))
                  .andThen(Expr.putfield(cc, Names.CHOICE_REF_ENTRY_NAME, Names.ANYI_TYPE));
              }
          }
        else
          {
            for (var i = 0; i < _fuir.clazzFieldCount(rt); i++)
              {
                var fi = _fuir.clazzField(rt, i);
                if (fieldExists(fi))
                  {
                    var rti = _fuir.clazzResultClazz(fi);
                    var v = readField(Expr.aload(vl, jt),
                                         rt,
                                         fi,
                                         rti);
                    var cv = cloneValueOrNull(s, v, rti, fi);
                    e = e
                      .andThen(Expr.aload(nl,jt))
                      .andThen(cv)
                      .andThen(putfield(fi));
                  }
              }
          }
        value = e
          .andThen(Expr.aload(nl, jt));
      }
    return value;
  }


  /**
   * Helper for cloneValue to clone the value of a field in a choice or a
   * product type that may be null.
   *
   * In a choice, a value may be null if that that field is unused, i.e., the
   * choice is tagged for a different value.
   *
   * In a product type, the value of a field may be null if that value was not
   * yet initialized. This may currently be the case of local variables on
   * branches that were executed yet, or that may never be executed at all as for
   * {@code str} in
   *
   *    point (x, y i32) is
   *      if x > y
   *         str := "$x is greater than $y"
   *         if debug
   *           say str
   *
   *   p := Point 3 4
   *
   */
  private Expr cloneValueOrNull(int s, Expr value, int rt, int f)
  {
    Expr result;
    if (_types.resultType(rt) instanceof AType)
      { // the value type may be a null reference if it is unused.
        // NYI: UNDER DEVELOPMENT: The null-check should be removed when reading fields that are known to be initialized.
        result = value
          .andThen(Expr.DUP)
          .andThen(Expr.branch(O_ifnonnull,
                               cloneValue(s, Expr.UNIT /* target is DUPped on stack */, rt, f)));
      }
    else
      {
        result = cloneValue(s, value, rt, f);

      }
    return result;
  }


  /**
   * Create code for field-by-field comparison of two value or choice type values.
   *
   * @param s site of the comparison
   *
   * @param value1 the first value to compare
   *
   * @param value2 the second value to compare
   *
   * @param rt the Fuzion type of the value
   *
   * @return value iff cloning was not required, or an expression that creates a
   * clone of value.
   */
  Expr compareValues(int s, Expr value1, Expr value2, int rt)
  {
    if (PRECONDITIONS) require
      (s != NO_SITE,
       value1 != null,
       value2 != null);

    Expr result;
    byte ifcc = 0;
    Expr cast = Expr.UNIT;
    Expr cmp  = Expr.UNIT;
    var jt = _types.resultType(rt);

    if (jt == ClassFileConstants.PrimitiveType.type_void)
      { // unit-type values are always equal:
        result = Expr.iconst(1);
      }
    else
      {
        // check if we have a primitive or reference types
        if (jt == ClassFileConstants.PrimitiveType.type_boolean ||
            jt == ClassFileConstants.PrimitiveType.type_byte    ||
            jt == ClassFileConstants.PrimitiveType.type_short   ||
            jt == ClassFileConstants.PrimitiveType.type_char    ||
            jt == ClassFileConstants.PrimitiveType.type_int)
          {
            ifcc = O_if_icmpeq;
          }
        else if (jt == ClassFileConstants.PrimitiveType.type_float)
          {
            cast = Expr.invokeStatic("java/lang/Float", "floatToIntBits", "(F)I", ClassFileConstants.PrimitiveType.type_int);
            ifcc = O_if_icmpeq;
          }
        else if (jt == ClassFileConstants.PrimitiveType.type_long)
          {
            cmp = Expr.LCMP;
            ifcc = O_ifeq;
          }
        else if (jt == ClassFileConstants.PrimitiveType.type_double)
          {
            cast = Expr.invokeStatic("java/lang/Double", "doubleToLongBits", "(D)J", ClassFileConstants.PrimitiveType.type_long);
            cmp = Expr.LCMP;
            ifcc = O_ifeq;
          }
        else if (_fuir.clazzIsRef(rt))
          {
            if (CHECKS) check
                          (jt instanceof ClassFileConstants.AType);
            ifcc = O_if_acmpeq;
          }
        else if (_fuir.clazzIsChoice(rt) &&
                 jt instanceof ClassFileConstants.AType &&
                 (_types._choices.kind(rt) == Choices.ImplKind.nullable ||
                  _types._choices.kind(rt) == Choices.ImplKind.refsAndUnits))
          {
            ifcc = O_if_acmpeq;
          }

        if (ifcc != 0)
          { // handle primitive or reference type:
            result = value1
              .andThen(cast)
              .andThen(value2)
              .andThen(cast)
              .andThen(cmp)
              .andThen(Expr.branch(ifcc,
                                   Expr.iconst(1),
                                   Expr.iconst(0)));
          }
        else
          { // we have a structured type:
            var v1 = allocLocal(s, 1);
            var v2 = allocLocal(s, 1);
            result = value1
              .andThen(Expr.astore(v1, jt.vti()))
              .andThen(value2)
              .andThen(Expr.astore(v2, jt.vti()));

            if (_fuir.clazzIsChoice(rt))
              {
                if (CHECKS) check
                  (_types._choices.kind(rt) == Choices.ImplKind.general);

                var cc = _names.javaClass(rt);
                result = result
                  .andThen(Expr.aload(v1, jt).andThen(Expr.getfield(cc, Names.TAG_NAME, PrimitiveType.type_int)))
                  .andThen(Expr.aload(v2, jt).andThen(Expr.getfield(cc, Names.TAG_NAME, PrimitiveType.type_int)))
                  .andThen(Expr.branch(O_if_icmpeq,
                                       Expr.iconst(1),
                                       Expr.iconst(0)));
                var hasref = false;
                for (int i = 0; i < _fuir.clazzChoiceCount(rt); i++)
                  {
                    var tc = _fuir.clazzChoice(rt, i);
                    if (_fuir.clazzIsRef(tc))
                      {
                        hasref = true;
                      }
                    else
                      {
                        var ft = _types._choices.generalValueFieldType(rt, i);
                        if (ft != PrimitiveType.type_void)
                          {
                            var fn = _types._choices.generalValueFieldName(rt, i);
                            var vi1 = Expr.aload(v1, jt).andThen(Expr.getfield(cc, fn, ft));
                            var vi2 = Expr.aload(v2, jt).andThen(Expr.getfield(cc, fn, ft));
                            var cmpi = compareValues(s, vi1, vi2, _fuir.clazzChoice(rt, i))
                              .andThen(Expr.IAND);
                            if ( !_fuir.clazzIsRef(tc) && ft instanceof AType)
                              { // the value type may be a null reference if it is unused.
                                cmpi = Expr.aload(v1, jt).andThen(Expr.getfield(cc, fn, ft))
                                  .andThen(Expr.branch
                                           (O_ifnonnull,
                                            Expr.aload(v2, jt).andThen(Expr.getfield(cc, fn, ft))
                                            .andThen(Expr.branch
                                                     (O_ifnonnull,
                                                      cmpi))));
                              }
                            result = result
                              .andThen(cmpi);
                           }
                      }
                  }
                if (hasref)
                  {
                    result = result
                      .andThen(Expr.aload(v1, jt)).andThen(Expr.getfield(cc, Names.CHOICE_REF_ENTRY_NAME, Names.ANYI_TYPE))
                      .andThen(Expr.aload(v2, jt)).andThen(Expr.getfield(cc, Names.CHOICE_REF_ENTRY_NAME, Names.ANYI_TYPE))
                      .andThen(Expr.branch(O_if_acmpeq,
                                           Expr.iconst(1),
                                           Expr.iconst(0)))
                      .andThen(Expr.IAND);
                  }
              }
            else // not a choice, so a 'normal' product type
              {
                if (CHECKS) check
                  (_fuir.clazzFieldCount(rt) > 0);  // unit-types where handled above

                var count = 0;
                for (var i = 0; i < _fuir.clazzFieldCount(rt); i++)
                  {
                    var fi = _fuir.clazzField(rt, i);
                    if (fieldExists(fi))
                      {
                        var rti = _fuir.clazzResultClazz(fi);
                        var f1 = readField(Expr.aload(v1, jt), rt, fi, rti);
                        var f2 = readField(Expr.aload(v2, jt), rt, fi, rti);
                        result = result
                          .andThen(compareValues(s, f1, f2, rti))
                          .andThen(count > 0 ? Expr.IAND  // if several field, use AND to cumulate result
                                             : Expr.UNIT);
                        count++;
                      }
                  }
                if (count == 0)
                  { // no fields exist, so values are equal:
                    result = result.andThen(Expr.iconst(1));
                  }
              }
          }
      }
    return result;
  }


  /**
   * Get a small id (0, 1, 2, ) for an effect whose clazz id is given.
   */
  int effectId(int ecl)
  {
    if (PRECONDITIONS) require
      (ecl != FUIR.NO_CLAZZ);

    return _effectIds.add(ecl);
  }


}

/* end of file */<|MERGE_RESOLUTION|>--- conflicted
+++ resolved
@@ -1005,33 +1005,11 @@
     var rt = _fuir.clazzResultClazz(cl);
     cf.addToClInit(
       Expr
-<<<<<<< HEAD
-        .stringconst(_fuir.clazzBaseName(cl).split(" ", 2)[0])                         // String
+        .stringconst(_fuir.clazzNativeName(cl))                                        // String
         .andThen(functionDescriptorArgs(cl))                                           // String, (MemoryLayout), [MemoryLayout
         .andThen(invokeFunctionDescriptorOf(_fuir.clazzIsUnitType(rt)))                // String, FunctionDescriptor
         .andThen(libraryArray())                                                       // String, FunctionDescriptor, [String
         .andThen(invoke_get_method_handle())                                           // MethodHandle
-=======
-        .stringconst(_fuir.clazzNativeName(cl))                                        // String
-        .andThen(funDescArgs(cl))                                                      // String, (MemoryLayout), [MemoryLayout
-        // invoking: FunctionDescriptor.of(...) / FunctionDescriptor.ofVoid(...)
-        .andThen(Expr.invokeStatic(
-          Names.JAVA_LANG_FOREIGN_FUNCTIONDESCRIPTOR,
-          _fuir.clazzIsUnitType(rt) ? "ofVoid": "of",
-          _fuir.clazzIsUnitType(rt)
-              ? "(" + Names.CT_JAVA_LANG_FOREIGN_MEMORYLAYOUT.array().descriptor() + ")" + Names.CT_JAVA_LANG_FOREIGN_FUNCTIONDESCRIPTOR.descriptor()
-              : "(" + Names.CT_JAVA_LANG_FOREIGN_MEMORYLAYOUT.descriptor() + Names.CT_JAVA_LANG_FOREIGN_MEMORYLAYOUT.array().descriptor() + ")" + Names.CT_JAVA_LANG_FOREIGN_FUNCTIONDESCRIPTOR.descriptor(),
-          Names.CT_JAVA_LANG_FOREIGN_FUNCTIONDESCRIPTOR,
-          -1,
-          true)
-        )                                                                             // String, FunctionDescriptor
-        .andThen(Expr.invokeStatic(
-          Names.RUNTIME_CLASS,
-          "get_method_handle",
-          "(" + Names.JAVA_LANG_STRING.descriptor() + Names.CT_JAVA_LANG_FOREIGN_FUNCTIONDESCRIPTOR.descriptor() +")" +  Names.CT_JAVA_LANG_INVOKE_METHODHANDLE.descriptor(),
-          Names.CT_JAVA_LANG_INVOKE_METHODHANDLE)
-        )                                                                              // MethodHandle
->>>>>>> cc7400eb
         .andThen(Expr.putstatic(_names.javaClass(cl),
                                 Names.METHOD_HANDLE_FIELD_NAME,
                                 Names.CT_JAVA_LANG_INVOKE_METHODHANDLE))
@@ -1161,6 +1139,8 @@
       case c_Directory_Descriptor -> Expr.getstatic(Names.JAVA_LANG_FOREIGN_VALUELAYOUT, "ADDRESS",
         new ClassType("java/lang/foreign/AddressLayout"));
       case c_Mapped_Memory -> Expr.getstatic(Names.JAVA_LANG_FOREIGN_VALUELAYOUT, "ADDRESS",
+        new ClassType("java/lang/foreign/AddressLayout"));
+      case c_Native_Ref -> Expr.getstatic(Names.JAVA_LANG_FOREIGN_VALUELAYOUT, "ADDRESS",
         new ClassType("java/lang/foreign/AddressLayout"));
       default ->
         {
