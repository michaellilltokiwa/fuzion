/*

This file is part of the Fuzion language implementation.

The Fuzion language implementation is free software: you can redistribute it
and/or modify it under the terms of the GNU General Public License as published
by the Free Software Foundation, version 3 of the License.

The Fuzion language implementation is distributed in the hope that it will be
useful, but WITHOUT ANY WARRANTY; without even the implied warranty of
MERCHANTABILITY or FITNESS FOR A PARTICULAR PURPOSE.  See the GNU General Public
License for more details.

You should have received a copy of the GNU General Public License along with The
Fuzion language implementation.  If not, see <https://www.gnu.org/licenses/>.

*/

/*-----------------------------------------------------------------------
 *
 * Tokiwa Software GmbH, Germany
 *
 * Source of class Intrinsics
 *
 *---------------------------------------------------------------------*/

package dev.flang.be.jvm;

import dev.flang.be.jvm.classfile.ClassFileConstants;
import dev.flang.be.jvm.classfile.Expr;

import dev.flang.be.jvm.runtime.Intrinsics;

import dev.flang.fuir.FUIR;

import dev.flang.util.ANY;
import dev.flang.util.Errors;
import dev.flang.util.List;
import dev.flang.util.Pair;

import java.util.Set;
import java.util.TreeMap;
import java.util.TreeSet;

import java.util.stream.Collectors;


/**
 * Intrinsix provides code for compilation of intrinsics for the JVM backend.
 *
 * @author Fridtjof Siebert (siebert@tokiwa.software)
 */
public class Intrinsix extends ANY implements ClassFileConstants
{

  /*----------------------------  interfaces  ---------------------------*/


  // NYI: Move to class InlineIntrinsics or similar.
  interface IntrinsicCode
  {
    Pair<Expr,Expr> get(JVM jvm, int cc, Expr tvalue, List<Expr> args);
  }


  /*----------------------------  constants  ----------------------------*/


  /* Set of names of intrinsics defined in runtime.Intrinsics.  No inline code
   * is created for these, but they are called directly:
   */
  static TreeSet<String> _availableIntrinsics = new TreeSet<>();
  static
  {
    for (var m : Intrinsics.class.getDeclaredMethods())
      {
        _availableIntrinsics.add(m.getName());
      }
  }


  /**
   * Set of code generators for intrinsics that produce inline code
   */
  static final TreeMap<String, IntrinsicCode> _compiled_ = new TreeMap<>();
  static
  {
    put("Any.as_string",
        (jvm, cc, tvalue, args) ->
        {
          var clname = jvm._fuir.clazzAsString(jvm._fuir.clazzOuterClazz(cc));
          return jvm.constString("instance["+clname+"]");
        });

    put("Type.name",
        (jvm, cc, tvalue, args) ->
        {
          var str = jvm._fuir.clazzTypeName(jvm._fuir.clazzOuterClazz(cc));
          return new Pair<>(tvalue.drop().andThen(jvm.constString(str)), Expr.UNIT);
        });

<<<<<<< HEAD
    put("concur.atomic.racy_accesses_supported",
        (jvm, cc, tvalue, args) ->
        {
          var v = jvm._fuir.lookupAtomicValue(jvm._fuir.clazzOuterClazz(cc));
          var rc  = jvm._fuir.clazzResultClazz(v);
          var r =
            jvm._fuir.clazzIsRef(rc) ||
            jvm._fuir.clazzIs(rc, FUIR.SpecialClazzes.c_i8  ) ||
            jvm._fuir.clazzIs(rc, FUIR.SpecialClazzes.c_i16 ) ||
            jvm._fuir.clazzIs(rc, FUIR.SpecialClazzes.c_i32 ) ||
            jvm._fuir.clazzIs(rc, FUIR.SpecialClazzes.c_i64 ) ||
            jvm._fuir.clazzIs(rc, FUIR.SpecialClazzes.c_u8  ) ||
            jvm._fuir.clazzIs(rc, FUIR.SpecialClazzes.c_u16 ) ||
            jvm._fuir.clazzIs(rc, FUIR.SpecialClazzes.c_u32 ) ||
            jvm._fuir.clazzIs(rc, FUIR.SpecialClazzes.c_u64 ) ||
            jvm._fuir.clazzIs(rc, FUIR.SpecialClazzes.c_f32 ) ||
            jvm._fuir.clazzIs(rc, FUIR.SpecialClazzes.c_bool) ||
            jvm._fuir.clazzIs(rc, FUIR.SpecialClazzes.c_unit);
          return new Pair<>(Expr.UNIT, Expr.iconst(r ? 1 : 0));
        });

    put("debug",
        (jvm, cc, tvalue, args) ->
        {
          return new Pair<>(Expr.UNIT, Expr.iconst(jvm._options.fuzionDebug() ? 1 : 0));
        });

    put("debug_level",
        (jvm, cc, tvalue, args) ->
        {
          return new Pair<>(Expr.UNIT, Expr.iconst(jvm._options.fuzionDebugLevel()));
=======
    put("concur.util.loadFence",
        "concur.util.storeFence",
        (jvm, cc, tvalue, args) ->
        {
          var val = Expr.getstatic(Names.RUNTIME_CLASS,
                                   "LOCK_FOR_ATOMIC",
                                   JAVA_LANG_OBJECT)
            .andThen(Expr.MONITORENTER)
            .andThen(Expr.getstatic(Names.RUNTIME_CLASS,
                                    "LOCK_FOR_ATOMIC",
                                    JAVA_LANG_OBJECT))
            .andThen(Expr.MONITOREXIT);
          return new Pair<>(Expr.UNIT, val);
>>>>>>> 81878b10
        });

    put("fuzion.std.date_time",
        (jvm, cc, tvalue, args) ->
        {
          var res =
            args.get(0)
            .andThen(Expr.checkcast(PrimitiveType.type_int.array()))
            .andThen(Expr.invokeStatic(Names.RUNTIME_CLASS,
                                       "fuzion_std_date_time",
                                       "([I)V",
                                       PrimitiveType.type_void));
            ;
          return new Pair<>(Expr.UNIT, res);
        });

    put("fuzion.sys.args.count",
        (jvm, cc, tvalue, args) ->
        {
          var val = Expr.getstatic(Names.RUNTIME_CLASS,
                                   Names.RUNTIME_ARGS,
                                   JAVA_LANG_STRING.array())
            .andThen(Expr.ARRAYLENGTH);
          return new Pair<>(val, Expr.UNIT);
        });

    put("fuzion.sys.args.get",
        (jvm, cc, tvalue, args) ->
        {
          return jvm.constString(args.get(0)
                                 .andThen(Expr.invokeStatic(Names.RUNTIME_CLASS,
                                                            Names.RUNTIME_ARGS_GET,
                                                            Names.RUNTIME_ARGS_GET_SIG,
                                                            PrimitiveType.type_byte.array())));
        });

    put("fuzion.sys.fileio.write", (jvm, cc, tvalue, args) ->
        {
          var res =
            tvalue.drop()
            .andThen(args.get(0))
            .andThen(args.get(1))
            .andThen(Expr.checkcast(PrimitiveType.type_byte.array()))
            .andThen(args.get(2))
            .andThen(Expr.invokeStatic(Names.RUNTIME_CLASS,
                                       "fuzion_sys_fileio_write",
                                       "(J[BI)I",
                                       PrimitiveType.type_int));
          return new Pair<>(res, Expr.UNIT);
        });

    put("fuzion.sys.internal_array.get",
        "fuzion.sys.internal_array.setel",
        "fuzion.sys.internal_array_init.alloc",

        (jvm, cc, tvalue, args) ->
        {
          var in = jvm._fuir.clazzIntrinsicName(cc);
          var at = jvm._fuir.clazzOuterClazz(cc); // array type
          var et = jvm._fuir.clazzActualGeneric(at, 0); // element type
          var jt = jvm._types.resultType(et);
          var val = Expr.UNIT;
          var code = Expr.UNIT;
          if (in.equals("fuzion.sys.internal_array_init.alloc"))
            {
              val = args.get(0)
                .andThen(jt.newArray());
            }
          else
            {
              var arrAndIndex = args.get(0)
                .andThen(Expr.checkcast(jt.array()))
                .andThen(args.get(1));
              if (in.equals("fuzion.sys.internal_array.get"))
                {
                  val = arrAndIndex
                    .andThen(jt.xaload());
                }
              else if (in.equals("fuzion.sys.internal_array.setel"))
                {
                  code = arrAndIndex
                    .andThen(args.get(2))
                    .andThen(jt.xastore());
                }
            }
          return new Pair<>(val, code);
        });

    put("effect.abort",
        (jvm, cc, tvalue, args) ->
        {
          var ecl = jvm._fuir.effectType(cc);
          var code = Expr.iconst(jvm._fuir.clazzId2num(ecl))
            .andThen(Expr.invokeStatic(Names.RUNTIME_CLASS,
                                       "effect_abort",
                                       "(I)V",
                                       ClassFileConstants.PrimitiveType.type_void));
          return new Pair<>(Expr.UNIT, code);
        });

    put("effect.abortable",
        (jvm, cc, tvalue, args) ->
        {
          var ecl = jvm._fuir.effectType(cc);
          var oc = jvm._fuir.clazzActualGeneric(cc, 0);
          var call = jvm._fuir.lookupCall(oc);
          var call_t = jvm._types.javaType(call);
          if (call_t instanceof ClassType call_ct)
            {
              var result = Expr.iconst(jvm._fuir.clazzId2num(ecl))
                .andThen(tvalue)
                .andThen(args.get(0))
                .andThen(Expr.classconst(call_ct))
                .andThen(Expr.invokeStatic(Names.RUNTIME_CLASS,
                                           "effect_abortable",
                                           "(" + ("I" +
                                                  Names.ANY_DESCR +
                                                  Names.ANY_DESCR +
                                                  JAVA_LANG_CLASS.descriptor()) +
                                           ")V",
                                           ClassFileConstants.PrimitiveType.type_void));
              return new Pair<>(Expr.UNIT, result);
            }
          else
            { // unreachable, call type cannot be primitive type
              throw new Error("unexpected type " + call_t + " for " + jvm._fuir.clazzAsString(call));
            }
        });

    put("effect.default",
        (jvm, cc, tvalue, args) ->
        {
          var ecl = jvm._fuir.effectType(cc);
          var result = Expr.iconst(jvm._fuir.clazzId2num(ecl))
            .andThen(tvalue)
            .andThen(Expr.invokeStatic(Names.RUNTIME_CLASS,
                                       "effect_default",
                                       "(" + ("I" +
                                              Names.ANY_DESCR) +
                                       ")V",
                                       ClassFileConstants.PrimitiveType.type_void));
          return new Pair<>(Expr.UNIT, result);
        });
    put("effect.replace",
        (jvm, cc, tvalue, args) ->
        {
          var ecl = jvm._fuir.effectType(cc);
          var result = Expr.iconst(jvm._fuir.clazzId2num(ecl))
            .andThen(tvalue)
            .andThen(Expr.invokeStatic(Names.RUNTIME_CLASS,
                                       "effect_replace",
                                       "(" + ("I" +
                                              Names.ANY_DESCR) +
                                       ")V",
                                       ClassFileConstants.PrimitiveType.type_void));
          return new Pair<>(Expr.UNIT, result);
        });
    put("effect.type.is_installed",
        (jvm, cc, tvalue, args) ->
        {
          var ecl = jvm._fuir.clazzActualGeneric(cc, 0);
          var val = Expr.iconst(jvm._fuir.clazzId2num(ecl))
            .andThen(Expr.invokeStatic(Names.RUNTIME_CLASS,
                                       "effect_is_installed",
                                       "(I)Z",
                                       ClassFileConstants.PrimitiveType.type_boolean));
          return new Pair<>(val, Expr.UNIT);
        });

    put("safety",
        (jvm, cc, tvalue, args) ->
        {
          return new Pair<>(Expr.UNIT, Expr.iconst(jvm._options.fuzionSafety() ? 1 : 0));
        });

    put(new String[]
      { "Any.hash_code",
        "concur.atomic.compare_and_set0",
        "concur.atomic.compare_and_swap0",
        "concur.atomic.read0",
        "concur.atomic.write0",
        "fuzion.java.Java_Object.is_null",
        "fuzion.java.array_get",
        "fuzion.java.array_length",
        "fuzion.java.array_to_java_object0",
        "fuzion.java.bool_to_java_object",
        "fuzion.java.call_c0",
        "fuzion.java.call_s0",
        "fuzion.java.call_v0",
        "fuzion.java.f32_to_java_object",
        "fuzion.java.f64_to_java_object",
        "fuzion.java.get_field0",
        "fuzion.java.get_static_field0",
        "fuzion.java.i16_to_java_object",
        "fuzion.java.i32_to_java_object",
        "fuzion.java.i64_to_java_object",
        "fuzion.java.i8_to_java_object",
        "fuzion.java.java_string_to_string",
        "fuzion.java.string_to_java_object0",
        "fuzion.java.u16_to_java_object",
        "fuzion.std.nano_sleep",
        "fuzion.std.nano_time",
        "fuzion.sys.env_vars.get0",
        "fuzion.sys.env_vars.has0",
        "fuzion.sys.env_vars.set0",
        "fuzion.sys.env_vars.unset0",
        "fuzion.sys.fileio.close",
        "fuzion.sys.fileio.create_dir",
        "fuzion.sys.fileio.delete",
        "fuzion.sys.fileio.file_position",
        "fuzion.sys.fileio.flush",
        "fuzion.sys.fileio.lstats",
        "fuzion.sys.fileio.mmap",
        "fuzion.sys.fileio.move",
        "fuzion.sys.fileio.munmap",
        "fuzion.sys.fileio.open",
        "fuzion.sys.fileio.read",
        "fuzion.sys.fileio.seek",
        "fuzion.sys.fileio.stats",
        "fuzion.sys.net.accept",
        "fuzion.sys.net.bind0",
        "fuzion.sys.net.close0",
        "fuzion.sys.net.connect0",
        "fuzion.sys.net.get_peer_address",
        "fuzion.sys.net.get_peer_port",
        "fuzion.sys.net.listen",
        "fuzion.sys.net.read",
        "fuzion.sys.net.set_blocking0",
        "fuzion.sys.net.write",
        "fuzion.sys.thread.join0",
        "fuzion.sys.thread.spawn0"
      },
        (jvm, cc, tvalue, args) ->
        {
          var name = jvm._names.function(cc, false);
          var in = jvm._fuir.clazzIntrinsicName(cc);
          var msg = "NYI: missing implementation of JVM backend intrinsic '" +
            in + "', need '" + Intrinsics.class + "." + name + "' or inline code in " +
            Intrinsics.class + ".";
          return new Pair<>(null,
                            jvm.reportErrorInCode(msg));
        });
  }

  // helper to add one element to _compiled_
  private static void put(String n1, IntrinsicCode gen)
  {
    if (CHECKS) check
      (!_compiled_.containsKey(n1));

    _compiled_.put(n1, gen);
  }

  // helper to add one element under two names to _compiled_
  private static void put(String n1,
                          String n2, IntrinsicCode gen) { put(n1, gen);
                                                          put(n2, gen); }

  // helper to add one element under three names to _compiled_
  private static void put(String n1,
                          String n2,
                          String n3, IntrinsicCode gen) { put(n1, gen);
                                                          put(n2, gen);
                                                          put(n3, gen); }

  // helper to add one element under many names to to _compiled_
  private static void put(String[] names,       IntrinsicCode gen)
  {
    for (var n : names)
      {
        put(n, gen);
      }
  }


  /*-------------------------  static methods  --------------------------*/


  /**
   * Get the names of all intrinsics supported by this backend.
   */
  public static Set<String> supportedIntrinsics()
  {
    var result = new TreeSet<String>();
    result.addAll(_compiled_.keySet().stream().map(Intrinsix::backendName).collect(Collectors.toSet()));
    for (var n : _availableIntrinsics)
      {
        if (result.contains(n))
          {
            Errors.fatal("JVM backend intrinsic `" + n + "` exists twice: in " + Intrinsix.class + "._compiled_ " +
                         "and " + Intrinsics.class);
          }
      }
    result.addAll(_availableIntrinsics);
    return result;
  }


  /**
   * Convert a given intrinsic name into the name used by the JVM backend in the
   * result of supportedIntrinsics.
   *
   * @param s _fuir.intrinsicName of a feature
   *
   * @return the mangled name used by the JVM backend
   */
  public static String backendName(String s)
  {
    return Names.mangle(s);
  }


  /**
   * Check if given intrinsic cc is implemented as inline code.  Create inline
   * code if that is the case or code to produce an error if that is not the
   * case and there is no implementation in runtime.Instrinsics either.
   *
   * @param jvm the backend
   *
   * @param cc the intrinsic to be called
   *
   * @param tvalue the target value
   *
   * @param args the actual arguments in the call
   *
   * @return null in case intrinsic is implemented in runtime.Intrinsics and can
   * be called normally, otherwise the code created for the intrinsic or to
   * produce an error message since the intrinsic is missing.
   */
  static Pair<Expr, Expr> inlineCode(JVM jvm, int cc, Expr tvalue, List<Expr> args)
  {
    Pair<Expr, Expr> result = null;
    var name = jvm._names.function(cc, false);
    if (!_availableIntrinsics.contains(name))
      {
        var in = jvm._fuir.clazzIntrinsicName(cc);
        var g = Intrinsix._compiled_.get(in);
        if (g != null)
          {
            result = g.get(jvm, cc, tvalue, args);
          }
        else
          {
            var msg = "missing implementation of JVM backend intrinsic '"+in+"', need '" + Intrinsics.class + "." + name + "' ";
            Errors.warning(msg);
            result = new Pair<>(null,
                                jvm.reportErrorInCode(msg));
          }
      }
    return result;
  }


  /**
   * Check if given intrinsic cc has an implementation in runtime.Instrinsics.
   *
   * @param jvm the backend
   *
   * @param cc the intrinsic to be called
   *
   * @return true iff cc is implemented in runtime.Intrinsics.
   */
  static boolean inRuntime(JVM jvm, int cc)
  {
    return _availableIntrinsics.contains( jvm._names.function(cc, false));
  }


}

/* end of file */<|MERGE_RESOLUTION|>--- conflicted
+++ resolved
@@ -99,7 +99,6 @@
           return new Pair<>(tvalue.drop().andThen(jvm.constString(str)), Expr.UNIT);
         });
 
-<<<<<<< HEAD
     put("concur.atomic.racy_accesses_supported",
         (jvm, cc, tvalue, args) ->
         {
@@ -121,17 +120,6 @@
           return new Pair<>(Expr.UNIT, Expr.iconst(r ? 1 : 0));
         });
 
-    put("debug",
-        (jvm, cc, tvalue, args) ->
-        {
-          return new Pair<>(Expr.UNIT, Expr.iconst(jvm._options.fuzionDebug() ? 1 : 0));
-        });
-
-    put("debug_level",
-        (jvm, cc, tvalue, args) ->
-        {
-          return new Pair<>(Expr.UNIT, Expr.iconst(jvm._options.fuzionDebugLevel()));
-=======
     put("concur.util.loadFence",
         "concur.util.storeFence",
         (jvm, cc, tvalue, args) ->
@@ -145,7 +133,18 @@
                                     JAVA_LANG_OBJECT))
             .andThen(Expr.MONITOREXIT);
           return new Pair<>(Expr.UNIT, val);
->>>>>>> 81878b10
+        });
+
+    put("debug",
+        (jvm, cc, tvalue, args) ->
+        {
+          return new Pair<>(Expr.UNIT, Expr.iconst(jvm._options.fuzionDebug() ? 1 : 0));
+        });
+
+    put("debug_level",
+        (jvm, cc, tvalue, args) ->
+        {
+          return new Pair<>(Expr.UNIT, Expr.iconst(jvm._options.fuzionDebugLevel()));
         });
 
     put("fuzion.std.date_time",
