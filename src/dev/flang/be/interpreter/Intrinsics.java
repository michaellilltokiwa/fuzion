--- conflicted
+++ resolved
@@ -595,11 +595,7 @@
     else if (n.equals("f32.infix >="    )) { result = (args) -> new boolValue(                (args.get(0).f32Value() >= args.get(1).f32Value())); }
     else if (n.equals("f32.castTo_u32"  )) { result = (args) -> new u32Value (    Float.floatToIntBits(                  args.get(0).f32Value())); }
     else if (n.equals("f32.asString"    )) { result = (args) -> Interpreter.value(Float.toString      (                  args.get(0).f32Value())); }
-<<<<<<< HEAD
     else if (n.equals("f32.as_f64"      )) { result = (args) -> new f64Value (                                           args.get(0).f32Value()) ; }
-    else if (n.equals("f32s.squareRoot" )) { result = (args) -> new f32Value ((float)Math.sqrt(                  (double)args.get(1).f32Value())); }
-=======
->>>>>>> 77695467
     else if (n.equals("f64.prefix -"    )) { result = (args) -> new f64Value (                (                       -  args.get(0).f64Value())); }
     else if (n.equals("f64.infix +"     )) { result = (args) -> new f64Value (                (args.get(0).f64Value() +  args.get(1).f64Value())); }
     else if (n.equals("f64.infix -"     )) { result = (args) -> new f64Value (                (args.get(0).f64Value() -  args.get(1).f64Value())); }
