--- conflicted
+++ resolved
@@ -198,8 +198,8 @@
               fs.read(byteArr);
               fs.close();
               return Value.EMPTY_VALUE;
-            } 
-          catch (Exception e) 
+            }
+          catch (Exception e)
             {
               return Value.EMPTY_VALUE; // NYI: need to handle an IO error
             }
@@ -217,8 +217,8 @@
             {
               long fileLength = Files.size(path);
               return new i64Value(fileLength);
-            } 
-          catch (Exception e) 
+            }
+          catch (Exception e)
             {
               return new i64Value(-1);
             }
@@ -793,47 +793,6 @@
               throw new Error("unexpected interrupt", ie);
             }
           return new Instance(Clazzes.c_unit.get());
-<<<<<<< HEAD
-        };
-    }
-    else if (n.equals("effect.replace" ) ||
-             n.equals("effect.default" ) ||
-             n.equals("effect.abortable")||
-             n.equals("effect.abort"   )    ) {  result = effect(interpreter, n, innerClazz);  }
-    else if (n.equals("effects.exists"))
-      {
-        result = (args) ->
-          {
-            var cl = innerClazz.actualGenerics()[0];
-            return new boolValue(FuzionThread.current()._effects.get(cl) != null /* NOTE not containsKey since cl may map to null! */ );
-          };
-      }
-    else if (n.equals("concur.atomic.initialize")){
-      result = (args) -> {
-        return new JavaRef(new AtomicReference<Object>(args.get(1)));
-      };
-    }
-    else if (n.equals("concur.atomic.read")){
-      result = (args) -> {
-        var r = ((JavaRef)args.get(1));
-        return (Value)((AtomicReference<Object>)r._javaRef).get();
-      };
-    }
-    else if (n.equals("concur.atomic.compare_exchange_weak")){
-      result = (args) -> {
-        var r = ((JavaRef)args.get(1));
-        return new boolValue(((AtomicReference<Object>)r._javaRef).weakCompareAndSetPlain(args.get(2), args.get(3)));
-      };
-    }
-    else
-      {
-        Errors.fatal(f.pos(),
-                     "Intrinsic feature not supported",
-                     "Missing intrinsic feature: " + f.qualifiedName());
-        result = (args) -> Value.NO_VALUE;
-      }
-    return result;
-=======
         });
     put("effect.replace"  ,
         "effect.default"  ,
@@ -844,7 +803,20 @@
           var cl = innerClazz.actualGenerics()[0];
           return new boolValue(FuzionThread.current()._effects.get(cl) != null /* NOTE not containsKey since cl may map to null! */ );
         });
->>>>>>> 0945c56b
+    put("concur.atomic.initialize"            , (interpreter, innerClazz) -> args ->
+    {
+      return new JavaRef(new AtomicReference<Object>(args.get(1)));
+    });
+    put("concur.atomic.read"                  , (interpreter, innerClazz) -> args ->
+    {
+      var r = ((JavaRef)args.get(1));
+      return (Value)((AtomicReference<Object>)r._javaRef).get();
+    });
+    put("concur.atomic.compare_exchange_weak" , (interpreter, innerClazz) -> args ->
+    {
+      var r = ((JavaRef)args.get(1));
+      return new boolValue(((AtomicReference<Object>)r._javaRef).weakCompareAndSetPlain(args.get(2), args.get(3)));
+    });
   }
 
 
