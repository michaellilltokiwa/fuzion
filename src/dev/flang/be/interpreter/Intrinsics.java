--- conflicted
+++ resolved
@@ -262,26 +262,6 @@
             }
         });
     put("fuzion.std.fileio.delete", (interpreter, innerClazz) -> args ->
-<<<<<<< HEAD
-      {
-        if (!ENABLE_UNSAFE_INTRINSICS)
-          {
-            System.err.println("*** error: unsafe feature "+innerClazz+" disabled");
-            System.exit(1);
-          }
-        byte[] pathBytes = (byte[])args.get(1).arrayData()._array;
-        Path path = Path.of(new String(pathBytes, StandardCharsets.UTF_8));
-        try
-          {
-            boolean b = Files.deleteIfExists(path);
-            return new boolValue(b);
-          }
-        catch (Exception e)
-          {
-            return new boolValue(false);
-          }
-      });
-=======
         {
           if (!ENABLE_UNSAFE_INTRINSICS)
             {
@@ -297,7 +277,7 @@
             }
           catch (Exception e)
             {
-              return new boolValue(false); // NYI : need to handle an IO error
+              return new boolValue(false);
             }
         });
     put("fuzion.std.fileio.move", (interpreter, innerClazz) -> args ->
@@ -340,7 +320,6 @@
               return Value.EMPTY_VALUE; // NYI : need to handle an IO error
             }
         });
->>>>>>> b2c9c88e
     put("fuzion.std.err.write", (interpreter, innerClazz) ->
         {
           var s = System.err;
