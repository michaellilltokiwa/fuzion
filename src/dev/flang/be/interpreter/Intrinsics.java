/*

This file is part of the Fuzion language implementation.

The Fuzion language implementation is free software: you can redistribute it
and/or modify it under the terms of the GNU General Public License as published
by the Free Software Foundation, version 3 of the License.

The Fuzion language implementation is distributed in the hope that it will be
useful, but WITHOUT ANY WARRANTY; without even the implied warranty of
MERCHANTABILITY or FITNESS FOR A PARTICULAR PURPOSE.  See the GNU General Public
License for more details.

You should have received a copy of the GNU General Public License along with The
Fuzion language implementation.  If not, see <https://www.gnu.org/licenses/>.

*/

/*-----------------------------------------------------------------------
 *
 * Tokiwa Software GmbH, Germany
 *
 * Source of class Intrinsics
 *
 *---------------------------------------------------------------------*/

package dev.flang.be.interpreter;

import dev.flang.air.Clazz;
import dev.flang.air.Clazzes;

import dev.flang.ast.AbstractType; // NYI: remove dependency! Use dev.flang.fuir instead.
import dev.flang.ast.Types; // NYI: remove dependency! Use dev.flang.fuir instead.

import dev.flang.util.ANY;
import dev.flang.util.Errors;

import java.lang.reflect.Array;
import java.net.InetSocketAddress;
import java.net.BindException;
import java.io.IOException;
import java.io.InputStream;
import java.io.OutputStream;
import java.io.RandomAccessFile;
import java.nio.ByteBuffer;
import java.nio.channels.ByteChannel;
import java.nio.channels.DatagramChannel;
import java.nio.channels.ServerSocketChannel;
import java.nio.channels.SocketChannel;
import java.nio.channels.spi.AbstractSelectableChannel;
import java.nio.charset.StandardCharsets;
import java.nio.file.Files;
import java.nio.file.Path;
import java.nio.file.attribute.BasicFileAttributes;
import java.util.ArrayList;
import java.util.Arrays;
import java.util.Calendar;
import java.util.Date;
import java.util.GregorianCalendar;
import java.util.Set;
import java.util.TimeZone;
import java.util.TreeMap;
import java.util.concurrent.TimeUnit;
import java.util.stream.Collectors;


/**
 * Intrinsics provides the implementation of Fuzion's intrinsic features.
 *
 * @author Fridtjof Siebert (siebert@tokiwa.software)
 */
public class Intrinsics extends ANY
{

  /*----------------------------  interfaces  ---------------------------*/


  interface IntrinsicCode
  {
    Callable get(Interpreter interpreter, Clazz innerClazz);
  }


  /*------------------------------  enums  ------------------------------*/


  /**
   * Contains possible error numbers emitted by intrinsics when an error happens
   * on the system side. This attempts to match C's errno.h names and numbers.
   */
  enum SystemErrNo
  {
    UNSPECIFIED(0), EIO(5), EACCES(13), ENOTSUP(95), EADDRINUSE(98), ECONNREFUSED(111);

    final int errno;

    private SystemErrNo(final int errno)
    {
      this.errno = errno;
    }
  }


  /*----------------------------  constants  ----------------------------*/


  /**
   * NYI: This will eventually be part of a Fuzion IR / BE Config class.
   */
  public static Boolean ENABLE_UNSAFE_INTRINSICS = null;


  static TreeMap<String, IntrinsicCode> _intrinsics_ = new TreeMap<>();

  /**
   * This contains all open files/streams.
   */
<<<<<<< HEAD
  private static OpenResources<Object> _openStreams_ = new OpenResources<Object>()
  {
    @Override
    protected boolean close(Object f) {
      if(PRECONDITIONS) require
        (f != null);

      if (f instanceof AutoCloseable ac)
        {
          try
          {
            ac.close();
            return true;
          }
          catch(Exception e)
          {
            return false;
          }
        }
      return true;
=======
  private static OpenResources<AutoCloseable> _openStreams_ = new OpenResources<AutoCloseable>()
  {
    @Override
    protected boolean close(AutoCloseable f) {
      try
      {
        f.close();
        return true;
      }
      catch(Exception e)
      {
        return false;
      }
>>>>>>> e42a2025
    }
  };


  /*----------------------------  variables  ----------------------------*/


  /*------------------------  static variables  -------------------------*/


  /**
   * the last unique identifier returned by `fuzion.sys.misc.unique_id`.
   */
  private static long _last_unique_id_ = 0;


  /*-------------------------  static methods  --------------------------*/


  private static void put(String n, IntrinsicCode c) { _intrinsics_.put(n, c); }
  private static void putUnsafe(String n, IntrinsicCode c) { _intrinsics_.put(n, (interpreter, innerClazz) -> args -> {
    if (!ENABLE_UNSAFE_INTRINSICS)
      {
        Errors.fatal("*** error: unsafe feature "+innerClazz+" disabled");
      }
    return c.get(interpreter, innerClazz).call(args);
  }); }
  private static void put(String n1, String n2, IntrinsicCode c) { put(n1, c); put(n2, c); }
  private static void put(String n1, String n2, String n3, IntrinsicCode c) { put(n1, c); put(n2, c); put(n3, c); }
  private static void put(String n1, String n2, String n3, String n4, IntrinsicCode c) { put(n1, c); put(n2, c); put(n3, c); put(n4, c); }


  /**
   * Get the names of all intrinsics supported by this backend.
   */
  public static Set<String> supportedIntrinsics()
  {
    return _intrinsics_.keySet();
  }


  /**
   * Create a Java string from 0-terminated given byte array.
   */
  private static String utf8ByteArrayDataToString(Value internalArray)
  {
    var strA = internalArray.arrayData();
    var ba = (byte[]) strA._array;
    var l = 0;
    while (l < ba.length && ba[l] != 0)
      {
        l++;
      }
    return new String(ba, 0, l, StandardCharsets.UTF_8);
  }

  /**
   * Create a Callable to call an intrinsic feature.
   *
   * @param innerClazz the frame clazz of the called feature
   *
   * @return a Callable instance to execute the intrinsic call.
   */
  public static Callable call(Interpreter interpreter, Clazz innerClazz)
  {
    if (PRECONDITIONS) require
      (innerClazz.feature().isIntrinsic());

    Callable result;
    var f = innerClazz.feature();
    String in = f.qualifiedName();   // == _fuir.clazzIntrinsicName(cl);
    // NYI: We must check the argument count in addition to the name!
    var ca = _intrinsics_.get(in);
    if (ca != null)
      {
        result = ca.get(interpreter, innerClazz);
      }
    else
      {
        Errors.fatal(f.pos(),
                     "Intrinsic feature not supported",
                     "Missing intrinsic feature: " + f.qualifiedName());
        result = (args) -> Value.NO_VALUE;
      }
    return result;
  }

  static
  {
    put("Type.name"            , (interpreter, innerClazz) -> args -> Interpreter.value(innerClazz._outer.typeName()));
    put("fuzion.sys.args.count", (interpreter, innerClazz) -> args -> new i32Value(Interpreter._options_.getBackendArgs().size() + 1));
    put("fuzion.sys.args.get"  , (interpreter, innerClazz) -> args ->
        {
          var i = args.get(1).i32Value();
          var fuir = interpreter._fuir;
          if (i == 0)
            {
              return  Interpreter.value(fuir.clazzAsString(fuir.mainClazzId()));
            }
          else
            {
              return  Interpreter.value(Interpreter._options_.getBackendArgs().get(i - 1));
            }
        });
    put("fuzion.sys.out.write", (interpreter, innerClazz) ->
        {
          var s = System.out;
          return args ->
            {
              s.writeBytes((byte[])args.get(1).arrayData()._array);
              return Value.EMPTY_VALUE;
            };
        });
    put("fuzion.sys.fileio.read", (interpreter, innerClazz)-> args ->
        {
          if (!ENABLE_UNSAFE_INTRINSICS)
            {
              Errors.fatal("*** error: unsafe feature "+innerClazz+" disabled");
            }
          var byteArr = (byte[])args.get(2).arrayData()._array;
          try
            {
              int bytesRead = ((RandomAccessFile)_openStreams_.get(args.get(1).i64Value())).read(byteArr);

              if (args.get(3).i32Value() != bytesRead)
                {
                  if (bytesRead == -1)
                    {
                      // no more data to read due to end of file
                      return new i64Value(0);
                    }
                }

              return new i64Value(bytesRead);
            }
          catch (Exception e)
            {
              return new i64Value(-1);
            }
        });
    put("fuzion.sys.fileio.write", (interpreter, innerClazz) -> args ->
        {
          if (!ENABLE_UNSAFE_INTRINSICS)
            {
              Errors.fatal("*** error: unsafe feature "+innerClazz+" disabled");
            }
          byte[] fileContent = (byte[])args.get(2).arrayData()._array;
          try
            {
              ((RandomAccessFile)_openStreams_.get(args.get(1).i64Value())).write(fileContent);
              return new i8Value(0);
            }
          catch (Exception e)
            {
              return new i8Value(-1);
            }
        });
    put("fuzion.sys.fileio.delete", (interpreter, innerClazz) -> args ->
        {
          if (!ENABLE_UNSAFE_INTRINSICS)
            {
              Errors.fatal("*** error: unsafe feature "+innerClazz+" disabled");
            }
          Path path = Path.of(utf8ByteArrayDataToString(args.get(1)));
          try
            {
              boolean b = Files.deleteIfExists(path);
              return new boolValue(b);
            }
          catch (Exception e)
            {
              return new boolValue(false);
            }
        });
    put("fuzion.sys.fileio.move", (interpreter, innerClazz) -> args ->
        {
          if (!ENABLE_UNSAFE_INTRINSICS)
            {
              Errors.fatal("*** error: unsafe feature "+innerClazz+" disabled");
            }
          Path oldPath = Path.of(utf8ByteArrayDataToString(args.get(1)));
          Path newPath = Path.of(utf8ByteArrayDataToString(args.get(2)));
          try
            {
              Files.move(oldPath, newPath);
              return new boolValue(true);
            }
          catch (Exception e)
            {
              return new boolValue(false);
            }
        });
    put("fuzion.sys.fileio.create_dir", (interpreter, innerClazz) -> args ->
        {
          if (!ENABLE_UNSAFE_INTRINSICS)
            {
              Errors.fatal("*** error: unsafe feature "+innerClazz+" disabled");
            }
          Path path = Path.of(utf8ByteArrayDataToString(args.get(1)));
          try
            {
              Files.createDirectory(path);
              return new boolValue(true);
            }
          catch (Exception e)
            {
              return new boolValue(false);
            }
        });
    put("fuzion.sys.fileio.open", (interpreter, innerClazz) -> args ->
        {
          if (!ENABLE_UNSAFE_INTRINSICS)
            {
              System.err.println("*** error: unsafe feature "+innerClazz+" disabled");
              System.exit(1);
            }
          var open_results = (long[])args.get(2).arrayData()._array;
          try
            {
              switch (args.get(3).i8Value()) {
                case 0:
                  RandomAccessFile fis = new RandomAccessFile(utf8ByteArrayDataToString(args.get(1)), "r");
                  open_results[0] = _openStreams_.add(fis);
                  break;
                case 1:
                  RandomAccessFile fos = new RandomAccessFile(utf8ByteArrayDataToString(args.get(1)), "rw");
                  open_results[0] = _openStreams_.add(fos);
                  break;
                case 2:
                  RandomAccessFile fas = new RandomAccessFile(utf8ByteArrayDataToString(args.get(1)), "rw");
                  fas.seek(fas.length());
                  open_results[0] = _openStreams_.add(fas);
                  break;
                default:
                  open_results[1] = -1;
                  System.err.println("*** Unsupported open flag. Please use: 0 for READ, 1 for WRITE, 2 for APPEND. ***");
                  System.exit(1);
              }
            }
          catch (Exception e)
            {
              open_results[1] = -1;
            }
          return Value.EMPTY_VALUE;
        });
    put("fuzion.sys.fileio.close", (interpreter, innerClazz) -> args ->
        {
          if (!ENABLE_UNSAFE_INTRINSICS)
            {
              System.err.println("*** error: unsafe feature "+innerClazz+" disabled");
              System.exit(1);
            }
          long fd = args.get(1).i64Value();
          return _openStreams_.remove(fd)
            ? new i8Value(0)
            : new i8Value(-1);
        });
    put("fuzion.sys.fileio.stats",
        "fuzion.sys.fileio.lstats", // NYI : should be altered in the future to not resolve symbolic links
        (interpreter, innerClazz) -> args ->
        {
          if (!ENABLE_UNSAFE_INTRINSICS)
            {
              System.err.println("*** error: unsafe feature "+innerClazz+" disabled");
              System.exit(1);
            }
          Path path = Path.of(utf8ByteArrayDataToString(args.get(1)));
          long[] stats = (long[])args.get(2).arrayData()._array;
          var err = SystemErrNo.UNSPECIFIED;
          try
            {
              BasicFileAttributes metadata = Files.readAttributes(path, BasicFileAttributes.class);
              stats[0] = metadata.size();
              stats[1] = metadata.lastModifiedTime().to(TimeUnit.SECONDS);
              stats[2] = metadata.isRegularFile()? 1:0;
              stats[3] = metadata.isDirectory()? 1:0;
              return new boolValue(true);
            }
          catch (UnsupportedOperationException e)
            {
              err = SystemErrNo.ENOTSUP;
            }
          catch (IOException e)
            {
              err = SystemErrNo.EIO;
            }
          catch (SecurityException e)
            {
              err = SystemErrNo.EACCES;
            }

          stats[0] = err.errno;
          stats[1] = 0;
          stats[2] = 0;
          stats[3] = 0;
          return new boolValue(false);
        });
    put("fuzion.sys.fileio.seek", (interpreter, innerClazz) -> args ->
        {
          if (!ENABLE_UNSAFE_INTRINSICS)
            {
              System.err.println("*** error: unsafe feature "+innerClazz+" disabled");
              System.exit(1);
            }
          long fd = args.get(1).i64Value();
          var seekResults = (long[])args.get(3).arrayData()._array;
          try
            {
<<<<<<< HEAD
              ((RandomAccessFile)_openStreams_.get(fd)).seek(args.get(2).i16Value());
              seekResults[0] = ((RandomAccessFile)_openStreams_.get(fd)).getFilePointer();
=======
              var raf = (RandomAccessFile)_openStreams_.get(fd);
              raf.seek(args.get(2).i16Value());
              seekResults[0] = raf.getFilePointer();
>>>>>>> e42a2025
              return Value.EMPTY_VALUE;
            }
          catch (Exception e)
            {
              seekResults[1] = -1;
              return Value.EMPTY_VALUE;
            }
        });
    put("fuzion.sys.fileio.file_position", (interpreter, innerClazz) -> args ->
        {
          if (!ENABLE_UNSAFE_INTRINSICS)
            {
              System.err.println("*** error: unsafe feature "+innerClazz+" disabled");
              System.exit(1);
            }
          long fd = args.get(1).i64Value();
          long[] arr = (long[])args.get(2).arrayData()._array;
          try
            {
              arr[0] = ((RandomAccessFile)_openStreams_.get(fd)).getFilePointer();
              return Value.EMPTY_VALUE;
            }
          catch (Exception e)
            {
              arr[1] = -1;
              return Value.EMPTY_VALUE;
            }
        });
    put("fuzion.sys.err.write", (interpreter, innerClazz) ->
        {
          var s = System.err;
          return args ->
            {
              s.writeBytes((byte[])args.get(1).arrayData()._array);
              return Value.EMPTY_VALUE;
            };
        });
    put("fuzion.sys.stdin.next_byte", (interpreter, innerClazz) -> args ->
        {
          try
            {
              var nextByte = System.in.readNBytes(1);
              return nextByte.length == 0 ? new i32Value(-1) : new i32Value(Byte.toUnsignedInt(nextByte[0]));
            }
            catch (IOException e)
              {
                return new i32Value(-2);
              }
        });
    put("fuzion.sys.out.flush", (interpreter, innerClazz) ->
        {
          var s = System.out;
          return args ->
            {
              s.flush();
              return Value.EMPTY_VALUE;
            };
        });
    put("fuzion.sys.err.flush", (interpreter, innerClazz) ->
        {
          var s = System.err;
          return args ->
            {
              s.flush();
              return Value.EMPTY_VALUE;
            };
        });
    put("fuzion.std.exit", (interpreter, innerClazz) -> args ->
        {
          int rc = args.get(1).i32Value();
          System.exit(rc);
          return Value.EMPTY_VALUE;
        });
    put("fuzion.java.JavaObject.isNull", (interpreter, innerClazz) -> args ->
        {
          Instance thizI = (Instance) args.get(0);
          Object thiz  =  JavaInterface.instanceToJavaObject(thizI);
          return new boolValue(thiz == null);
        });
    put("fuzion.java.getStaticField0",
        "fuzion.java.getField0"      , (interpreter, innerClazz) ->
        {
          String in = innerClazz.feature().qualifiedName();   // == _fuir.clazzIntrinsicName(cl);
          var statique = in.equals("fuzion.java.getStaticField0");
          var actualGenerics = innerClazz._type.generics();
          if ((actualGenerics == null) || (actualGenerics.size() != 1))
            {
              Errors.fatal("fuzion.java.getStaticField called with wrong number of actual generic arguments");
            }
          Clazz resultClazz = innerClazz.actualClazz(actualGenerics.getFirst());
          return args ->
            {
              if (!ENABLE_UNSAFE_INTRINSICS)
                {
                  Errors.fatal("*** error: unsafe feature "+in+" disabled");
                }
              Instance clazzOrThizI = (Instance) args.get(1);
              Instance fieldI = (Instance) args.get(2);
              String clazz = !statique ? null : (String) JavaInterface.instanceToJavaObject(clazzOrThizI);
              Object thiz  = statique  ? null :          JavaInterface.instanceToJavaObject(clazzOrThizI);
              String field = (String) JavaInterface.instanceToJavaObject(fieldI);
              return JavaInterface.getField(clazz, thiz, field, resultClazz);
            };
        });
    put("fuzion.java.callV0",
        "fuzion.java.callS0",
        "fuzion.java.callC0", (interpreter, innerClazz) ->
        {
          String in = innerClazz.feature().qualifiedName();   // == _fuir.clazzIntrinsicName(cl);
          var virtual     = in.equals("fuzion.java.callV0");
          var statique    = in.equals("fuzion.java.callS0");
          var constructor = in.equals("fuzion.java.callC0");
          var actualGenerics = innerClazz._type.generics();
          Clazz resultClazz = innerClazz.actualClazz(actualGenerics.getFirst());
          return args ->
            {
              if (!ENABLE_UNSAFE_INTRINSICS)
                {
                  Errors.fatal("*** error: unsafe feature "+innerClazz+" disabled");
                }
              int a = 1;
              var clNameI =                      (Instance) args.get(a++);
              var nameI   = constructor ? null : (Instance) args.get(a++);
              var sigI    =                      (Instance) args.get(a++);
              var thizI   = !virtual    ? null : (Instance) args.get(a++);

              var argz = args.get(a); // of type fuzion.sys.internal_array<JavaObject>, we need to get field argz.data
              var argfields = innerClazz.argumentFields();
              var argsArray = argfields[argfields.length - 1];
              var sac = argsArray.resultClazz();
              var argzData = Interpreter.getField(Types.resolved.f_fuzion_sys_array_data, sac, argz, false);

              String clName =                          (String) JavaInterface.instanceToJavaObject(clNameI);
              String name   = nameI   == null ? null : (String) JavaInterface.instanceToJavaObject(nameI  );
              String sig    =                          (String) JavaInterface.instanceToJavaObject(sigI   );
              Object thiz   = thizI   == null ? null :          JavaInterface.instanceToJavaObject(thizI  );
              return JavaInterface.call(clName, name, sig, thiz, argzData, resultClazz);
            };
        });
    put("fuzion.java.arrayLength",  (interpreter, innerClazz) -> args ->
        {
          if (!ENABLE_UNSAFE_INTRINSICS)
            {
              Errors.fatal("*** error: unsafe feature "+innerClazz+" disabled");
            }
          var arr = JavaInterface.instanceToJavaObject(args.get(1).instance());
          return new i32Value(Array.getLength(arr));
        });
    put("fuzion.java.arrayGet", (interpreter, innerClazz) -> args ->
        {
          if (!ENABLE_UNSAFE_INTRINSICS)
            {
              Errors.fatal("*** error: unsafe feature "+innerClazz+" disabled");
            }
          var arr = JavaInterface.instanceToJavaObject(args.get(1).instance());
          var ix  = args.get(2).i32Value();
          var res = Array.get(arr, ix);
          Clazz resultClazz = innerClazz.resultClazz();
          return JavaInterface.javaObjectToInstance(res, resultClazz);
        });
    put("fuzion.java.arrayToJavaObject0", (interpreter, innerClazz) -> args ->
        {
          if (!ENABLE_UNSAFE_INTRINSICS)
            {
              Errors.fatal("*** error: unsafe feature "+innerClazz+" disabled");
            }
          var arrA = args.get(1).arrayData();
          var res = arrA._array;
          Clazz resultClazz = innerClazz.resultClazz();
          return JavaInterface.javaObjectToInstance(res, resultClazz);
        });
    put("fuzion.java.stringToJavaObject0", (interpreter, innerClazz) -> args ->
        {
          if (!ENABLE_UNSAFE_INTRINSICS)
            {
              Errors.fatal("*** error: unsafe feature "+innerClazz+" disabled");
            }
          var str = utf8ByteArrayDataToString(args.get(1));
          Clazz resultClazz = innerClazz.resultClazz();
          return JavaInterface.javaObjectToInstance(str, resultClazz);
        });
    put("fuzion.java.javaStringToString", (interpreter, innerClazz) -> args ->
        {
          if (!ENABLE_UNSAFE_INTRINSICS)
            {
              Errors.fatal("*** error: unsafe feature "+innerClazz+" disabled");
            }
          var javaString = (String) JavaInterface.instanceToJavaObject(args.get(1).instance());
          return Interpreter.value(javaString == null ? "--null--" : javaString);
        });
    put("fuzion.java.i8ToJavaObject", (interpreter, innerClazz) -> args ->
        {
          if (!ENABLE_UNSAFE_INTRINSICS)
            {
              Errors.fatal("*** error: unsafe feature "+innerClazz+" disabled");
            }
          var b = args.get(1).i8Value();
          var jb = Byte.valueOf((byte) b);
          Clazz resultClazz = innerClazz.resultClazz();
          return JavaInterface.javaObjectToInstance(jb, resultClazz);
        });
    put("fuzion.java.u16ToJavaObject", (interpreter, innerClazz) -> args ->
        {
          if (!ENABLE_UNSAFE_INTRINSICS)
            {
              Errors.fatal("*** error: unsafe feature "+innerClazz+" disabled");
            }
          var c = args.get(1).u16Value();
          var jc = Character.valueOf((char) c);
          Clazz resultClazz = innerClazz.resultClazz();
          return JavaInterface.javaObjectToInstance(jc, resultClazz);
        });
    put("fuzion.java.i16ToJavaObject", (interpreter, innerClazz) -> args ->
        {
          if (!ENABLE_UNSAFE_INTRINSICS)
            {
              Errors.fatal("*** error: unsafe feature "+innerClazz+" disabled");
            }
          var s = args.get(1).i16Value();
          var js = Short.valueOf((short) s);
          Clazz resultClazz = innerClazz.resultClazz();
          return JavaInterface.javaObjectToInstance(js, resultClazz);
        });
    put("fuzion.java.i32ToJavaObject", (interpreter, innerClazz) -> args ->
        {
          if (!ENABLE_UNSAFE_INTRINSICS)
            {
              Errors.fatal("*** error: unsafe feature "+innerClazz+" disabled");
            }
          var i = args.get(1).i32Value();
          var ji = Integer.valueOf(i);
          Clazz resultClazz = innerClazz.resultClazz();
          return JavaInterface.javaObjectToInstance(ji, resultClazz);
        });
    put("fuzion.java.i64ToJavaObject", (interpreter, innerClazz) -> args ->
        {
          if (!ENABLE_UNSAFE_INTRINSICS)
            {
              Errors.fatal("*** error: unsafe feature "+innerClazz+" disabled");
            }
          var l = args.get(1).i64Value();
          var jl = Long.valueOf(l);
          Clazz resultClazz = innerClazz.resultClazz();
          return JavaInterface.javaObjectToInstance(jl, resultClazz);
        });
    put("fuzion.java.f32ToJavaObject", (interpreter, innerClazz) -> args ->
        {
          if (!ENABLE_UNSAFE_INTRINSICS)
            {
              Errors.fatal("*** error: unsafe feature "+innerClazz+" disabled");
            }
          var f32 = args.get(1).f32Value();
          var jf = Float.valueOf(f32);
          Clazz resultClazz = innerClazz.resultClazz();
          return JavaInterface.javaObjectToInstance(jf, resultClazz);
        });
    put("fuzion.java.f64ToJavaObject", (interpreter, innerClazz) -> args ->
        {
          if (!ENABLE_UNSAFE_INTRINSICS)
            {
              Errors.fatal("*** error: unsafe feature "+innerClazz+" disabled");
            }
          var d = args.get(1).f64Value();
          var jd = Double.valueOf(d);
          Clazz resultClazz = innerClazz.resultClazz();
          return JavaInterface.javaObjectToInstance(jd, resultClazz);
        });
    put("fuzion.java.boolToJavaObject", (interpreter, innerClazz) -> args ->
        {
          if (!ENABLE_UNSAFE_INTRINSICS)
            {
              Errors.fatal("*** error: unsafe feature "+innerClazz+" disabled");
            }
          var b = args.get(1).boolValue();
          var jb = Boolean.valueOf(b);
          Clazz resultClazz = innerClazz.resultClazz();
          return JavaInterface.javaObjectToInstance(jb, resultClazz);
        });
    put("fuzion.sys.internal_array_init.alloc", (interpreter, innerClazz) -> args ->
        {
          return fuzionSysArrayAlloc(/* size */ args.get(1).i32Value(),
                                     /* type */ innerClazz._outer);
        });
    put("fuzion.sys.internal_array.get", (interpreter, innerClazz) -> args ->
        {
          return fuzionSysArrayGet(/* data  */ ((ArrayData)args.get(1)),
                                   /* index */ args.get(2).i32Value(),
                                   /* type  */ innerClazz._outer);
        });
    put("fuzion.sys.internal_array.setel", (interpreter, innerClazz) -> args ->
        {
          fuzionSysArraySetEl(/* data  */ ((ArrayData)args.get(1)),
                              /* index */ args.get(2).i32Value(),
                              /* value */ args.get(3),
                              /* type  */ innerClazz._outer);
          return Value.EMPTY_VALUE;
        });
    put("fuzion.sys.env_vars.has0", (interpreter, innerClazz) -> args -> new boolValue(System.getenv(utf8ByteArrayDataToString(args.get(1))) != null));
    put("fuzion.sys.env_vars.get0", (interpreter, innerClazz) -> args -> Interpreter.value(System.getenv(utf8ByteArrayDataToString(args.get(1)))));
    // setting env variable not supported in java
    put("fuzion.sys.env_vars.set0"  , (interpreter, innerClazz) -> args -> new boolValue(false));
    // unsetting env variable not supported in java
    put("fuzion.sys.env_vars.unset0", (interpreter, innerClazz) -> args -> new boolValue(false));
    put("fuzion.sys.misc.unique_id",(interpreter, innerClazz) -> args -> new u64Value(++_last_unique_id_));
    put("fuzion.sys.thread.spawn0", (interpreter, innerClazz) -> args ->
        {
          var call = Types.resolved.f_function_call;
          var oc = innerClazz.argumentFields()[0].resultClazz();
          var ic = oc.lookup(call);
          var al = new ArrayList<Value>();
          al.add(args.get(1));
          var t = new Thread(() -> interpreter.callOnInstance(ic.feature(), ic, new Instance(ic), al));
          t.setDaemon(true);
          t.start();
          return new Instance(Clazzes.c_unit.get());
        });


    putUnsafe("fuzion.sys.net.bind0"    , (interpreter, innerClazz) -> args -> {
      var family = args.get(1).i32Value();
      var socketType = args.get(2).i32Value();
      var protocol = args.get(3).i32Value();
      var host = utf8ByteArrayDataToString(args.get(4));
      var port = utf8ByteArrayDataToString(args.get(5));
      var result = (long[])args.get(6).arrayData()._array;
      if (family != 2 && family != 10)
        {
          throw new RuntimeException("NYI");
        }
      try
        {
          return switch (protocol)
            {
              case 6 ->
                {
                  var ss = ServerSocketChannel.open();
                  ss.bind(new InetSocketAddress(host, Integer.parseInt(port)));
                  result[0] = _openStreams_.add(ss);
                  yield new i32Value(0);
                }
              case 17 ->
                {
                  var ss = DatagramChannel.open();
                  ss.bind(new InetSocketAddress(host, Integer.parseInt(port)));
                  result[0] = _openStreams_.add(ss);
                  yield new i32Value(0);
                }
              default -> throw new RuntimeException("NYI");
            };
        }
      catch(BindException e)
        {
          result[0] = SystemErrNo.EADDRINUSE.errno;
          return new i32Value(-1);
        }
      catch(IOException e)
        {
          result[0] = -1;
          return new i32Value(-1);
        }
    });

    putUnsafe("fuzion.sys.net.listen"  , (interpreter, innerClazz) -> args -> {
      return new i32Value(0);
    });

    putUnsafe("fuzion.sys.net.accept"  , (interpreter, innerClazz) -> args -> {
      try
        {
          var asc = _openStreams_.get(args.get(1).i64Value());
          if(asc instanceof ServerSocketChannel ssc)
            {
              var socket = ssc.accept();
              ((long[])args.get(2).arrayData()._array)[0] = _openStreams_.add(socket);
              return new boolValue(true);
            }
          else if(asc instanceof DatagramChannel dc)
            {
              ((long[])args.get(2).arrayData()._array)[0] = args.get(1).i64Value();
              return new boolValue(true);
            }
          throw new RuntimeException("NYI");
        }
      catch(IOException e)
        {
          return new boolValue(false);
        }
    });

    putUnsafe("fuzion.sys.net.connect0" , (interpreter, innerClazz) -> args -> {
      var family = args.get(1).i32Value();
      var socketType = args.get(2).i32Value();
      var protocol = args.get(3).i32Value();
      var host = utf8ByteArrayDataToString(args.get(4));
      var port = utf8ByteArrayDataToString(args.get(5));
      var result = (long[])args.get(6).arrayData()._array;
      if (family != 2 && family != 10)
        {
          throw new RuntimeException("NYI");
        }
      try
        {
          return switch (protocol)
            {
              case 6 ->
                {
                  var socket = SocketChannel.open();
                  socket.connect(new InetSocketAddress(host, Integer.parseInt(port)));
                  result[0] = _openStreams_.add(socket);
                  yield new i32Value(0);
                }
              case 17 ->
                {
                  var ss = DatagramChannel.open();
                  ss.connect(new InetSocketAddress(host, Integer.parseInt(port)));
                  result[0] = _openStreams_.add(ss);
                  yield new i32Value(0);
                }
              default -> throw new RuntimeException("NYI");
            };
        }
      catch(IOException e)
        {
          result[0] = SystemErrNo.ECONNREFUSED.errno;
          return new i32Value(-1);
        }
    });

    putUnsafe("fuzion.sys.net.read" , (interpreter, innerClazz) -> args -> {
      try
        {
          byte[] buff = (byte[])args.get(2).arrayData()._array;
          var desc = _openStreams_.get(args.get(1).i64Value());
          // NYI blocking / none blocking read
          long bytesRead;
          if (desc instanceof DatagramChannel dc)
            {
              bytesRead = dc.receive(ByteBuffer.wrap(buff)) == null
                ? 0
                // NYI how to determine datagram length?
                : buff.length;
            }
          else if (desc instanceof ByteChannel sc)
            {
              bytesRead = sc.read(ByteBuffer.wrap(buff));
            }
          else
            {
              throw new RuntimeException("NYI");
            }
          ((long[])args.get(4).arrayData()._array)[0] = bytesRead;
          return new boolValue(bytesRead != -1);
        }
      catch(IOException e) //SocketTimeoutException and others
        {
          // unspecified error
          ((long[])args.get(4).arrayData()._array)[0] = -1;
          return new boolValue(false);
        }
    });

    putUnsafe("fuzion.sys.net.write" , (interpreter, innerClazz) -> args -> {
      try
        {
          var fileContent = (byte[])args.get(2).arrayData()._array;
          var sc = (ByteChannel)_openStreams_.get(args.get(1).i64Value());
          sc.write(ByteBuffer.wrap(fileContent));
          return new i32Value(0);
        }
      catch(IOException e)
        {
          return new i32Value(-1);
        }
    });

    putUnsafe("fuzion.sys.net.close0" , (interpreter, innerClazz) -> args -> {
      long fd = args.get(1).i64Value();
      return _openStreams_.remove(fd)
        ? new i32Value(0)
        : new i32Value(-1);
    });

    putUnsafe("fuzion.sys.net.set_blocking0" , (interpreter, innerClazz) -> args -> {
      var asc = (AbstractSelectableChannel)_openStreams_.get(args.get(1).i64Value());
      var blocking = args.get(2).i32Value();
      try
        {
          asc.configureBlocking(blocking == 1);
          return new i32Value(0);
        }
      catch(IOException e)
        {
          return new i32Value(-1);
        }
    });

    put("safety"                , (interpreter, innerClazz) -> args -> new boolValue(Interpreter._options_.fuzionSafety()));
    put("debug"                 , (interpreter, innerClazz) -> args -> new boolValue(Interpreter._options_.fuzionDebug()));
    put("debugLevel"            , (interpreter, innerClazz) -> args -> new i32Value(Interpreter._options_.fuzionDebugLevel()));
    put("i8.as_i32"             , (interpreter, innerClazz) -> args -> new i32Value (              (                           args.get(0).i8Value() )));
    put("i8.cast_to_u8"         , (interpreter, innerClazz) -> args -> new u8Value  (       0xff & (                           args.get(0).i8Value() )));
    put("i8.prefix -°"          , (interpreter, innerClazz) -> args -> new i8Value  ((int) (byte)  (                       -   args.get(0).i8Value() )));
    put("i8.infix +°"           , (interpreter, innerClazz) -> args -> new i8Value  ((int) (byte)  (args.get(0).i8Value()  +   args.get(1).i8Value() )));
    put("i8.infix -°"           , (interpreter, innerClazz) -> args -> new i8Value  ((int) (byte)  (args.get(0).i8Value()  -   args.get(1).i8Value() )));
    put("i8.infix *°"           , (interpreter, innerClazz) -> args -> new i8Value  ((int) (byte)  (args.get(0).i8Value()  *   args.get(1).i8Value() )));
    put("i8.div"                , (interpreter, innerClazz) -> args -> new i8Value  ((int) (byte)  (args.get(0).i8Value()  /   args.get(1).i8Value() )));
    put("i8.mod"                , (interpreter, innerClazz) -> args -> new i8Value  ((int) (byte)  (args.get(0).i8Value()  %   args.get(1).i8Value() )));
    put("i8.infix &"            , (interpreter, innerClazz) -> args -> new i8Value  (              (args.get(0).i8Value()  &   args.get(1).i8Value() )));
    put("i8.infix |"            , (interpreter, innerClazz) -> args -> new i8Value  (              (args.get(0).i8Value()  |   args.get(1).i8Value() )));
    put("i8.infix ^"            , (interpreter, innerClazz) -> args -> new i8Value  (              (args.get(0).i8Value()  ^   args.get(1).i8Value() )));
    put("i8.infix >>"           , (interpreter, innerClazz) -> args -> new i8Value  (              (args.get(0).i8Value()  >>  args.get(1).i8Value() )));
    put("i8.infix <<"           , (interpreter, innerClazz) -> args -> new i8Value  ((int) (byte)  (args.get(0).i8Value()  <<  args.get(1).i8Value() )));
    put("i8.type.equality"      , (interpreter, innerClazz) -> args -> new boolValue(              (args.get(1).i8Value()  ==  args.get(2).i8Value() )));
    put("i8.type.lteq"          , (interpreter, innerClazz) -> args -> new boolValue(              (args.get(1).i8Value()  <=  args.get(2).i8Value() )));
    put("i16.as_i32"            , (interpreter, innerClazz) -> args -> new i32Value (              (                           args.get(0).i16Value())));
    put("i16.cast_to_u16"       , (interpreter, innerClazz) -> args -> new u16Value (     0xffff & (                           args.get(0).i16Value())));
    put("i16.prefix -°"         , (interpreter, innerClazz) -> args -> new i16Value ((int) (short) (                       -   args.get(0).i16Value())));
    put("i16.infix +°"          , (interpreter, innerClazz) -> args -> new i16Value ((int) (short) (args.get(0).i16Value() +   args.get(1).i16Value())));
    put("i16.infix -°"          , (interpreter, innerClazz) -> args -> new i16Value ((int) (short) (args.get(0).i16Value() -   args.get(1).i16Value())));
    put("i16.infix *°"          , (interpreter, innerClazz) -> args -> new i16Value ((int) (short) (args.get(0).i16Value() *   args.get(1).i16Value())));
    put("i16.div"               , (interpreter, innerClazz) -> args -> new i16Value ((int) (short) (args.get(0).i16Value() /   args.get(1).i16Value())));
    put("i16.mod"               , (interpreter, innerClazz) -> args -> new i16Value ((int) (short) (args.get(0).i16Value() %   args.get(1).i16Value())));
    put("i16.infix &"           , (interpreter, innerClazz) -> args -> new i16Value (              (args.get(0).i16Value() &   args.get(1).i16Value())));
    put("i16.infix |"           , (interpreter, innerClazz) -> args -> new i16Value (              (args.get(0).i16Value() |   args.get(1).i16Value())));
    put("i16.infix ^"           , (interpreter, innerClazz) -> args -> new i16Value (              (args.get(0).i16Value() ^   args.get(1).i16Value())));
    put("i16.infix >>"          , (interpreter, innerClazz) -> args -> new i16Value (              (args.get(0).i16Value() >>  args.get(1).i16Value())));
    put("i16.infix <<"          , (interpreter, innerClazz) -> args -> new i16Value ((int) (short) (args.get(0).i16Value() <<  args.get(1).i16Value())));
    put("i16.type.equality"     , (interpreter, innerClazz) -> args -> new boolValue(              (args.get(1).i16Value() ==  args.get(2).i16Value())));
    put("i16.type.lteq"         , (interpreter, innerClazz) -> args -> new boolValue(              (args.get(1).i16Value() <=  args.get(2).i16Value())));
    put("i32.as_i64"            , (interpreter, innerClazz) -> args -> new i64Value ((long)        (                           args.get(0).i32Value())));
    put("i32.cast_to_u32"       , (interpreter, innerClazz) -> args -> new u32Value (              (                           args.get(0).i32Value())));
    put("i32.as_f64"            , (interpreter, innerClazz) -> args -> new f64Value ((double)      (                           args.get(0).i32Value())));
    put("i32.prefix -°"         , (interpreter, innerClazz) -> args -> new i32Value (              (                       -   args.get(0).i32Value())));
    put("i32.infix +°"          , (interpreter, innerClazz) -> args -> new i32Value (              (args.get(0).i32Value() +   args.get(1).i32Value())));
    put("i32.infix -°"          , (interpreter, innerClazz) -> args -> new i32Value (              (args.get(0).i32Value() -   args.get(1).i32Value())));
    put("i32.infix *°"          , (interpreter, innerClazz) -> args -> new i32Value (              (args.get(0).i32Value() *   args.get(1).i32Value())));
    put("i32.div"               , (interpreter, innerClazz) -> args -> new i32Value (              (args.get(0).i32Value() /   args.get(1).i32Value())));
    put("i32.mod"               , (interpreter, innerClazz) -> args -> new i32Value (              (args.get(0).i32Value() %   args.get(1).i32Value())));
    put("i32.infix &"           , (interpreter, innerClazz) -> args -> new i32Value (              (args.get(0).i32Value() &   args.get(1).i32Value())));
    put("i32.infix |"           , (interpreter, innerClazz) -> args -> new i32Value (              (args.get(0).i32Value() |   args.get(1).i32Value())));
    put("i32.infix ^"           , (interpreter, innerClazz) -> args -> new i32Value (              (args.get(0).i32Value() ^   args.get(1).i32Value())));
    put("i32.infix >>"          , (interpreter, innerClazz) -> args -> new i32Value (              (args.get(0).i32Value() >>  args.get(1).i32Value())));
    put("i32.infix <<"          , (interpreter, innerClazz) -> args -> new i32Value (              (args.get(0).i32Value() <<  args.get(1).i32Value())));
    put("i32.type.equality"     , (interpreter, innerClazz) -> args -> new boolValue(              (args.get(1).i32Value() ==  args.get(2).i32Value())));
    put("i32.type.lteq"         , (interpreter, innerClazz) -> args -> new boolValue(              (args.get(1).i32Value() <=  args.get(2).i32Value())));
    put("i64.cast_to_u64"       , (interpreter, innerClazz) -> args -> new u64Value (              (                           args.get(0).i64Value())));
    put("i64.as_f64"            , (interpreter, innerClazz) -> args -> new f64Value ((double)      (                           args.get(0).i64Value())));
    put("i64.prefix -°"         , (interpreter, innerClazz) -> args -> new i64Value (              (                       -   args.get(0).u64Value())));
    put("i64.infix +°"          , (interpreter, innerClazz) -> args -> new i64Value (              (args.get(0).i64Value() +   args.get(1).i64Value())));
    put("i64.infix -°"          , (interpreter, innerClazz) -> args -> new i64Value (              (args.get(0).i64Value() -   args.get(1).i64Value())));
    put("i64.infix *°"          , (interpreter, innerClazz) -> args -> new i64Value (              (args.get(0).i64Value() *   args.get(1).i64Value())));
    put("i64.div"               , (interpreter, innerClazz) -> args -> new i64Value (              (args.get(0).i64Value() /   args.get(1).i64Value())));
    put("i64.mod"               , (interpreter, innerClazz) -> args -> new i64Value (              (args.get(0).i64Value() %   args.get(1).i64Value())));
    put("i64.infix &"           , (interpreter, innerClazz) -> args -> new i64Value (              (args.get(0).i64Value() &   args.get(1).i64Value())));
    put("i64.infix |"           , (interpreter, innerClazz) -> args -> new i64Value (              (args.get(0).i64Value() |   args.get(1).i64Value())));
    put("i64.infix ^"           , (interpreter, innerClazz) -> args -> new i64Value (              (args.get(0).i64Value() ^   args.get(1).i64Value())));
    put("i64.infix >>"          , (interpreter, innerClazz) -> args -> new i64Value (              (args.get(0).i64Value() >>  args.get(1).i64Value())));
    put("i64.infix <<"          , (interpreter, innerClazz) -> args -> new i64Value (              (args.get(0).i64Value() <<  args.get(1).i64Value())));
    put("i64.type.equality"     , (interpreter, innerClazz) -> args -> new boolValue(              (args.get(1).i64Value() ==  args.get(2).i64Value())));
    put("i64.type.lteq"         , (interpreter, innerClazz) -> args -> new boolValue(              (args.get(1).i64Value() <=  args.get(2).i64Value())));
    put("u8.as_i32"             , (interpreter, innerClazz) -> args -> new i32Value (              (                           args.get(0).u8Value() )));
    put("u8.cast_to_i8"         , (interpreter, innerClazz) -> args -> new i8Value  ((int) (byte)  (                           args.get(0).u8Value() )));
    put("u8.prefix -°"          , (interpreter, innerClazz) -> args -> new u8Value  (       0xff & (                       -   args.get(0).u8Value() )));
    put("u8.infix +°"           , (interpreter, innerClazz) -> args -> new u8Value  (       0xff & (args.get(0).u8Value()  +   args.get(1).u8Value() )));
    put("u8.infix -°"           , (interpreter, innerClazz) -> args -> new u8Value  (       0xff & (args.get(0).u8Value()  -   args.get(1).u8Value() )));
    put("u8.infix *°"           , (interpreter, innerClazz) -> args -> new u8Value  (       0xff & (args.get(0).u8Value()  *   args.get(1).u8Value() )));
    put("u8.div"                , (interpreter, innerClazz) -> args -> new u8Value  (Integer.divideUnsigned   (args.get(0).u8Value(), args.get(1).u8Value())));
    put("u8.mod"                , (interpreter, innerClazz) -> args -> new u8Value  (Integer.remainderUnsigned(args.get(0).u8Value(), args.get(1).u8Value())));
    put("u8.infix &"            , (interpreter, innerClazz) -> args -> new u8Value  (              (args.get(0).u8Value()  &   args.get(1).u8Value() )));
    put("u8.infix |"            , (interpreter, innerClazz) -> args -> new u8Value  (              (args.get(0).u8Value()  |   args.get(1).u8Value() )));
    put("u8.infix ^"            , (interpreter, innerClazz) -> args -> new u8Value  (              (args.get(0).u8Value()  ^   args.get(1).u8Value() )));
    put("u8.infix >>"           , (interpreter, innerClazz) -> args -> new u8Value  (              (args.get(0).u8Value()  >>> args.get(1).u8Value() )));
    put("u8.infix <<"           , (interpreter, innerClazz) -> args -> new u8Value  (       0xff & (args.get(0).u8Value()  <<  args.get(1).u8Value() )));
    put("u8.type.equality"      , (interpreter, innerClazz) -> args -> new boolValue(              (args.get(1).u8Value()  ==  args.get(2).u8Value() )));
    put("u8.type.lteq"          , (interpreter, innerClazz) -> args -> new boolValue(Integer.compareUnsigned(args.get(1).u8Value(), args.get(2).u8Value()) <= 0));
    put("u16.as_i32"            , (interpreter, innerClazz) -> args -> new i32Value (              (                           args.get(0).u16Value())));
    put("u16.low8bits"          , (interpreter, innerClazz) -> args -> new u8Value  (       0xff & (                           args.get(0).u16Value())));
    put("u16.cast_to_i16"       , (interpreter, innerClazz) -> args -> new i16Value ((short)       (                           args.get(0).u16Value())));
    put("u16.prefix -°"         , (interpreter, innerClazz) -> args -> new u16Value (     0xffff & (                       -   args.get(0).u16Value())));
    put("u16.infix +°"          , (interpreter, innerClazz) -> args -> new u16Value (     0xffff & (args.get(0).u16Value() +   args.get(1).u16Value())));
    put("u16.infix -°"          , (interpreter, innerClazz) -> args -> new u16Value (     0xffff & (args.get(0).u16Value() -   args.get(1).u16Value())));
    put("u16.infix *°"          , (interpreter, innerClazz) -> args -> new u16Value (     0xffff & (args.get(0).u16Value() *   args.get(1).u16Value())));
    put("u16.div"               , (interpreter, innerClazz) -> args -> new u16Value (Integer.divideUnsigned   (args.get(0).u16Value(), args.get(1).u16Value())));
    put("u16.mod"               , (interpreter, innerClazz) -> args -> new u16Value (Integer.remainderUnsigned(args.get(0).u16Value(), args.get(1).u16Value())));
    put("u16.infix &"           , (interpreter, innerClazz) -> args -> new u16Value (              (args.get(0).u16Value() &   args.get(1).u16Value())));
    put("u16.infix |"           , (interpreter, innerClazz) -> args -> new u16Value (              (args.get(0).u16Value() |   args.get(1).u16Value())));
    put("u16.infix ^"           , (interpreter, innerClazz) -> args -> new u16Value (              (args.get(0).u16Value() ^   args.get(1).u16Value())));
    put("u16.infix >>"          , (interpreter, innerClazz) -> args -> new u16Value (              (args.get(0).u16Value() >>> args.get(1).u16Value())));
    put("u16.infix <<"          , (interpreter, innerClazz) -> args -> new u16Value (     0xffff & (args.get(0).u16Value() <<  args.get(1).u16Value())));
    put("u16.type.equality"     , (interpreter, innerClazz) -> args -> new boolValue(              (args.get(1).u16Value() ==  args.get(2).u16Value())));
    put("u16.type.lteq"         , (interpreter, innerClazz) -> args -> new boolValue(Integer.compareUnsigned(args.get(1).u16Value(), args.get(2).u16Value()) <= 0));
    put("u32.as_i64"            , (interpreter, innerClazz) -> args -> new i64Value (Integer.toUnsignedLong(args.get(0).u32Value())));
    put("u32.low8bits"          , (interpreter, innerClazz) -> args -> new u8Value  (       0xff & (                           args.get(0).u32Value())));
    put("u32.low16bits"         , (interpreter, innerClazz) -> args -> new u16Value (     0xffff & (                           args.get(0).u32Value())));
    put("u32.cast_to_i32"       , (interpreter, innerClazz) -> args -> new i32Value (              (                           args.get(0).u32Value())));
    put("u32.as_f64"            , (interpreter, innerClazz) -> args -> new f64Value ((double)      Integer.toUnsignedLong(     args.get(0).u32Value())));
    put("u32.cast_to_f32"       , (interpreter, innerClazz) -> args -> new f32Value (              Float.intBitsToFloat(       args.get(0).u32Value())));
    put("u32.prefix -°"         , (interpreter, innerClazz) -> args -> new u32Value (              (                       -   args.get(0).u32Value())));
    put("u32.infix +°"          , (interpreter, innerClazz) -> args -> new u32Value (              (args.get(0).u32Value() +   args.get(1).u32Value())));
    put("u32.infix -°"          , (interpreter, innerClazz) -> args -> new u32Value (              (args.get(0).u32Value() -   args.get(1).u32Value())));
    put("u32.infix *°"          , (interpreter, innerClazz) -> args -> new u32Value (              (args.get(0).u32Value() *   args.get(1).u32Value())));
    put("u32.div"               , (interpreter, innerClazz) -> args -> new u32Value (Integer.divideUnsigned   (args.get(0).u32Value(), args.get(1).u32Value())));
    put("u32.mod"               , (interpreter, innerClazz) -> args -> new u32Value (Integer.remainderUnsigned(args.get(0).u32Value(), args.get(1).u32Value())));
    put("u32.infix &"           , (interpreter, innerClazz) -> args -> new u32Value (              (args.get(0).u32Value() &   args.get(1).u32Value())));
    put("u32.infix |"           , (interpreter, innerClazz) -> args -> new u32Value (              (args.get(0).u32Value() |   args.get(1).u32Value())));
    put("u32.infix ^"           , (interpreter, innerClazz) -> args -> new u32Value (              (args.get(0).u32Value() ^   args.get(1).u32Value())));
    put("u32.infix >>"          , (interpreter, innerClazz) -> args -> new u32Value (              (args.get(0).u32Value() >>> args.get(1).u32Value())));
    put("u32.infix <<"          , (interpreter, innerClazz) -> args -> new u32Value (              (args.get(0).u32Value() <<  args.get(1).u32Value())));
    put("u32.type.equality"     , (interpreter, innerClazz) -> args -> new boolValue(              (args.get(1).u32Value() ==  args.get(2).u32Value())));
    put("u32.type.lteq"         , (interpreter, innerClazz) -> args -> new boolValue(Integer.compareUnsigned(args.get(1).u32Value(), args.get(2).u32Value()) <= 0));
    put("u64.low8bits"          , (interpreter, innerClazz) -> args -> new u8Value  (       0xff & ((int)                      args.get(0).u64Value())));
    put("u64.low16bits"         , (interpreter, innerClazz) -> args -> new u16Value (     0xffff & ((int)                      args.get(0).u64Value())));
    put("u64.low32bits"         , (interpreter, innerClazz) -> args -> new u32Value ((int)         (                           args.get(0).u64Value())));
    put("u64.cast_to_i64"       , (interpreter, innerClazz) -> args -> new i64Value (              (                           args.get(0).u64Value())));
    put("u64.as_f64"            , (interpreter, innerClazz) -> args -> new f64Value (Double.parseDouble(Long.toUnsignedString(args.get(0).u64Value()))));
    put("u64.cast_to_f64"       , (interpreter, innerClazz) -> args -> new f64Value (              Double.longBitsToDouble(    args.get(0).u64Value())));
    put("u64.prefix -°"         , (interpreter, innerClazz) -> args -> new u64Value (              (                       -   args.get(0).u64Value())));
    put("u64.infix +°"          , (interpreter, innerClazz) -> args -> new u64Value (              (args.get(0).u64Value() +   args.get(1).u64Value())));
    put("u64.infix -°"          , (interpreter, innerClazz) -> args -> new u64Value (              (args.get(0).u64Value() -   args.get(1).u64Value())));
    put("u64.infix *°"          , (interpreter, innerClazz) -> args -> new u64Value (              (args.get(0).u64Value() *   args.get(1).u64Value())));
    put("u64.div"               , (interpreter, innerClazz) -> args -> new u64Value (Long.divideUnsigned   (args.get(0).u64Value(), args.get(1).u64Value())));
    put("u64.mod"               , (interpreter, innerClazz) -> args -> new u64Value (Long.remainderUnsigned(args.get(0).u64Value(), args.get(1).u64Value())));
    put("u64.infix &"           , (interpreter, innerClazz) -> args -> new u64Value (              (args.get(0).u64Value() &   args.get(1).u64Value())));
    put("u64.infix |"           , (interpreter, innerClazz) -> args -> new u64Value (              (args.get(0).u64Value() |   args.get(1).u64Value())));
    put("u64.infix ^"           , (interpreter, innerClazz) -> args -> new u64Value (              (args.get(0).u64Value() ^   args.get(1).u64Value())));
    put("u64.infix >>"          , (interpreter, innerClazz) -> args -> new u64Value (              (args.get(0).u64Value() >>> args.get(1).u64Value())));
    put("u64.infix <<"          , (interpreter, innerClazz) -> args -> new u64Value (              (args.get(0).u64Value() <<  args.get(1).u64Value())));
    put("u64.type.equality"     , (interpreter, innerClazz) -> args -> new boolValue(              (args.get(1).u64Value() ==  args.get(2).u64Value())));
    put("u64.type.lteq"         , (interpreter, innerClazz) -> args -> new boolValue(Long.compareUnsigned(args.get(1).u64Value(), args.get(2).u64Value()) <= 0));
    put("f32.prefix -"          , (interpreter, innerClazz) -> args -> new f32Value (                (                       -  args.get(0).f32Value())));
    put("f32.infix +"           , (interpreter, innerClazz) -> args -> new f32Value (                (args.get(0).f32Value() +  args.get(1).f32Value())));
    put("f32.infix -"           , (interpreter, innerClazz) -> args -> new f32Value (                (args.get(0).f32Value() -  args.get(1).f32Value())));
    put("f32.infix *"           , (interpreter, innerClazz) -> args -> new f32Value (                (args.get(0).f32Value() *  args.get(1).f32Value())));
    put("f32.infix /"           , (interpreter, innerClazz) -> args -> new f32Value (                (args.get(0).f32Value() /  args.get(1).f32Value())));
    put("f32.infix %"           , (interpreter, innerClazz) -> args -> new f32Value (                (args.get(0).f32Value() %  args.get(1).f32Value())));
    put("f32.infix **"          , (interpreter, innerClazz) -> args -> new f32Value ((float) Math.pow(args.get(0).f32Value(),   args.get(1).f32Value())));
    put("f32.type.equality"     , (interpreter, innerClazz) -> args -> new boolValue(                (args.get(1).f32Value() == args.get(2).f32Value())));
    put("f32.type.lteq"         , (interpreter, innerClazz) -> args -> new boolValue(                (args.get(1).f32Value() <= args.get(2).f32Value())));
    put("f32.as_f64"            , (interpreter, innerClazz) -> args -> new f64Value((double)                                    args.get(0).f32Value() ));
    put("f32.cast_to_u32"       , (interpreter, innerClazz) -> args -> new u32Value (    Float.floatToIntBits(                  args.get(0).f32Value())));
    put("f32.as_string"         , (interpreter, innerClazz) -> args -> Interpreter.value(Float.toString      (                  args.get(0).f32Value())));
    put("f64.prefix -"          , (interpreter, innerClazz) -> args -> new f64Value (                (                       -  args.get(0).f64Value())));
    put("f64.infix +"           , (interpreter, innerClazz) -> args -> new f64Value (                (args.get(0).f64Value() +  args.get(1).f64Value())));
    put("f64.infix -"           , (interpreter, innerClazz) -> args -> new f64Value (                (args.get(0).f64Value() -  args.get(1).f64Value())));
    put("f64.infix *"           , (interpreter, innerClazz) -> args -> new f64Value (                (args.get(0).f64Value() *  args.get(1).f64Value())));
    put("f64.infix /"           , (interpreter, innerClazz) -> args -> new f64Value (                (args.get(0).f64Value() /  args.get(1).f64Value())));
    put("f64.infix %"           , (interpreter, innerClazz) -> args -> new f64Value (                (args.get(0).f64Value() %  args.get(1).f64Value())));
    put("f64.infix **"          , (interpreter, innerClazz) -> args -> new f64Value (        Math.pow(args.get(0).f64Value(),   args.get(1).f64Value())));
    put("f64.type.equality"     , (interpreter, innerClazz) -> args -> new boolValue(                (args.get(1).f64Value() == args.get(2).f64Value())));
    put("f64.type.lteq"         , (interpreter, innerClazz) -> args -> new boolValue(                (args.get(1).f64Value() <= args.get(2).f64Value())));
    put("f64.as_i64_lax"        , (interpreter, innerClazz) -> args -> new i64Value((long)                                      args.get(0).f64Value() ));
    put("f64.as_f32"            , (interpreter, innerClazz) -> args -> new f32Value((float)                                     args.get(0).f64Value() ));
    put("f64.cast_to_u64"       , (interpreter, innerClazz) -> args -> new u64Value (    Double.doubleToLongBits(               args.get(0).f64Value())));
    put("f64.as_string"         , (interpreter, innerClazz) -> args -> Interpreter.value(Double.toString       (                args.get(0).f64Value())));
    put("f32s.isNaN"            , (interpreter, innerClazz) -> args -> new boolValue(                               Float.isNaN(args.get(1).f32Value())));
    put("f64s.isNaN"            , (interpreter, innerClazz) -> args -> new boolValue(                              Double.isNaN(args.get(1).f64Value())));
    put("f32s.acos"             , (interpreter, innerClazz) -> args -> new f32Value ((float)           Math.acos(               args.get(1).f32Value())));
    put("f32s.asin"             , (interpreter, innerClazz) -> args -> new f32Value ((float)           Math.asin(               args.get(1).f32Value())));
    put("f32s.atan"             , (interpreter, innerClazz) -> args -> new f32Value ((float)           Math.atan(               args.get(1).f32Value())));
    put("f32s.atan2"            , (interpreter, innerClazz) -> args -> new f32Value ((float)  Math.atan2(args.get(1).f32Value(),args.get(2).f32Value())));
    put("f32s.cos"              , (interpreter, innerClazz) -> args -> new f32Value ((float)           Math.cos(                args.get(1).f32Value())));
    put("f32s.cosh"             , (interpreter, innerClazz) -> args -> new f32Value ((float)           Math.cosh(               args.get(1).f32Value())));
    put("f32s.epsilon"          , (interpreter, innerClazz) -> args -> new f32Value (                  Math.ulp(                (float)1)));
    put("f32s.exp"              , (interpreter, innerClazz) -> args -> new f32Value ((float)           Math.exp(                args.get(1).f32Value())));
    put("f32s.log"              , (interpreter, innerClazz) -> args -> new f32Value ((float)           Math.log(                args.get(1).f32Value())));
    put("f32s.max"              , (interpreter, innerClazz) -> args -> new f32Value (                                           Float.MAX_VALUE));
    put("f32s.maxExp"           , (interpreter, innerClazz) -> args -> new i32Value (                                           Float.MAX_EXPONENT));
    put("f32s.minPositive"      , (interpreter, innerClazz) -> args -> new f32Value (                                           Float.MIN_NORMAL));
    put("f32s.minExp"           , (interpreter, innerClazz) -> args -> new i32Value (                                           Float.MIN_EXPONENT));
    put("f32s.sin"              , (interpreter, innerClazz) -> args -> new f32Value ((float)          Math.sin(                 args.get(1).f32Value())));
    put("f32s.sinh"             , (interpreter, innerClazz) -> args -> new f32Value ((float)          Math.sinh(                args.get(1).f32Value())));
    put("f32s.squareRoot"       , (interpreter, innerClazz) -> args -> new f32Value ((float)          Math.sqrt(        (double)args.get(1).f32Value())));
    put("f32s.tan"              , (interpreter, innerClazz) -> args -> new f32Value ((float)          Math.tan(                 args.get(1).f32Value())));
    put("f32s.tanh"             , (interpreter, innerClazz) -> args -> new f32Value ((float)          Math.tan(                 args.get(1).f32Value())));
    put("f64s.acos"             , (interpreter, innerClazz) -> args -> new f64Value (                 Math.acos(                args.get(1).f64Value())));
    put("f64s.asin"             , (interpreter, innerClazz) -> args -> new f64Value (                 Math.asin(                args.get(1).f64Value())));
    put("f64s.atan"             , (interpreter, innerClazz) -> args -> new f64Value (                 Math.atan(                args.get(1).f64Value())));
    put("f64s.atan2"            , (interpreter, innerClazz) -> args -> new f64Value (         Math.atan2(args.get(1).f64Value(),args.get(2).f64Value())));
    put("f64s.cos"              , (interpreter, innerClazz) -> args -> new f64Value (                 Math.cos(                 args.get(1).f64Value())));
    put("f64s.cosh"             , (interpreter, innerClazz) -> args -> new f64Value (                 Math.cosh(                args.get(1).f64Value())));
    put("f64s.epsilon"          , (interpreter, innerClazz) -> args -> new f64Value (                 Math.ulp(                 (double)1)));
    put("f64s.exp"              , (interpreter, innerClazz) -> args -> new f64Value (                 Math.exp(                 args.get(1).f64Value())));
    put("f64s.log"              , (interpreter, innerClazz) -> args -> new f64Value (                 Math.log(                 args.get(1).f64Value())));
    put("f64s.max"              , (interpreter, innerClazz) -> args -> new f64Value (                                               Double.MAX_VALUE));
    put("f64s.maxExp"           , (interpreter, innerClazz) -> args -> new i32Value (                                               Double.MAX_EXPONENT));
    put("f64s.minPositive"      , (interpreter, innerClazz) -> args -> new f64Value (                                               Double.MIN_NORMAL));
    put("f64s.minExp"           , (interpreter, innerClazz) -> args -> new i32Value (                                               Double.MIN_EXPONENT));
    put("f64s.sin"              , (interpreter, innerClazz) -> args -> new f64Value (                 Math.sin(                 args.get(1).f64Value())));
    put("f64s.sinh"             , (interpreter, innerClazz) -> args -> new f64Value (                 Math.sinh(                args.get(1).f64Value())));
    put("f64s.squareRoot"       , (interpreter, innerClazz) -> args -> new f64Value (                 Math.sqrt(                args.get(1).f64Value())));
    put("f64s.tan"              , (interpreter, innerClazz) -> args -> new f64Value (                 Math.tan(                 args.get(1).f64Value())));
    put("f64s.tanh"             , (interpreter, innerClazz) -> args -> new f64Value (                 Math.tan(                 args.get(1).f64Value())));
    put("Any.hash_code"         , (interpreter, innerClazz) -> args -> new i32Value (args.get(0).toString().hashCode()));
    put("Any.as_string"         , (interpreter, innerClazz) -> args -> Interpreter.value("instance[" + innerClazz._outer.toString() + "]"));
    put("fuzion.std.nano_time"  , (interpreter, innerClazz) -> args -> new u64Value (System.nanoTime()));
    put("fuzion.std.nano_sleep" , (interpreter, innerClazz) -> args ->
        {
          var d = args.get(1).u64Value();
          try
            {
              TimeUnit.NANOSECONDS.sleep(d < 0 ? Long.MAX_VALUE : d);
            }
          catch (InterruptedException ie)
            {
              throw new Error("unexpected interrupt", ie);
            }
          return new Instance(Clazzes.c_unit.get());
        });
    put("fuzion.std.date_time", (interpreter, innerClazz) -> args ->
      {
        Date date = new Date();
        Calendar calendar = new GregorianCalendar(TimeZone.getTimeZone("UTC"));
        calendar.setTime(date);
        var arg0 = (int[])args.get(1).arrayData()._array;
        arg0[0] = calendar.get(Calendar.YEAR);
        arg0[1] = calendar.get(Calendar.DAY_OF_YEAR);
        arg0[2] = calendar.get(Calendar.HOUR_OF_DAY);
        arg0[3] = calendar.get(Calendar.MINUTE);
        arg0[4] = calendar.get(Calendar.SECOND);
        arg0[5] = calendar.get(Calendar.MILLISECOND) * 1000;
        return new Instance(Clazzes.c_unit.get());
      });
    put("effect.replace"  ,
        "effect.default"  ,
        "effect.abortable",
        "effect.abort"    , (interpreter, innerClazz) -> effect(interpreter, innerClazz));
    put("effects.exists"  , (interpreter, innerClazz) -> args ->
        {
          var cl = innerClazz.actualGenerics()[0];
          return new boolValue(FuzionThread.current()._effects.get(cl) != null /* NOTE not containsKey since cl may map to null! */ );
        });

    put("fuzion.sys.process.create"  , (interpreter, innerClazz) -> args -> {
      if (!ENABLE_UNSAFE_INTRINSICS)
      {
        System.err.println("*** error: unsafe feature "+innerClazz+" disabled");
        System.exit(1);
      }
      var process_and_args = Arrays
        .stream(((Value[])args.get(1).arrayData()._array))
        .limit(args.get(2).i32Value()-1)
        .map(x -> utf8ByteArrayDataToString(x))
        .collect(Collectors.toList());

      var env_vars = Arrays
        .stream(((Value[])args.get(3).arrayData()._array))
        .limit(args.get(4).i32Value()-1)
        .map(x -> utf8ByteArrayDataToString(x))
        .collect(Collectors.toMap((x -> x.split("=")[0]), (x -> x.split("=")[1])));

      var result = (long[])args.get(5).arrayData()._array;
      try
        {
          var pb = new ProcessBuilder()
                              .command(process_and_args);

          pb.environment().putAll(env_vars);

          var process = pb.start();

          result[0] = _openStreams_.add(process);
          result[1] = _openStreams_.add(process.getOutputStream());
          result[2] = _openStreams_.add(process.getInputStream());
          result[3] = _openStreams_.add(process.getErrorStream());
          return new i32Value(0);
        }
      catch (IOException e)
        {
          return new i32Value(-1);
        }
    });

    put("fuzion.sys.process.wait"    , (interpreter, innerClazz) -> args -> {
      var desc = args.get(1).i64Value();
      var p = (Process)_openStreams_.get(desc);
      try
        {
          p.waitFor();
        }
      catch(InterruptedException e)
        {
          System.err.println("*** Interrupted while waiting for process to exit. ***");
          System.exit(1);
        }
      _openStreams_.remove(desc);
      return new i32Value(p.exitValue());
    });

    put("fuzion.sys.pipe.read"       , (interpreter, innerClazz) -> args -> {
      var desc = args.get(1).i64Value();
      var buff = (byte[])args.get(2).arrayData()._array;
      if (_openStreams_.get(desc) instanceof InputStream is)
        {
          try
            {
              return new i32Value(is.read(buff));
            }
          catch (IOException e)
            {
              return new i32Value(-1);
            }
        }
      return new i32Value(-1);
    });

    put("fuzion.sys.pipe.write"      , (interpreter, innerClazz) -> args -> {
      var desc = args.get(1).i64Value();
      var buff = (byte[])args.get(2).arrayData()._array;
      if (_openStreams_.get(desc) instanceof OutputStream os)
        {
          try
            {
              os.write(buff);
              return new i32Value(buff.length);
            }
          catch (IOException e)
            {
              return new i32Value(-1);
            }
        }
      return new i32Value(-1);
    });

    put("fuzion.sys.pipe.close"      , (interpreter, innerClazz) -> args -> {
      var desc = args.get(1).i64Value();
      return _openStreams_.remove(desc)
        ? new i32Value(0)
        : new i32Value(-1);
    });
  }


  static class Abort extends Error
  {
    Clazz _effect;
    Abort(Clazz effect)
    {
      super();
      this._effect = effect;
    }
  }


  /**
   * Create code for one-way monad intrinsics.
   *
   * @param innerClazz the frame clazz of the called feature
   *
   * @return a Callable instance to execute the intrinsic call.
   */
  static Callable effect(Interpreter interpreter, Clazz innerClazz)
  {
    return (args) ->
      {
        var m = args.get(0);
        var cl = innerClazz._outer;
        String in = innerClazz.feature().qualifiedName();   // == _fuir.clazzIntrinsicName(cl);
        switch (in)
          {
          case "effect.replace": check(FuzionThread.current()._effects.get(cl) != null); FuzionThread.current()._effects.put(cl, m   );   break;
          case "effect.default": if (FuzionThread.current()._effects.get(cl) == null) {  FuzionThread.current()._effects.put(cl, m   ); } break;
          case "effect.abortable" :
            {
              var prev = FuzionThread.current()._effects.get(cl);
              FuzionThread.current()._effects.put(cl, m);
              var call = Types.resolved.f_function_call;
              var oc = innerClazz.actualGenerics()[0]; //innerClazz.argumentFields()[0].resultClazz();
              var ic = oc.lookup(call);
              var al = new ArrayList<Value>();
              al.add(args.get(1));
              try {
                var ignore = interpreter.callOnInstance(ic.feature(), ic, new Instance(ic), al);
                return new boolValue(true);
              } catch (Abort a) {
                if (a._effect == cl)
                  {
                    return new boolValue(false);
                  }
                else
                  {
                    throw a;
                  }
              } finally {
                FuzionThread.current()._effects.put(cl, prev);
              }
            }
          case "effect.abort": throw new Abort(cl);
          default: throw new Error("unexpected effect intrinsic '"+innerClazz+"'");
          }
        return Value.EMPTY_VALUE;
      };
  }


  static AbstractType elementType(Clazz arrayClazz)
  {
    // NYI: Properly determine generic argument type of array
    var arrayType = arrayClazz._type;
    if (arrayType.compareTo(Types.resolved.t_conststring) == 0 /* NYI: Hack */)
      {
        return Types.resolved.t_i32;
      }
    else
      {
        return arrayType.generics().getFirst();
      }
  }

  static ArrayData fuzionSysArrayAlloc(int sz,
                                       Clazz arrayClazz)
  {
    // NYI: Properly determine generic argument type of array
    var elementType = elementType(arrayClazz);
    if      (elementType.compareTo(Types.resolved.t_i8  ) == 0) { return new ArrayData(new byte   [sz]); }
    else if (elementType.compareTo(Types.resolved.t_i16 ) == 0) { return new ArrayData(new short  [sz]); }
    else if (elementType.compareTo(Types.resolved.t_i32 ) == 0) { return new ArrayData(new int    [sz]); }
    else if (elementType.compareTo(Types.resolved.t_i64 ) == 0) { return new ArrayData(new long   [sz]); }
    else if (elementType.compareTo(Types.resolved.t_u8  ) == 0) { return new ArrayData(new byte   [sz]); }
    else if (elementType.compareTo(Types.resolved.t_u16 ) == 0) { return new ArrayData(new char   [sz]); }
    else if (elementType.compareTo(Types.resolved.t_u32 ) == 0) { return new ArrayData(new int    [sz]); }
    else if (elementType.compareTo(Types.resolved.t_u64 ) == 0) { return new ArrayData(new long   [sz]); }
    else if (elementType.compareTo(Types.resolved.t_bool) == 0) { return new ArrayData(new boolean[sz]); }
    else                                                        { return new ArrayData(new Value  [sz]); }
  }

  static void fuzionSysArraySetEl(ArrayData ad,
                                  int x,
                                  Value v,
                                  Clazz arrayClazz)
  {
    // NYI: Properly determine generic argument type of array
    var elementType = elementType(arrayClazz);
    ad.checkIndex(x);
    if      (elementType.compareTo(Types.resolved.t_i8  ) == 0) { ((byte   [])ad._array)[x] = (byte   ) v.i8Value();   }
    else if (elementType.compareTo(Types.resolved.t_i16 ) == 0) { ((short  [])ad._array)[x] = (short  ) v.i16Value();  }
    else if (elementType.compareTo(Types.resolved.t_i32 ) == 0) { ((int    [])ad._array)[x] =           v.i32Value();  }
    else if (elementType.compareTo(Types.resolved.t_i64 ) == 0) { ((long   [])ad._array)[x] =           v.i64Value();  }
    else if (elementType.compareTo(Types.resolved.t_u8  ) == 0) { ((byte   [])ad._array)[x] = (byte   ) v.u8Value();   }
    else if (elementType.compareTo(Types.resolved.t_u16 ) == 0) { ((char   [])ad._array)[x] = (char   ) v.u16Value();  }
    else if (elementType.compareTo(Types.resolved.t_u32 ) == 0) { ((int    [])ad._array)[x] =           v.u32Value();  }
    else if (elementType.compareTo(Types.resolved.t_u64 ) == 0) { ((long   [])ad._array)[x] =           v.u64Value();  }
    else if (elementType.compareTo(Types.resolved.t_bool) == 0) { ((boolean[])ad._array)[x] =           v.boolValue(); }
    else                                                        { ((Value  [])ad._array)[x] =           v;             }
  }


  static Value fuzionSysArrayGet(ArrayData ad,
                                 int x,
                                 Clazz arrayClazz)
  {
    // NYI: Properly determine generic argument type of array
    var elementType = elementType(arrayClazz);
    ad.checkIndex(x);
    if      (elementType.compareTo(Types.resolved.t_i8  ) == 0) { return new i8Value  (((byte   [])ad._array)[x]       ); }
    else if (elementType.compareTo(Types.resolved.t_i16 ) == 0) { return new i16Value (((short  [])ad._array)[x]       ); }
    else if (elementType.compareTo(Types.resolved.t_i32 ) == 0) { return new i32Value (((int    [])ad._array)[x]       ); }
    else if (elementType.compareTo(Types.resolved.t_i64 ) == 0) { return new i64Value (((long   [])ad._array)[x]       ); }
    else if (elementType.compareTo(Types.resolved.t_u8  ) == 0) { return new u8Value  (((byte   [])ad._array)[x] & 0xff); }
    else if (elementType.compareTo(Types.resolved.t_u16 ) == 0) { return new u16Value (((char   [])ad._array)[x]       ); }
    else if (elementType.compareTo(Types.resolved.t_u32 ) == 0) { return new u32Value (((int    [])ad._array)[x]       ); }
    else if (elementType.compareTo(Types.resolved.t_u64 ) == 0) { return new u64Value (((long   [])ad._array)[x]       ); }
    else if (elementType.compareTo(Types.resolved.t_bool) == 0) { return new boolValue(((boolean[])ad._array)[x]       ); }
    else                                                        { return              ((Value   [])ad._array)[x]        ; }
  }

}

/* end of file */<|MERGE_RESOLUTION|>--- conflicted
+++ resolved
@@ -115,7 +115,6 @@
   /**
    * This contains all open files/streams.
    */
-<<<<<<< HEAD
   private static OpenResources<Object> _openStreams_ = new OpenResources<Object>()
   {
     @Override
@@ -136,21 +135,6 @@
           }
         }
       return true;
-=======
-  private static OpenResources<AutoCloseable> _openStreams_ = new OpenResources<AutoCloseable>()
-  {
-    @Override
-    protected boolean close(AutoCloseable f) {
-      try
-      {
-        f.close();
-        return true;
-      }
-      catch(Exception e)
-      {
-        return false;
-      }
->>>>>>> e42a2025
     }
   };
 
@@ -459,14 +443,9 @@
           var seekResults = (long[])args.get(3).arrayData()._array;
           try
             {
-<<<<<<< HEAD
-              ((RandomAccessFile)_openStreams_.get(fd)).seek(args.get(2).i16Value());
-              seekResults[0] = ((RandomAccessFile)_openStreams_.get(fd)).getFilePointer();
-=======
               var raf = (RandomAccessFile)_openStreams_.get(fd);
               raf.seek(args.get(2).i16Value());
               seekResults[0] = raf.getFilePointer();
->>>>>>> e42a2025
               return Value.EMPTY_VALUE;
             }
           catch (Exception e)
