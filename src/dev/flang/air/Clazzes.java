--- conflicted
+++ resolved
@@ -161,12 +161,9 @@
         return super.get();
       }
     };
-<<<<<<< HEAD
+  public final OnDemandClazz undefined   = new OnDemandClazz(() -> Types.t_UNDEFINED                 );
   public Clazz Const_StringUtf8Data;      // field Const_String.utf8_data
-=======
-  public final OnDemandClazz undefined   = new OnDemandClazz(() -> Types.t_UNDEFINED                 );
   public Clazz constStringInternalArray;  // field Const_String.internal_array
->>>>>>> a3ba620b
   public Clazz fuzionJavaObject;          // clazz representing a Java Object in Fuzion
   public Clazz fuzionJavaObject_Ref;      // field fuzion.java.Java_Object.Java_Ref
   public Clazz fuzionSysPtr;              // internal pointer type
