/*

This file is part of the Fuzion language implementation.

The Fuzion language implementation is free software: you can redistribute it
and/or modify it under the terms of the GNU General Public License as published
by the Free Software Foundation, version 3 of the License.

The Fuzion language implementation is distributed in the hope that it will be
useful, but WITHOUT ANY WARRANTY; without even the implied warranty of
MERCHANTABILITY or FITNESS FOR A PARTICULAR PURPOSE.  See the GNU General Public
License for more details.

You should have received a copy of the GNU General Public License along with The
Fuzion language implementation.  If not, see <https://www.gnu.org/licenses/>.

*/

/*-----------------------------------------------------------------------
 *
 * Tokiwa Software GmbH, Germany
 *
 * Source of class Clazzes
 *
 *---------------------------------------------------------------------*/

package dev.flang.air;

import java.util.LinkedList;
import java.util.Map;
import java.util.Set;
import java.util.TreeMap;
import java.util.TreeSet;

import dev.flang.ast.AbstractAssign; // NYI: remove dependency!
import dev.flang.ast.AbstractBlock; // NYI: remove dependency!
import dev.flang.ast.AbstractCall; // NYI: remove dependency!
import dev.flang.ast.AbstractCase; // NYI: remove dependency!
import dev.flang.ast.AbstractConstant; // NYI: remove dependency!
import dev.flang.ast.AbstractCurrent; // NYI: remove dependency!
import dev.flang.ast.AbstractFeature; // NYI: remove dependency!
import dev.flang.ast.AbstractMatch; // NYI: remove dependency!
import dev.flang.ast.AbstractType; // NYI: remove dependency!
import dev.flang.ast.Box; // NYI: remove dependency!
import dev.flang.ast.Env; // NYI: remove dependency!
import dev.flang.ast.Expr; // NYI: remove dependency!
import dev.flang.ast.If; // NYI: remove dependency!
import dev.flang.ast.InlineArray; // NYI: remove dependency!
import dev.flang.ast.State; // NYI: remove dependency!
import dev.flang.ast.Tag; // NYI: remove dependency!
import dev.flang.ast.Types; // NYI: remove dependency!
import dev.flang.ast.Universe; // NYI: remove dependency!

import dev.flang.util.ANY;
import dev.flang.util.Errors;
import dev.flang.util.FuzionOptions;
import dev.flang.util.HasSourcePosition;
import dev.flang.util.List;
import dev.flang.util.SourcePosition;


/**
 * Clazzes manages the actual clazzes used in the system during runtime.
 *
 * @author Fridtjof Siebert (siebert@tokiwa.software)
 */
public class Clazzes extends ANY
{


  /*----------------------------  constants  ----------------------------*/


  /**
   * All clazzes found in the system.
   *
   * NYI: One of these maps is probably redundant!
   */
  private static final Map<Clazz, Clazz> clazzes = new TreeMap<>();
  private static final Map<AbstractType, Clazz> _clazzesForTypes_ = new TreeMap<>();


  /**
   * All clazzes found so far that have not been analyzed yet for clazzes that
   * they require.
   */
  private static final LinkedList<Clazz> clazzesToBeVisited = new LinkedList<>();


  static interface TypF
  {
    AbstractType get();
  }
  public static class OnDemandClazz
  {
    final TypF _t;
    Clazz _clazz = null;
    OnDemandClazz(TypF t) { _t = t; }
    OnDemandClazz() { this(null); }

    /**
     * Get this clazz only if it was created, by a call to get() or by direct
     * call to Clazzes.create():
     */
    public Clazz getIfCreated()
    {
      if (_clazz == null && _clazzesForTypes_.containsKey(_t.get()))
        {
          _clazz = clazz(_t.get());
        }
      return _clazz;
    }
    public Clazz get()
    {
      if (_clazz == null)
        {
          _clazz = clazz(_t.get());
        }
      return _clazz;
    }
    public void clear()
    {
      _clazz = null;
    }
  }

  /**
   * Handy preallocated classes to be used during execution:
   */
  public static final OnDemandClazz universe    = new OnDemandClazz(() -> Types.resolved.universe.selfType());
  public static final OnDemandClazz c_void      = new OnDemandClazz(() -> Types.resolved.t_void             );
  public static final OnDemandClazz bool        = new OnDemandClazz(() -> Types.resolved.t_bool             );
  public static final OnDemandClazz c_TRUE      = new OnDemandClazz(() -> Types.resolved.f_TRUE .selfType() );
  public static final OnDemandClazz c_FALSE     = new OnDemandClazz(() -> Types.resolved.f_FALSE.selfType() );
  public static final OnDemandClazz i8          = new OnDemandClazz(() -> Types.resolved.t_i8               );
  public static final OnDemandClazz i16         = new OnDemandClazz(() -> Types.resolved.t_i16              );
  public static final OnDemandClazz i32         = new OnDemandClazz(() -> Types.resolved.t_i32              );
  public static final OnDemandClazz i64         = new OnDemandClazz(() -> Types.resolved.t_i64              );
  public static final OnDemandClazz u8          = new OnDemandClazz(() -> Types.resolved.t_u8               );
  public static final OnDemandClazz u16         = new OnDemandClazz(() -> Types.resolved.t_u16              );
  public static final OnDemandClazz u32         = new OnDemandClazz(() -> Types.resolved.t_u32              );
  public static final OnDemandClazz u64         = new OnDemandClazz(() -> Types.resolved.t_u64              );
  public static final OnDemandClazz f32         = new OnDemandClazz(() -> Types.resolved.t_f32              );
  public static final OnDemandClazz f64         = new OnDemandClazz(() -> Types.resolved.t_f64              );
  public static final OnDemandClazz ref_i8      = new OnDemandClazz(() -> Types.resolved.t_i8 .asRef()      );
  public static final OnDemandClazz ref_i16     = new OnDemandClazz(() -> Types.resolved.t_i16.asRef()      );
  public static final OnDemandClazz ref_i32     = new OnDemandClazz(() -> Types.resolved.t_i32.asRef()      );
  public static final OnDemandClazz ref_i64     = new OnDemandClazz(() -> Types.resolved.t_i64.asRef()      );
  public static final OnDemandClazz ref_u8      = new OnDemandClazz(() -> Types.resolved.t_u8 .asRef()      );
  public static final OnDemandClazz ref_u16     = new OnDemandClazz(() -> Types.resolved.t_u16.asRef()      );
  public static final OnDemandClazz ref_u32     = new OnDemandClazz(() -> Types.resolved.t_u32.asRef()      );
  public static final OnDemandClazz ref_u64     = new OnDemandClazz(() -> Types.resolved.t_u64.asRef()      );
  public static final OnDemandClazz ref_f32     = new OnDemandClazz(() -> Types.resolved.t_f32.asRef()      );
  public static final OnDemandClazz ref_f64     = new OnDemandClazz(() -> Types.resolved.t_f64.asRef()      );
  public static final OnDemandClazz Any         = new OnDemandClazz(() -> Types.resolved.t_Any              );
  public static final OnDemandClazz Const_String= new OnDemandClazz(() -> Types.resolved.t_Const_String     );
  public static final OnDemandClazz String      = new OnDemandClazz(() -> Types.resolved.t_String           );
  public static final OnDemandClazz c_unit      = new OnDemandClazz(() -> Types.resolved.t_unit             );
  public static final OnDemandClazz error       = new OnDemandClazz(() -> Types.t_ERROR                     )
    {
      public Clazz get()
      {
        if (CHECKS) check
          (Errors.any());
        return super.get();
      }
    };
  public static Clazz constStringInternalArray;  // field Const_String.internal_array
  public static Clazz fuzionJavaObject;          // clazz representing a Java Object in Fuzion
  public static Clazz fuzionJavaObject_Ref;      // field fuzion.java.Java_Object.Java_Ref
  public static Clazz fuzionSysPtr;              // internal pointer type
  public static Clazz fuzionSysArray_u8;         // result clazz of Const_String.internal_array
  public static Clazz fuzionSysArray_u8_data;    // field fuzion.sys.array<u8>.data
  public static Clazz fuzionSysArray_u8_length;  // field fuzion.sys.array<u8>.length
  public static Clazz c_error;                   // clazz representing error-feature


  /**
   * NYI: This will eventually be part of a Fuzion IR Config class.
   */
  public static FuzionOptions _options_;


  /*----------------------------  variables  ----------------------------*/


  /**
   * Flag that is set during runtime execution to make sure there are no classes
   * created accidentally during runtime.
   */
  static boolean closed = false;


  /**
   * Collection of actions to be performed during findClasses phase when it is
   * found that a feature is called dynamically: Then this features needs to be
   * added to the dynamic binding data of heir classes of f.outer).
   */
  private static TreeMap<AbstractFeature, List<Runnable>> _whenCalledDynamically_ = new TreeMap<>();
  static TreeMap<Clazz, List<Runnable>> _whenCalled_ = new TreeMap<>();


  /**
   * Set of features that are called dynamically. Populated during findClasses
   * phase.
   */
  private static TreeSet<FeatureAndActuals> _calledDynamically_ = new TreeSet<>();


  /*-----------------------------  methods  -----------------------------*/


  /**
   * Initialize Clazzes with given Options.
   */
  public static void init(FuzionOptions options)
  {
    _options_ = options;
    universe.get();
  }


  /**
   * Find the unique instance of a clazz.
   *
   * @param c a Clazz
   *
   * @return in case a class equal to c was interned before, returns that
   * existing clazz, otherwise returns c.
   */
  public static Clazz intern(Clazz c)
  {
    if (PRECONDITIONS) require
      (Errors.any() || c._type != Types.t_ERROR);

    Clazz existing = clazzes.get(c);
    if (existing == null)
      {
        clazzes.put(c, c);
        existing = c;
      }

    return existing;
  }


  /**
   * Create a clazz for the given actual type and the given outer clazz.
   * Clazzes created are recorded to be handed by findAllClasses.
   *
   * @param actualType the type of the clazz, must be free from generics
   *
   * @param outer the runtime clazz of the outer feature of
   * actualType.featureOfType.
   *
   * @return the existing or newly created Clazz that represents actualType
   * within outer.
   */
  public static Clazz create(AbstractType actualType, Clazz outer)
  {
    return create(actualType, -1, outer);
  }


  /**
   * Create a clazz for the given actual type and the given outer clazz.
   * Clazzes created are recorded to be handed by findAllClasses.
   *
   * @param actualType the type of the clazz, must be free from generics
   *
   * @param select in case actualType is a field with open generic result, this
   * chooses the actual field from outer's actual generics. -1 otherwise.
   *
   * @param outer the runtime clazz of the outer feature of
   * actualType.featureOfType.
   *
   * @return the existing or newly created Clazz that represents actualType
   * within outer.
   */
  public static Clazz create(AbstractType actualType, int select, Clazz outer)
  {
    if (PRECONDITIONS) require
      (Errors.any() || !actualType.dependsOnGenerics(),
       Errors.any() || !actualType.containsThisType());

    Clazz o = outer;
    var ao = actualType.featureOfType().outer();
    while (o != null)
      {
        if (actualType.isRef() && ao != null && ao.inheritsFrom(o.feature()) && !outer.isRef())
          {
            outer = o;  // short-circuit outer relation if suitable outer was found
          }

        // NYI this should be, but tests/unary fails currently:
        // o._type.compareTo(actualType) == 0 && ...
        if (o._type == actualType && actualType != Types.t_ERROR &&
            // a recursive outer-relation

            // This is a little ugly: we do not want outer to be a value
            // type in the source code (see tests/inheritance_negative for
            // reasons why), but we are fine if outer is an 'artificial'
            // value type that is created by Clazz.asValue(), since these
            // will never be instantiated at runtime but are here only for
            // the convenience of the backend.
            //
            // So instead of testing !o.isRef() we use
            // !o._type.featureOfType().isThisRef().
            !o._type.featureOfType().isThisRef() &&
            !o._type.featureOfType().isIntrinsic())
          {  // but a recursive chain of value types is not permitted

            // NYI: recursive chain of value types should be detected during
            // types checking phase!
            StringBuilder chain = new StringBuilder();
            chain.append("1: "+actualType+" at "+actualType.declarationPos().show()+"\n");
            int i = 2;
            Clazz c = outer;
            while (c._type.compareTo(actualType) != 0)
              {
                chain.append(""+i+": "+c._type+" at "+c._type.declarationPos().show()+"\n");
                c = c._outer;
                i++;
              }
            chain.append(""+i+": "+c._type+" at "+c._type.declarationPos().show()+"\n");
            Errors.error(actualType.declarationPos(),
                         "Recursive value type is not allowed",
                         "Value type " + actualType + " equals type of outer feature.\n"+
                         "The chain of outer types that lead to this recursion is:\n"+
                         chain + "\n" +
                         "To solve this, you could add a 'ref' after the arguments list at "+o._type.featureOfType().pos().show());
          }
        o = o._outer;
      }

    // NYI: We currently create new clazzes for every different outer
    // context. This gives us plenty of opportunity to specialize the code,
    // but it might be overkill in some cases. We might rethink this and,
    // e.g. treat clazzes of inherited features with a reference outer clazz
    // the same.

    var newcl = new Clazz(actualType, select, outer);
    var result = intern(newcl);
    if (result == newcl)
      {
        if (CHECKS) check
          (Errors.any() || result.feature().state().atLeast(State.RESOLVED));
        if (result.feature().state().atLeast(State.RESOLVED))
          {
            clazzesToBeVisited.add(result);
          }
        result.registerAsHeir();
        if (_options_.verbose(3))
          {
            _options_.verbosePrintln(3, "GLOBAL CLAZZ: " + result);
            if (_options_.verbose(10))
              {
                Thread.dumpStack();
              }
          }
        result.dependencies();
      }

    if (POSTCONDITIONS) ensure
      (Errors.any() || actualType == Types.t_ADDRESS || actualType.compareToIgnoreOuter(result._type) == 0 || true,
       outer == result._outer || true /* NYI: Check why this sometimes does not hold */);

    return result;
  }


  /**
   * As long as there are clazzes that were created via create(), call
   * findAllClasses on that clazz and layout the class.
   *
   * Once this returns, all runtime classes required during execution have been
   * created.
   */
  public static void findAllClasses(Clazz main)
  {
    var toLayout = new LinkedList<Clazz>();

    // make sure internally referenced clazzes do exist:
    Any.get();
    var c_universe = universe.get();
    c_universe.called(SourcePosition.builtIn);
    c_universe.instantiated(SourcePosition.builtIn);
    create(Types.t_ADDRESS, c_universe);

    // mark internally referenced clazzes as called or instantiated:
    if (CHECKS) check
      (Errors.any() || main != null);
    if (main != null)
      {
        main.called(SourcePosition.builtIn);
        main.instantiated(SourcePosition.builtIn);
      }
    constStringInternalArray = Const_String.get().lookup(Types.resolved.f_array_internal_array, SourcePosition.builtIn);
    fuzionSysArray_u8 = constStringInternalArray.resultClazz();
    fuzionSysArray_u8_data   = fuzionSysArray_u8.lookup(Types.resolved.f_fuzion_sys_array_data  , SourcePosition.builtIn);
    fuzionSysArray_u8_length = fuzionSysArray_u8.lookup(Types.resolved.f_fuzion_sys_array_length, SourcePosition.builtIn);
    fuzionSysPtr = fuzionSysArray_u8_data.resultClazz();
    var fuzion = universe.get().lookup(Types.resolved.f_fuzion, SourcePosition.builtIn);
    var fuzionJava = fuzion.lookup(Types.resolved.f_fuzion_java, SourcePosition.builtIn);
    fuzionJavaObject = fuzionJava.lookup(Types.resolved.f_fuzion_Java_Object, SourcePosition.builtIn);
    fuzionJavaObject_Ref = fuzionJavaObject.lookup(Types.resolved.f_fuzion_Java_Object_Ref, SourcePosition.builtIn);
    c_error = universe.get().lookup(Types.resolved.f_error, SourcePosition.builtIn);

    while (!clazzesToBeVisited.isEmpty())
      {
        Clazz cl = clazzesToBeVisited.removeFirst();

        cl.findAllClasses();
        if (!cl.feature().isField())
          {
            toLayout.add(cl);
          }

        while (clazzesToBeVisited.isEmpty() && !toLayout.isEmpty())
          {
            toLayout.removeFirst().layoutAndHandleCycle();
            /* NYI: There are very few fields for which layout() causes the
             * creation of new clazzes. Examples are some inherited outer refs
             * and i32.val in case there is a user defined feature inheriting
             * from i32.  We might want to make sure that these are also
             * found before the layout phase.
             */
            if (!clazzesToBeVisited.isEmpty() && _options_.verbose(1))
              {
                Errors.warning("New clazz created during layout phase: "+clazzesToBeVisited.get(0));
              }
          }
      }
    if (CHECKS) check
      (clazzesToBeVisited.size() == 0);
    closed = true;
    for (var cl : clazzes.keySet())
      {
        cl.check();
      }
  }


  /**
   * When it is detected that f is called dynamically, execute r.run().
   */
  static void whenCalledDynamically(AbstractFeature f,
                                    Runnable r)
  {
    if (isCalledDynamically(f))
      {
        r.run();
      }
    else
      {
        var l = _whenCalledDynamically_.get(f);
        if (l == null)
          {
            l = new List<Runnable>(r);
            _whenCalledDynamically_.put(f, l);
          }
        else
          {
            l.add(r);
          }
      }
  }


  /**
   * Remember that f is called dynamically.  In case f was not known to be
   * called dynamically, execute all the runnables registered for f by
   * whenCalledDynamically.
   */
  static void calledDynamically(AbstractFeature f, List<AbstractType> tp)
  {
    if (PRECONDITIONS) require
      (Errors.any() || isUsed(f) || true /* NYI: clazzes are created for type features's type parameters without being called,
                                                * see tests/reg_issue1236 for an example. We might treat clazzes that are only used
                                                * in types differently.
                                                */);

    var ft = new FeatureAndActuals(f, tp, false);
    var added = _calledDynamically_.add(ft);
    if (added)
      {
        var l = _whenCalledDynamically_.remove(f);
        if (l != null)
          {
            for (var r : l)
              {
                r.run();
              }
          }
      }

    if (POSTCONDITIONS) ensure
      (isCalledDynamically(f));
  }


  /**
   * Has f been found to be called dynamically?
   */
  static boolean isCalledDynamically(AbstractFeature f)
  {
    return !calledDynamicallyWithTypePars(f).isEmpty();
  }

  /**
   * Has f been found to be called dynamically?
   */
  static Set<FeatureAndActuals> calledDynamicallyWithTypePars(AbstractFeature f)
  {
    var fmin = new FeatureAndActuals(f, false);
    var fmax = new FeatureAndActuals(f, true);
    return _calledDynamically_.subSet(fmin, fmax);
  }


  /**
   * Print statistics on clazzes defined per feature, for verbose output.
   */
  public static void showStatistics()
  {
    if (_options_.verbose(1))
      {
        int fields = 0;
        int routines = 0;
        int clazzesForFields = 0;
        Map<AbstractFeature, List<Clazz>> clazzesPerFeature = new TreeMap<>();
        for (var cl : clazzes.keySet())
          {
            var f = cl.feature();
            var l = clazzesPerFeature.get(f);
            if (l == null)
              {
                l = new List<>();
              }
            l.add(cl);
            clazzesPerFeature.put(f, l);
            if (f.isField())
              {
                clazzesForFields++;
                if (l.size() == 1)
                  {
                    fields++;
                  }
              }
            else
              {
                if (l.size() == 1)
                  {
                    routines++;
                  }
              }
          }
        if (_options_.verbose(2))
          {
            for (var e : clazzesPerFeature.entrySet())
              {
                var f = e.getKey();
                String fn = (f.isField() ? "field " : "routine ") + f.qualifiedName();
                say(""+e.getValue().size()+" classes for " + fn);
                if (_options_.verbose(5))
                  {
                    int i = 0;
                    for (var c : e.getValue() )
                      {
                        i++;
                        say(""+i+"/"+e.getValue().size()+" classes for " + fn + ": " + c);
                      }
                  }
              }
          }
<<<<<<< HEAD
        System.out.println("Found "+Clazzes.num()+" clazzes (" +
=======
        say("Found "+Types.num()+" types and "+Clazzes.num()+" clazzes (" +
>>>>>>> ca3be0b9
                           clazzesForFields + " for " + fields+ " fields, " +
                           (clazzes.size()-clazzesForFields) + " for " + routines + " routines).");
      }
  }


  /**
   * Obtain a set of all clazzes.
   */
  public static Set<Clazz> all()
  {
    return clazzes.keySet();
  }


  /**
   * Return the total number of unique runtime clazzes stored globally.
   */
  public static int num()
  {
    return clazzes.size();
  }


  /*-----------------  methods to find runtime Clazzes  -----------------*/


  /**
   * Find all static clazzes for this case and store them in outerClazz.
   */
  public static void findClazzes(AbstractAssign a, AbstractFeature outer, Clazz outerClazz, List<AbstractCall> inh)
  {
    if (PRECONDITIONS) require
      (a != null, outerClazz != null);

    if (CHECKS) check
      (Errors.any() || a._target != null);

    if (a._target != null)
      {
        Clazz sClazz = clazz(a._target, outerClazz, inh);
        var vc = sClazz.asValue();
        var fc = vc.lookup(a._assignedField, a);
        propagateExpectedClazz(a._value, fc.resultClazz(), outer, outerClazz, inh);
        if (!outerClazz.hasActualClazzes(a, outer))
          {
            outerClazz.saveActualClazzes(a, outer,
                                         new Clazz[] { sClazz,
                                                       isUsed(a._assignedField) ? fc : null,
                                                       fc.resultClazz()
                                         });
          }
      }
  }


  /**
   * propagate the expected clazz of an expression.  This is used to find the
   * result type of Box() expressions that are a NOP if the expected type is a
   * value type or the boxed type is already a ref type, while it performs
   * boxing if a value type is used as a ref.
   *
   * @param e the expression we are propagating the expected clazz into
   *
   * @param ec the expected result clazz of e
   *
   * @param outerClazz the current clazz
   *
   * @param inh the inheritance chain that brought the code here (in case it is
   * an inlined inherits call).
   */
  static void propagateExpectedClazz(Expr e, Clazz ec, AbstractFeature outer, Clazz outerClazz, List<AbstractCall> inh)
  {
    if (e instanceof Box b)
      {
        if (!outerClazz.hasActualClazzes(b, outer))
          {
            Clazz vc = clazz(b._value, outerClazz, inh);
            Clazz rc = vc;
            if (ec.isRef() ||
                (ec._type.isChoice() &&
                 !ec._type.isAssignableFrom(vc._type) &&
                 ec._type.isAssignableFrom(vc._type.asRef())))
              {
                rc = vc.asRef();
                if (CHECKS) check
                  (Errors.any() || ec._type.isAssignableFrom(rc._type));
              }
            outerClazz.saveActualClazzes(b, outer, new Clazz[] {vc, rc});
            if (vc != rc)
              {
                rc.instantiated(b);
              }
            else
              {
                propagateExpectedClazz(b._value, ec, outer, outerClazz, inh);
              }
          }
      }
    else if (e instanceof AbstractBlock b)
      {
        var s = b._expressions;
        if (!s.isEmpty())
          {
            propagateExpectedClazz(s.getLast(), ec, outer, outerClazz, inh);
          }
      }
    else if (e instanceof Tag t)
      {
        propagateExpectedClazz(t._value, ec, outer, outerClazz, inh);
      }
  }


  /**
   * Find the mapping from all calls to actual frame clazzes
   *
   * In an inheritance clause of the form
   *
   *   o<p,q>
   *   {
   *     a<x,y> : b<x,p>.c<y,q>;
   *
   *     d<x,y> { e<z> { } };
   *     d<i32,p>.e<bool>;
   *   }
   *
   * for the call b<x,p>.c<y,q>, the outerClazz is a<x,y>, while the frame for
   * b<x,p>.c<y,q> will be created with outerClazz.outer, i.e., o<p,q>.
   *
   * In contrast, for the call to e in d<i32,p>.e<bool>, outerClazz is d<x,y>
   * and will be used both as frame clazz for d<i32,p> and as the context for
   * call to e<z>.
   */
  public static void findClazzes(AbstractCall c, AbstractFeature outer, Clazz outerClazz, List<AbstractCall> inh)
  {
    if (PRECONDITIONS) require
      (Errors.any() || c.calledFeature() != null && c.target() != null);

    if (c.calledFeature() == null  || c.target() == null)
      {
        return;  // previous errors, give up
      }

    var tclazz  = clazz(c.target(), outerClazz, inh);
    var cf      = c.calledFeature();
    var callToOuterRef = c.target().isCallToOuterRef();
    boolean dynamic = c.isDynamic() && (tclazz.isRef() || callToOuterRef);
    if (callToOuterRef)
      {
        tclazz._isCalledAsOuter = true;
      }
    var typePars = outerClazz.actualGenerics(c.actualTypeParameters());
    if (tclazz != c_void.get())
      {
        if (dynamic)
          {
            calledDynamically(cf, typePars);
          }

        var innerClazz        = tclazz.lookup(new FeatureAndActuals(cf, typePars, false), c.select(), c, c.isInheritanceCall());
        var preconditionClazz = tclazz.lookup(new FeatureAndActuals(cf, typePars, true ), c.select(), c, c.isInheritanceCall());
        if (outerClazz.hasActualClazzes(c, outer))
          {
            // NYI: #2412: Check why this is done repeatedly and avoid redundant work!
            //  say("REDUNDANT save for "+innerClazz+" to "+outerClazz+" at "+c.pos().show());
          }
        else
          {
            outerClazz.saveActualClazzes(c, outer, new Clazz[] {innerClazz, tclazz, preconditionClazz});
          }

        var afs = innerClazz.argumentFields();
        var i = 0;
        for (var a : c.actuals())
          {
            if (CHECKS) check
              (Errors.any() || i < afs.length);
            if (i < afs.length) // actuals and formals may mismatch due to previous errors,
                                // see tests/typeinference_for_formal_args_negative
              {
                propagateExpectedClazz(a, afs[i].resultClazz(), outer, outerClazz, inh);
              }
            i++;
          }

        var f = innerClazz.feature();
        if (f.kind() == AbstractFeature.Kind.TypeParameter)
          {
            var tpc = innerClazz.resultClazz();
            do
              {
                addUsedFeature(tpc.feature(), c.pos());
                tpc.instantiated(c.pos());
                tpc = tpc._outer;
              }
            while (tpc != null && !tpc.feature().isUniverse());
          }
      }
  }


  /**
   * Find actual clazzes used by a constant expression
   *
   * @param c the constant
   *
   * @param outerClazz the surrounding clazz
   */
  public static void findClazzes(AbstractConstant c, AbstractFeature outer, Clazz outerClazz, List<AbstractCall> inh)
  {
    if (PRECONDITIONS) require
      (c != null, outerClazz != null);

    if (!outerClazz.hasActualClazzes(c, outer))
      {
        var p = c.pos();
        var const_clazz = clazz(c, outerClazz, inh);
        outerClazz.saveActualClazzes(c, outer, new Clazz[] {const_clazz});
        const_clazz.instantiated(p);
        if (const_clazz.feature() == Types.resolved.f_array)
          { // add clazzes touched by constant creation:
            //
            //   array.internal_array
            //   fuzion.sys.internal_array
            //   fuzion.sys.internal_array.data
            //   fuzion.sys.Pointer
            //
            var array          = const_clazz;
            var internal_array = array.lookup(Types.resolved.f_array_internal_array);
            var sys_array      = internal_array.resultClazz();
            var data           = sys_array.lookup(Types.resolved.f_fuzion_sys_array_data);
            array.instantiated(p);
            sys_array.instantiated(p);
            data.resultClazz().instantiated(p);
          }
      }
  }


  /**
   * Find all static clazzes for this case and store them in outerClazz.
   */
  public static void findClazzes(If i, AbstractFeature outer, Clazz outerClazz, List<AbstractCall> inh)
  {
    if (!outerClazz.hasActualClazzes(i, outer))
      {
        outerClazz.saveActualClazzes(i, outer, new Clazz[] { clazz(i.cond, outerClazz, inh) });
      }
  }


  /**
   * Find all static clazzes for this case and store them in outerClazz.
   */
  public static void findClazzes(AbstractCase c, AbstractFeature outer, Clazz outerClazz, List<AbstractCall> inh)
  {
    // NYI: Check if this works for a case that is part of an inherits clause, do
    // we need to store in outerClazz.outer?
    var f = c.field();
    var t = c.types();
    if ((f != null || t != null) &&  !outerClazz.hasActualClazzes(c, outer))
      {
        Clazz[] acl;
        if (f != null)
          {
            var fOrFc = isUsed(f)
              ? outerClazz.lookup(f)
              : Clazzes.clazz(outerClazz._type.actualType(f.resultType())); // NYI: better Clazzes.c_void.get(), does not work in interpreter backend yet...
            acl = new Clazz[] {fOrFc};
          }
        else
          {
            acl = new Clazz[t.size()];
            int i = 0;
            for (var caseType : t)
              {
                acl[i] = outerClazz.handDown(caseType, inh, c);
                i++;
              }
          }
        outerClazz.saveActualClazzes(c, outer, acl);
      }
  }


  /**
   * Find all static clazzes for this case and store them in outerClazz.
   */
  public static void findClazzes(AbstractMatch m, AbstractFeature outer, Clazz outerClazz, List<AbstractCall> inh)
  {
    if (!outerClazz.hasActualClazzes(m, outer))
      {
        var subjClazz = clazz(m.subject(), outerClazz, inh);
        outerClazz.saveActualClazzes(m, outer, new Clazz[] {subjClazz});
      }
  }


  /**
   * Find all static clazzes for this Tag and store them in outerClazz.
   */
  public static void findClazzes(Tag t, AbstractFeature outer, Clazz outerClazz, List<AbstractCall> inh)
  {
    if (!outerClazz.hasActualClazzes(t, outer))
      {
        Clazz vc = clazz(t._value, outerClazz, inh);
        var tc = outerClazz.handDown(t._taggedType, inh, t);
        outerClazz.saveActualClazzes(t, outer, new Clazz[] { vc, tc });
        tc.instantiated(t);
      }
  }


  /**
   * Find all static clazzes for this array and store them in outerClazz.
   */
  public static void findClazzes(InlineArray i, AbstractFeature outer, Clazz outerClazz, List<AbstractCall> inh)
  {
    if (!outerClazz.hasActualClazzes(i, outer))
      {
        Clazz ac = clazz(i, outerClazz, inh);
        outerClazz.saveActualClazzes(i, outer, new Clazz[] {ac});
      }
  }


  /**
   * Find all static clazzes for this Env and store them in outerClazz.
   */
  public static void findClazzes(Env v, AbstractFeature outer, Clazz outerClazz, List<AbstractCall> inh)
  {
    if (!outerClazz.hasActualClazzes(v, outer))
      {
        Clazz ac = clazz(v, outerClazz, inh);
        outerClazz.saveActualClazzes(v, outer, new Clazz[] {ac});
      }
  }


  /**
   * Determine the result clazz of an Expr.
   *
   * @param inh the inheritance chain that brought the code here (in case it is
   * an inlined inherits call).
   */
  public static Clazz clazz(Expr e, Clazz outerClazz, List<AbstractCall> inh)
  {
    Clazz result;
    if (e instanceof AbstractBlock b)
      {
        Expr resExpr = b.resultExpression();
        result = resExpr != null ? clazz(resExpr, outerClazz, inh)
                                 : c_unit.get();
      }
    else if (e instanceof Box b)
      {
        result = outerClazz.handDown(b.type(), inh, e);
      }

    else if (e instanceof AbstractCall c)
      {
        var tclazz = clazz(c.target(), outerClazz, inh);
        if (tclazz != c_void.get())
          {
            var at = outerClazz.handDownThroughInheritsCalls(c.actualTypeParameters(), inh);
            var inner = tclazz.lookup(new FeatureAndActuals(c.calledFeature(),
                                                            outerClazz.actualGenerics(at),
                                                            false),
                                      c.select(),
                                      c,
                                      false);
            result = inner.resultClazz();
          }
        else
          {
            result = tclazz;
          }
      }
    else if (e instanceof AbstractCurrent c)
      {
        result = outerClazz;
      }

    else if (e instanceof If i)
      {
        result = outerClazz.handDown(i.type(), inh, e);
      }

    else if (e instanceof AbstractMatch m)
      {
        result = outerClazz.handDown(m.type(), inh, e);
      }

    else if (e instanceof Universe)
      {
        result = universe.get();
      }

    else if (e instanceof AbstractConstant c)
      {
        result = outerClazz.handDown(c.typeOfConstant(), inh, e);
      }

    else if (e instanceof Tag tg)
      {
        result = outerClazz.handDown(tg._taggedType, inh, e);
      }

    else if (e instanceof InlineArray ia)
      {
        result = outerClazz.handDown(ia.type(), inh, e);
      }

    else if (e instanceof Env v)
      {
        result = outerClazz.handDown(v.type(), inh, e);
      }

    else
      {
        if (!Errors.any())
          {
            throw new Error("" + e.getClass() + " should no longer exist at runtime");
          }

        result = error.get(); // dummy class
      }

    if (POSTCONDITIONS) ensure
      (result != null);

    return result;
  }


  /*----------------  methods to convert type to clazz  -----------------*/


  /**
   * clazz
   *
   * @return
   */
  public static Clazz clazz(AbstractType thiz)
  {
    if (PRECONDITIONS) require
      (Errors.any() || !thiz.dependsOnGenerics(),
       !thiz.isThisType());

    var result = _clazzesForTypes_.get(thiz);
    if (result == null)
      {
        Clazz outerClazz = thiz.outer() != null
          ? outerClazz = clazz(thiz.outer())
          : null;

        result = create(thiz, outerClazz);
        _clazzesForTypes_.put(thiz, result);
      }

    if (POSTCONDITIONS) ensure
      (Errors.any() || thiz.isRef() == result._type.isRef());

    return result;
  }


  /**
   * clazzWithSpecificOuter creates a clazz from this type with a specific outer
   * clazz that is inserted as the outer clazz for the outermost type that was
   * explicitly given in the source code.
   *
   * @param thiz the type of the clazz, must be free from generics
   *
   * @param select in case thiz is a field with open generic result, this
   * chooses the actual field from outer's actual generics. -1 otherwise.
   *
   * @param outerClazz the outer clazz
   *
   * @return the corresponding Clazz.
   */
  public static Clazz clazzWithSpecificOuter(AbstractType thiz, int select, Clazz outerClazz)
  {
    if (PRECONDITIONS) require
      (Errors.any() || !thiz.dependsOnGenerics(),
       outerClazz != null || thiz.featureOfType().outer() == null,
       Errors.any() || thiz == Types.t_ERROR || outerClazz == null || outerClazz.feature().inheritsFrom(thiz.featureOfType().outer()));

    var result = create(thiz, select, outerClazz);

    return result;
  }


  /*-------------  methods for clazzes related to features  -------------*/


  /**
   * NYI: recycle this comment whose method has disappeared.
   *
   * thisClazz returns the clazz of this feature's frame object.  This can be
   * called even if !hasThisType() since thisClazz() is used also for abstract
   * or intrinsic feature to determine the resultClazz().
   *
   * Depending on the generics of this and its outer features, we consider the
   * following cases:
   *
   * a.b.c.f
   *
   *   A feature with no generic arguments and no generic outer features,
   *   there is exactly one clazz for a.b.c.f's frame that can be used for all
   *   calls to f. outerClazz is not really needed in this case.
   *
   * a.b.c.f<A,B>
   *
   *   A feature with generic arguments and no generic outer features has
   *   exactly one clazz for each set of actual generic arguments <X,Y> used
   *   at any call site.
   *
   * a.b<A,B>.c<C>.d
   *
   *   A feature with no generic arguments but generic outer features has
   *   exactly one clazz for each set of actual generic arguments <X,Y>,<Z>
   *   for its outer features used at any call site.
   *
   * a.b<A,B>.c<C>.f<D,E>
   *
   *   A feature with generic arguments and generic outer features has one
   *   clazz for each complete set of actual generic arguments <V,W>,<X>,<Y,Z>
   *   used at any call site.
   *
   * a.b.c.f : g<x,y>.h<z>
   *
   *   For a feature f that inherits from a generic feature g.h, the inherits
   *   clause specifies actual generic arguments to g and g.h and these actual
   *   generic argument may contain only the formal generic arguments of
   *   a.b.c.f.  Consequently, the presence of generics in the parent feature
   *   does not add any new clazzes.
   *
   * The complete set of actual generics of a feature including all actual
   * generics of all outer features will be called the generic signature s of
   * a call.
   *
   * Note that a generic signature <V,W>,<X>,<Y,Z> cannot be flattened to
   * <V,W,X,Y,Z> since formal generic lists can be open, i.e, they do not have
   * a fixed length.
   *
   * So, essentially, we need one clazz for each (f,s) where f is a feature
   * and s is any generic signatures used in calls.
   *
   * Since every call is performed in the code of a feature that is executed
   * for an actual clazz (caller), we need a mapping
   *
   *  caller x call -> callee
   *
   * that gives the actual class to be called.
   *
   * Special thought is required for calls in an inherits clause of a feature:
   * Since calls to parent features operate on the same data, so they should
   * be performed using the same clazz. I.e., the mapping caller x call ->
   * callee also has to include all calls performed in any parent features.
   *
   * @param thiz the feature whose clazz we create
   *
   * @param actualGenerics the actual generics arguments
   *
   * @param outerClazz the clazz of this.outer(), null for universe
   *
   * @return this feature's frame clazz
   */


  /**
   * Has this feature been found to be used?
   */
  public static boolean isUsed(AbstractFeature thiz)
  {
    return thiz._usedAt != null;
  }


  /**
   * Has this feature been found to be used?
   */
  public static HasSourcePosition isUsedAt(AbstractFeature thiz)
  {
    return thiz._usedAt;
  }


  /**
   * Add f to the set of used features, record at as the position of the first
   * use.
   */
  public static void addUsedFeature(AbstractFeature f, HasSourcePosition at)
  {
    f._usedAt = at;
  }

  /**
   * reset all statically held data
   * and set closed to false again
   */
  public static void reset()
  {
    clazzes.clear();
    _clazzesForTypes_.clear();
    clazzesToBeVisited.clear();
    universe.clear();
    c_void.clear();
    bool.clear();
    c_TRUE.clear();
    c_FALSE.clear();
    i8.clear();
    i16.clear();
    i32.clear();
    i64.clear();
    u8.clear();
    u16.clear();
    u32.clear();
    u64.clear();
    f32.clear();
    f64.clear();
    ref_i8.clear();
    ref_i16.clear();
    ref_i32.clear();
    ref_i64.clear();
    ref_u8.clear();
    ref_u16.clear();
    ref_u32.clear();
    ref_u64.clear();
    ref_f32.clear();
    ref_f64.clear();
    Any.clear();
    Const_String.clear();
    c_unit.clear();
    error.clear();
    constStringInternalArray = null;
    fuzionSysArray_u8 = null;
    fuzionSysArray_u8_data = null;
    fuzionSysArray_u8_length = null;
    fuzionJavaObject = null;
    fuzionJavaObject_Ref = null;
    c_error = null;
    closed = false;
    _whenCalledDynamically_.clear();
    _whenCalled_.clear();
    _calledDynamically_.clear();
  }


}

/* end of file */<|MERGE_RESOLUTION|>--- conflicted
+++ resolved
@@ -573,11 +573,7 @@
                   }
               }
           }
-<<<<<<< HEAD
-        System.out.println("Found "+Clazzes.num()+" clazzes (" +
-=======
-        say("Found "+Types.num()+" types and "+Clazzes.num()+" clazzes (" +
->>>>>>> ca3be0b9
+        say("Found "+Clazzes.num()+" clazzes (" +
                            clazzesForFields + " for " + fields+ " fields, " +
                            (clazzes.size()-clazzesForFields) + " for " + routines + " routines).");
       }
