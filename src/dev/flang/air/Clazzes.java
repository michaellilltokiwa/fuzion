/*

This file is part of the Fuzion language implementation.

The Fuzion language implementation is free software: you can redistribute it
and/or modify it under the terms of the GNU General Public License as published
by the Free Software Foundation, version 3 of the License.

The Fuzion language implementation is distributed in the hope that it will be
useful, but WITHOUT ANY WARRANTY; without even the implied warranty of
MERCHANTABILITY or FITNESS FOR A PARTICULAR PURPOSE.  See the GNU General Public
License for more details.

You should have received a copy of the GNU General Public License along with The
Fuzion language implementation.  If not, see <https://www.gnu.org/licenses/>.

*/

/*-----------------------------------------------------------------------
 *
 * Tokiwa Software GmbH, Germany
 *
 * Source of class Clazzes
 *
 *---------------------------------------------------------------------*/

package dev.flang.air;

import java.util.ArrayList;
import java.util.LinkedList;
import java.util.Map;
import java.util.Set;
import java.util.TreeMap;
import java.util.TreeSet;

import dev.flang.ast.AbstractAssign; // NYI: remove dependency!
import dev.flang.ast.AbstractBlock; // NYI: remove dependency!
import dev.flang.ast.AbstractCall; // NYI: remove dependency!
import dev.flang.ast.AbstractCase; // NYI: remove dependency!
import dev.flang.ast.AbstractConstant; // NYI: remove dependency!
import dev.flang.ast.AbstractCurrent; // NYI: remove dependency!
import dev.flang.ast.AbstractFeature; // NYI: remove dependency!
import dev.flang.ast.AbstractMatch; // NYI: remove dependency!
import dev.flang.ast.AbstractType; // NYI: remove dependency!
import dev.flang.ast.Box; // NYI: remove dependency!
import dev.flang.ast.Env; // NYI: remove dependency!
import dev.flang.ast.Expr; // NYI: remove dependency!
import dev.flang.ast.Feature; // NYI: remove dependency!
import dev.flang.ast.If; // NYI: remove dependency!
import dev.flang.ast.InlineArray; // NYI: remove dependency!
import dev.flang.ast.Old; // NYI: remove dependency!
import dev.flang.ast.Stmnt; // NYI: remove dependency!
import dev.flang.ast.Tag; // NYI: remove dependency!
import dev.flang.ast.Types; // NYI: remove dependency!
import dev.flang.ast.Unbox; // NYI: remove dependency!
import dev.flang.ast.Universe; // NYI: remove dependency!

import dev.flang.util.ANY;
import dev.flang.util.Errors;
import dev.flang.util.FuzionOptions;
import dev.flang.util.HasSourcePosition;
import dev.flang.util.List;
import dev.flang.util.SourcePosition;


/**
 * Clazzes manages the actual clazzes used in the system during runtime.
 *
 * @author Fridtjof Siebert (siebert@tokiwa.software)
 */
public class Clazzes extends ANY
{


  /*----------------------------  constants  ----------------------------*/


  /**
   * All clazzes found in the system.
   *
   * NYI: One of these maps is probably redundant!
   */
  private static final Map<Clazz, Clazz> clazzes = new TreeMap<>();
  private static final Map<AbstractType, Clazz> _clazzesForTypes_ = new TreeMap<>();


  /**
   * All clazzes found so far that have not been analyzed yet for clazzes that
   * they require.
   */
  private static final LinkedList<Clazz> clazzesToBeVisited = new LinkedList<>();


  static interface TypF
  {
    AbstractType get();
  }
  public static class OnDemandClazz
  {
    final TypF _t;
    Clazz _clazz = null;
    Clazz _dummy = null;
    boolean _called = false;
    OnDemandClazz(TypF t) { _t = t; }
    OnDemandClazz(TypF t, boolean called) { this(t); _called = called; }
    OnDemandClazz() { this(null); }

    /**
     * Get this clazz only if it was created, by a call to get() or by direct
     * call to Clazzes.create():
     */
    public Clazz getIfCreated()
    {
      if (_t == null)
        {
          get();
        }
      else if (_clazz == null)
        {
          if (_dummy == null)
            {
              var oldClosed = closed;
              closed = false;
              _dummy = new Clazz(_t.get(), -1, universe.get());
              closed = oldClosed;
            }
          _clazz = clazzes.get(_dummy);
        }
      return _clazz;
    }
    public Clazz get()
    {
      if (_clazz == null)
        {
          if (_t == null)
            {
              _clazz = create(Types.resolved.universe.thisType(), null);
            }
          else
            {
              _clazz = create(_t.get(), universe.get());
            }
          if (_called)
            {
              // called(_clazz);
            }
        }
      return _clazz;
    }
  }

  /**
   * Handy preallocated classes to be used during execution:
   */
<<<<<<< HEAD
  public static OnDemandClazz universe    = new OnDemandClazz(null, true);
  public static OnDemandClazz c_void      = new OnDemandClazz(() -> Types.resolved.t_void             );
  public static OnDemandClazz bool        = new OnDemandClazz(() -> Types.resolved.t_bool             );
  public static OnDemandClazz c_TRUE      = new OnDemandClazz(() -> Types.resolved.f_TRUE .thisType() );
  public static OnDemandClazz c_FALSE     = new OnDemandClazz(() -> Types.resolved.f_FALSE.thisType() );
  public static OnDemandClazz i8          = new OnDemandClazz(() -> Types.resolved.t_i8               );
  public static OnDemandClazz i16         = new OnDemandClazz(() -> Types.resolved.t_i16              );
  public static OnDemandClazz i32         = new OnDemandClazz(() -> Types.resolved.t_i32              );
  public static OnDemandClazz i64         = new OnDemandClazz(() -> Types.resolved.t_i64              );
  public static OnDemandClazz u8          = new OnDemandClazz(() -> Types.resolved.t_u8               );
  public static OnDemandClazz u16         = new OnDemandClazz(() -> Types.resolved.t_u16              );
  public static OnDemandClazz u32         = new OnDemandClazz(() -> Types.resolved.t_u32              );
  public static OnDemandClazz u64         = new OnDemandClazz(() -> Types.resolved.t_u64              );
  public static OnDemandClazz f32         = new OnDemandClazz(() -> Types.resolved.t_f32              );
  public static OnDemandClazz f64         = new OnDemandClazz(() -> Types.resolved.t_f64              );
  public static OnDemandClazz ref_i8      = new OnDemandClazz(() -> Types.resolved.t_ref_i8           );
  public static OnDemandClazz ref_i16     = new OnDemandClazz(() -> Types.resolved.t_ref_i16          );
  public static OnDemandClazz ref_i32     = new OnDemandClazz(() -> Types.resolved.t_ref_i32          );
  public static OnDemandClazz ref_i64     = new OnDemandClazz(() -> Types.resolved.t_ref_i64          );
  public static OnDemandClazz ref_u8      = new OnDemandClazz(() -> Types.resolved.t_ref_u8           );
  public static OnDemandClazz ref_u16     = new OnDemandClazz(() -> Types.resolved.t_ref_u16          );
  public static OnDemandClazz ref_u32     = new OnDemandClazz(() -> Types.resolved.t_ref_u32          );
  public static OnDemandClazz ref_u64     = new OnDemandClazz(() -> Types.resolved.t_ref_u64          );
  public static OnDemandClazz ref_f32     = new OnDemandClazz(() -> Types.resolved.t_ref_f32          );
  public static OnDemandClazz ref_f64     = new OnDemandClazz(() -> Types.resolved.t_ref_f64          );
  public static OnDemandClazz object      = new OnDemandClazz(() -> Types.resolved.t_object           );
  public static OnDemandClazz string      = new OnDemandClazz(() -> Types.resolved.t_string           );
  public static OnDemandClazz conststring = new OnDemandClazz(() -> Types.resolved.t_conststring      , true /* needed? */);
  public static OnDemandClazz type        = new OnDemandClazz(() -> Types.resolved.t_type             );
  public static OnDemandClazz c_unit      = new OnDemandClazz(() -> Types.resolved.t_unit             );
  public static OnDemandClazz error       = new OnDemandClazz(() -> Types.t_ERROR                     );
=======
  public static final OnDemandClazz universe    = new OnDemandClazz(null, true);
  public static final OnDemandClazz c_void      = new OnDemandClazz(() -> Types.resolved.t_void             );
  public static final OnDemandClazz bool        = new OnDemandClazz(() -> Types.resolved.t_bool             );
  public static final OnDemandClazz c_TRUE      = new OnDemandClazz(() -> Types.resolved.f_TRUE .thisType() );
  public static final OnDemandClazz c_FALSE     = new OnDemandClazz(() -> Types.resolved.f_FALSE.thisType() );
  public static final OnDemandClazz i8          = new OnDemandClazz(() -> Types.resolved.t_i8               );
  public static final OnDemandClazz i16         = new OnDemandClazz(() -> Types.resolved.t_i16              );
  public static final OnDemandClazz i32         = new OnDemandClazz(() -> Types.resolved.t_i32              );
  public static final OnDemandClazz i64         = new OnDemandClazz(() -> Types.resolved.t_i64              );
  public static final OnDemandClazz u8          = new OnDemandClazz(() -> Types.resolved.t_u8               );
  public static final OnDemandClazz u16         = new OnDemandClazz(() -> Types.resolved.t_u16              );
  public static final OnDemandClazz u32         = new OnDemandClazz(() -> Types.resolved.t_u32              );
  public static final OnDemandClazz u64         = new OnDemandClazz(() -> Types.resolved.t_u64              );
  public static final OnDemandClazz f32         = new OnDemandClazz(() -> Types.resolved.t_f32              );
  public static final OnDemandClazz f64         = new OnDemandClazz(() -> Types.resolved.t_f64              );
  public static final OnDemandClazz ref_i8      = new OnDemandClazz(() -> Types.resolved.t_ref_i8           );
  public static final OnDemandClazz ref_i16     = new OnDemandClazz(() -> Types.resolved.t_ref_i16          );
  public static final OnDemandClazz ref_i32     = new OnDemandClazz(() -> Types.resolved.t_ref_i32          );
  public static final OnDemandClazz ref_i64     = new OnDemandClazz(() -> Types.resolved.t_ref_i64          );
  public static final OnDemandClazz ref_u8      = new OnDemandClazz(() -> Types.resolved.t_ref_u8           );
  public static final OnDemandClazz ref_u16     = new OnDemandClazz(() -> Types.resolved.t_ref_u16          );
  public static final OnDemandClazz ref_u32     = new OnDemandClazz(() -> Types.resolved.t_ref_u32          );
  public static final OnDemandClazz ref_u64     = new OnDemandClazz(() -> Types.resolved.t_ref_u64          );
  public static final OnDemandClazz ref_f32     = new OnDemandClazz(() -> Types.resolved.t_ref_f32          );
  public static final OnDemandClazz ref_f64     = new OnDemandClazz(() -> Types.resolved.t_ref_f64          );
  public static final OnDemandClazz object      = new OnDemandClazz(() -> Types.resolved.t_object           );
  public static final OnDemandClazz string      = new OnDemandClazz(() -> Types.resolved.t_string           );
  public static final OnDemandClazz conststring = new OnDemandClazz(() -> Types.resolved.t_conststring      , true /* needed? */);
  public static final OnDemandClazz c_unit      = new OnDemandClazz(() -> Types.resolved.t_unit             );
  public static final OnDemandClazz error       = new OnDemandClazz(() -> Types.t_ERROR                     );
>>>>>>> 6c3a8858
  public static Clazz constStringInternalArray;  // field conststring.internalArray
  public static Clazz fuzionSysArray_u8;         // result clazz of conststring.internalArray
  public static Clazz fuzionSysArray_u8_data;    // field fuzion.sys.array<u8>.data
  public static Clazz fuzionSysArray_u8_length;  // field fuzion.sys.array<u8>.length


  /**
   * NYI: This will eventually be part of a Fuzion IR Config class.
   */
  public static FuzionOptions _options_;


  /*----------------------------  variables  ----------------------------*/


  /**
   * Flag that is set during runtime execution to make sure there are no classes
   * created accidentally during runtime.
   */
  static boolean closed = false;


  /**
   * Collection of actions to be performed during findClasses phase when it is
   * found that a feature is called dynamically: Then this features needs to be
   * added to the dynamic binding data of heir classes of f.outer).
   */
  private static TreeMap<AbstractFeature, List<Runnable>> _whenCalledDynamically_ = new TreeMap<>();
  static TreeMap<Clazz, List<Runnable>> _whenCalled_ = new TreeMap<>();


  /**
   * Set of features that are called dynamically. Populated during findClasses
   * phase.
   */
  private static TreeSet<AbstractFeature> _calledDynamically_ = new TreeSet<>();


  /*-----------------------------  methods  -----------------------------*/


  /**
   * Initilize Clazzes with given Options.
   */
  public static void init(FuzionOptions options)
  {
    _options_ = options;
    universe.get();
  }


  /**
   * Find the unique instance of a clazz.
   *
   * @param c a Clazz
   *
   * @return in case a class equal to c was interned before, returns that
   * existing clazz, otherwise returns c.
   */
  public static Clazz intern(Clazz c)
  {
    Clazz existing = clazzes.get(c);
    if (existing == null)
      {
        clazzes.put(c, c);
        existing = c;
      }

    return existing;
  }


  /**
   * Create a clazz for the given actual type and the given outer clazz.
   * Clazzes created are recorded to be handed by findAllClasses.
   *
   * @param actualType the type of the clazz, must be free from generics
   *
   * @param clazz the runtime clazz of the outer feature of
   * actualType.featureOfType.
   *
   * @return the existing or newly created Clazz that represents actualType
   * within outer.
   */
  public static Clazz create(AbstractType actualType, Clazz outer)
  {
    return create(actualType, -1, outer);
  }


  /**
   * Create a clazz for the given actual type and the given outer clazz.
   * Clazzes created are recorded to be handed by findAllClasses.
   *
   * @param actualType the type of the clazz, must be free from generics
   *
   * @param select in case actualType is a field with open generic result, this
   * choses the actual field from outer's actual generics. -1 otherwise.
   *
   * @param clazz the runtime clazz of the outer feature of
   * actualType.featureOfType.
   *
   * @return the existing or newly created Clazz that represents actualType
   * within outer.
   */
  public static Clazz create(AbstractType actualType, int select, Clazz outer)
  {
    if (PRECONDITIONS) require
      (actualType == Types.intern(actualType),
       Errors.count() > 0 || !actualType.dependsOnGenerics());

    Clazz result = null;
    Clazz o = outer;
    while (o != null && result == null)
      {
        if (o._type == actualType && actualType != Types.t_ERROR)
          { // a recursive outer-relation
            result = o;  // is ok for a ref type, we can just return the original outer clazz
            if (// This is a little ugly: we do not want outer to be a value
                // type in the source code (see tests/inheritance_negative for
                // reasons why), but we are fine if outer is an 'artificial'
                // value type that is created by Clazz.asValue(), since these
                // will never be instantiated at runtime but are here only for
                // the convenience of the backend.
                //
                // So instead of testing !o.isRef() we use
                // !o._type.featureOfType().isThisRef().
                !o._type.featureOfType().isThisRef() &&
                !o._type.featureOfType().isIntrinsic())
              {  // but a recursive chain of value types is not permitted

                // NYI: recursive chain of value types should be detected during
                // types checking phase!
                StringBuilder chain = new StringBuilder();
                chain.append("1: "+actualType+" at "+actualType.pos().show()+"\n");
                int i = 2;
                Clazz c = outer;
                while (c._type != actualType)
                  {
                    chain.append(""+i+": "+c._type+" at "+c._type.pos().show()+"\n");
                    c = c._outer;
                    i++;
                  }
                chain.append(""+i+": "+c._type+" at "+c._type.pos().show()+"\n");
                Errors.error(actualType.pos(),
                             "Recursive value type is not allowed",
                             "Value type " + actualType + " equals type of outer feature.\n"+
                             "The chain of outer types that lead to this recursion is:\n"+
                             chain + "\n" +
                             "To solve this, you could add a 'ref' after the arguments list at "+o._type.featureOfType().pos().show());
              }
          }
        o = o._outer;
      }
    if (result == null)
      {
        // NYI: We currently create new clazzes for every different outer
        // context. This gives us plenty of opportunity to specialize the code,
        // but it might be overkill in some cases. We might rethink this and,
        // e.g. treat clazzes of inherited features with a reference outer clazz
        // the same.
        var newcl =  new Clazz(actualType, select, outer);
        result = intern(newcl);
        if (result == newcl)
          {
            if (CHECKS) check
              (Errors.count() > 0 || !(result.feature() instanceof Feature f) || f.state().atLeast(Feature.State.RESOLVED));
            if (!(result.feature() instanceof Feature f) || f.state().atLeast(Feature.State.RESOLVED))
              {
                clazzesToBeVisited.add(result);
              }
            result.registerAsHeir();
            if (_options_.verbose(3))
              {
                _options_.verbosePrintln(3, "GLOBAL CLAZZ: " + result);
                if (_options_.verbose(10))
                  {
                    Thread.dumpStack();
                  }
              }
            result.dependencies();
          }
      }

    if (POSTCONDITIONS) ensure
      (Errors.count() > 0 || actualType.compareToIgnoreOuter(result._type) == 0,
       outer == result._outer || true /* NYI: Check why this sometimes does not hold */);

    return result;
  }


  /**
   * As long as there are clazzes that were created via create(), call
   * findAllClasses on that clazz and layout the class.
   *
   * Once this returns, all runtime classes required during execution have been
   * created.
   */
  public static void findAllClasses(Clazz main)
  {
    var toLayout = new List<Clazz>();
    int clazzCount = 0;

    // make sure internally referenced clazzes do exist:
    object.get();
    create(Types.t_ADDRESS, universe.get());

    // mark internally referenced clazzes as called or instantiated:
    if (CHECKS) check
      (Errors.count() > 0 || main != null);
    if (main != null)
      {
        main.called(SourcePosition.builtIn);
        main.instantiated(SourcePosition.builtIn);
      }
    for (var c : new OnDemandClazz[] { universe, i32, u32, i64, u64, f32, f64 })
      {
        c.get().called(SourcePosition.builtIn);
        c.get().instantiated(SourcePosition.builtIn);
      }
    for (var c : new OnDemandClazz[] { conststring, bool, c_TRUE, c_FALSE, c_unit })
      {
        c.get().instantiated(SourcePosition.builtIn);
      }
    constStringInternalArray = conststring.get().lookup(Types.resolved.f_array_internalArray, AbstractCall.NO_GENERICS, SourcePosition.builtIn);
    fuzionSysArray_u8 = constStringInternalArray.resultClazz();
    fuzionSysArray_u8.instantiated(SourcePosition.builtIn);
    fuzionSysArray_u8_data   = fuzionSysArray_u8.lookup(Types.resolved.f_fuzion_sys_array_data  , AbstractCall.NO_GENERICS, SourcePosition.builtIn);
    fuzionSysArray_u8_length = fuzionSysArray_u8.lookup(Types.resolved.f_fuzion_sys_array_length, AbstractCall.NO_GENERICS, SourcePosition.builtIn);

    while (!clazzesToBeVisited.isEmpty())
      {
        clazzCount++;
        Clazz cl = clazzesToBeVisited.removeFirst();

        cl.findAllClasses();
        if (!cl.feature().isField())
          {
            toLayout.add(cl);
          }

        while (clazzesToBeVisited.isEmpty() && !toLayout.isEmpty())
          {
            toLayout.removeFirst().layoutAndHandleCycle();
            /* NYI: There are very few fields for which layout() causes the
             * creation of new clazzes. Examples are some inherited outer refs
             * and i32.val in case there is a user defined feature inheriting
             * from i32.  We might want to make sure that these are also
             * found before the layout phase.
             */
            if (!clazzesToBeVisited.isEmpty() && _options_.verbose(1))
              {
                Errors.warning("New clazz created during layout phase: "+clazzesToBeVisited.get(0));
              }
          }
      }
    if (CHECKS) check
      (clazzesToBeVisited.size() == 0);
    closed = true;
    for (var cl : clazzes.keySet())
      {
        cl.check();
      }
  }


  /**
   * When it is detected that f is called dynamically, execute r.run().
   */
  static void whenCalledDynamically(AbstractFeature f,
                                    Runnable r)
  {
    if (_calledDynamically_.contains(f))
      {
        r.run();
      }
    else
      {
        var l = _whenCalledDynamically_.get(f);
        if (l == null)
          {
            l = new List<Runnable>(r);
            _whenCalledDynamically_.put(f, l);
          }
        else
          {
            l.add(r);
          }
      }
  }


  /**
   * When it is detected that f is called dynamically, execute r.run().
   */
  static void whenCalled(Clazz c,
                         Runnable r)
  {
    if (c.isCalled())
      {
        r.run();
      }
    else
      {
        var l = _whenCalled_.get(c);
        if (l == null)
          {
            l = new List<Runnable>(r);
            _whenCalled_.put(c, l);
          }
        else
          {
            l.add(r);
          }
      }
  }


  /**
   * Remember that f is called dynamically.  In case f was not known to be
   * called dynamically, execute all the runnables registered for f by
   * whenCalledDynamically.
   */
  static void calledDynamically(AbstractFeature f)
  {
    if (PRECONDITIONS) require
      (isUsedAtAll(f),
       f.generics().list.isEmpty());

    if (!_calledDynamically_.contains(f))
      {
        _calledDynamically_.add(f);
        var l = _whenCalledDynamically_.remove(f);
        if (l != null)
          {
            for (var r : l)
              {
                r.run();
              }
          }
      }

    if (POSTCONDITIONS) ensure
      (isCalledDynamically(f));
  }


  /**
   * Has f been found to be caled dynamically?
   */
  static boolean isCalledDynamically(AbstractFeature f)
  {
    return _calledDynamically_.contains(f);
  }


  /**
   * Print statistics on clazzes defined per feature, for verbose output.
   */
  public static void showStatistics()
  {
    if (_options_.verbose(1))
      {
        int fields = 0;
        int routines = 0;
        int clazzesForFields = 0;
        Map<AbstractFeature, List<Clazz>> clazzesPerFeature = new TreeMap<>();
        for (var cl : clazzes.keySet())
          {
            var f = cl.feature();
            var l = clazzesPerFeature.get(f);
            if (l == null)
              {
                l = new List<>();
              }
            l.add(cl);
            clazzesPerFeature.put(f, l);
            if (f.isField())
              {
                clazzesForFields++;
                if (l.size() == 1)
                  {
                    fields++;
                  }
              }
            else
              {
                if (l.size() == 1)
                  {
                    routines++;
                  }
              }
          }
        if (_options_.verbose(2))
          {
            for (var e : clazzesPerFeature.entrySet())
              {
                var f = e.getKey();
                String fn = (f.isField() ? "field " : "routine ") + f.qualifiedName();
                System.out.println(""+e.getValue().size()+" classes for " + fn);
                if (_options_.verbose(5))
                  {
                    int i = 0;
                    for (var c : e.getValue() )
                      {
                        i++;
                        System.out.println(""+i+"/"+e.getValue().size()+" classes for " + fn + ": " + c);
                      }
                  }
              }
          }
        System.out.println("Found "+Types.num()+" types and "+Clazzes.num()+" clazzes (" +
                           clazzesForFields + " for " + fields+ " fields, " +
                           (clazzes.size()-clazzesForFields) + " for " + routines + " routines).");
      }
  }


  /**
   * Obtain a set of all clazzes.
   */
  public static Set<Clazz> all()
  {
    return clazzes.keySet();
  }


  /**
   * Return the total number of unique runtime clazzes stored globally.
   */
  public static int num()
  {
    return clazzes.size();
  }


  /*-----------------  methods to find runtime Clazzes  -----------------*/


  /**
   * # if ids created by getRuntimeClazzId[s].
   *
   * NYI! This is static to create unique ids. It is sufficient to have unique ids for sets of clazzes used by the same statement.
   */
  private static int runtimeClazzIdCount_ = 0;  // NYI: Used by dev.flang.be.interpreter, REMOVE!


  /**
   * Obtain new unique ids for runtime clazz data stored in
   * Clazz.setRuntimeClazz/getRuntimeClazz.
   *
   * @param count the number of ids to reserve
   *
   * @return the first of the ids result..result+count-1 ids reserved.
   */
  static int getRuntimeClazzIds(int count)
  {
    if (PRECONDITIONS) require
      (runtimeClazzIdCount() <= Integer.MAX_VALUE - count);

    int result = runtimeClazzIdCount_;
    runtimeClazzIdCount_ = result + count;

    if (POSTCONDITIONS) ensure
                          (result >= 0,
                           result < runtimeClazzIdCount());

    return result;
  }


  /**
   * Obtain a new unique id for runtime clazz data stored in
   * Clazz.setRuntimeClazz/getRuntimeClazz.
   *
   * @return the id that was reserved.
   */
  private static int getRuntimeClazzId()
  {
    if (PRECONDITIONS) require
      (runtimeClazzIdCount() < Integer.MAX_VALUE);

    int result = getRuntimeClazzIds(1);

    if (POSTCONDITIONS) ensure
      (result >= 0,
       result < runtimeClazzIdCount());

    return result;
  }

  /**
   * Total number of ids crated by getRuntimeClazzId[s].
   *
   * @return the id count.
   */
  static int runtimeClazzIdCount()
  {
    int result = runtimeClazzIdCount_;

    if (POSTCONDITIONS) ensure
      (result >= 0);

    return result;
  }


  /**
   * Find all static clazzes for this case and store them in outerClazz.
   */
  public static void findClazzes(AbstractAssign a, Clazz outerClazz)
  {
    if (PRECONDITIONS) require
      (a != null, outerClazz != null);

    if (CHECKS) check
      (Errors.count() > 0 || a._target != null);

    if (a._target != null)
      {
        if (a.tid_ < 0)
          {
            a.tid_ = getRuntimeClazzIds(2);
          }

        Clazz sClazz = clazz(a._target, outerClazz);
        outerClazz.setRuntimeClazz(a.tid_, sClazz);
        var vc = sClazz.asValue();
        var fc = vc.lookup(a._assignedField, AbstractCall.NO_GENERICS, a);
        propagateExpectedClazz(a._value, fc.resultClazz(), outerClazz);
        if (isUsed(a._assignedField, sClazz))
          {
            outerClazz.setRuntimeClazz(a.tid_ + 1, fc);
          }
      }
  }


  /**
   * propagate the expected clazz of an expression.  This is used to find the
   * result type of Box() expressions that are a NOP if the expected type is a
   * value type or the boxed type is already a ref type, while it performs
   * boxing if a value type is used as a ref.
   *
   * @param e the expression we are propagating the expected clazz into
   *
   * @param ec the expected result clazz of e
   *
   * @param outerClazz the current clazz
   */
  static void propagateExpectedClazz(Expr e, Clazz ec, Clazz outerClazz)
  {
    if (e instanceof Box b)
      {
        Clazz vc = clazz(b._value, outerClazz);
        Clazz rc = vc;
        if (ec.isRef() ||
            (ec._type.isChoice() &&
             !ec._type.isAssignableFrom(vc._type) &&
             ec._type.isAssignableFrom(vc._type.asRef())))
          {
            rc = vc.asRef();
          }
        if (b._valAndRefClazzId < 0)
          {
            b._valAndRefClazzId = getRuntimeClazzIds(2);
          }
        outerClazz.setRuntimeClazz(b._valAndRefClazzId    , vc);
        outerClazz.setRuntimeClazz(b._valAndRefClazzId + 1, rc);
        if (vc != rc)
          {
            rc.instantiated(b);
          }
      }
    else if (e instanceof AbstractBlock b)
      {
        var s = b.statements_;
        if (!s.isEmpty() && s.get(s.size()-1) instanceof Expr e0)
          {
            propagateExpectedClazz(e0, ec, outerClazz);
          }
      }
    else if (e instanceof Tag t)
      {
        propagateExpectedClazz(t._value, ec, outerClazz);
      }
  }


  /**
   * Find all static clazzes for this Unbox and store them in outerClazz.
   */
  public static void findClazzes(Unbox u, Clazz outerClazz)
  {
    Clazz rc = clazz(u.adr_, outerClazz);
    Clazz vc = rc.asValue();
    if (u._refAndValClazzId < 0)
      {
        u._refAndValClazzId = getRuntimeClazzIds(2);
      }
    outerClazz.setRuntimeClazz(u._refAndValClazzId    , rc);
    outerClazz.setRuntimeClazz(u._refAndValClazzId + 1, vc);
  }


  /**
   * Find the mapping from all calls to actual frame clazzes
   *
   * In an inheritance clause of the form
   *
   *   o<p,q>
   *   {
   *     a<x,y> : b<x,p>.c<y,q>;
   *
   *     d<x,y> { e<z> { } };
   *     d<i32,p>.e<bool>;
   *   }
   *
   * for the call b<x,p>.c<y,q>, the outerClazz is a<x,y>, while the frame for
   * b<x,p>.c<y,q> will be created with outerClazz.outer, i.e., o<p,q>.
   *
   * In contrast, for the call to e in d<i32,p>.e<bool>, outerClazz is d<x,y>
   * and will be used both as frame clazz for d<i32,p> and as the context for
   * call to e<z>.
   */
  public static void findClazzes(AbstractCall c, Clazz outerClazz)
  {
    if (PRECONDITIONS) require
      (Errors.count() > 0 || c.calledFeature() != null && c.target() != null);

    if (c.calledFeature() == null  || c.target() == null)
      {
        return;  // previous errors, give up
      }

    var tclazz  = clazz(c.target(), outerClazz);
    var cf      = c.calledFeature();
    var callToOuterRef = c.target().isCallToOuterRef();
    boolean dynamic = c.isDynamic() && (tclazz.isRef() || callToOuterRef);
    if (callToOuterRef)
      {
        tclazz._isCalledAsOuter = true;
      }
    if (dynamic)
      {
        calledDynamically(cf);
      }
    if (!cf.isChoice() && tclazz != c_void.get())
      {
        var innerClazz = tclazz.lookup(cf, c.select(), outerClazz.actualGenerics(c.generics()), c, c.isInheritanceCall());
        if (c.sid_ < 0)
          {
            c.sid_ = getRuntimeClazzIds(2);
          }
        outerClazz.setRuntimeData(c.sid_ + 0, innerClazz);
        outerClazz.setRuntimeData(c.sid_ + 1, tclazz    );
        var afs = innerClazz.argumentFields();
        var i = 0;
        for (var a : c.actuals())
          {
            if (i < afs.length)  // NYI: check boxing for open generic argument lists
              {
                propagateExpectedClazz(a, afs[i].resultClazz(), outerClazz);
              }
            i++;
          }

        var f = innerClazz.feature();
        if (f.kind() == AbstractFeature.Kind.TypeParameter)
          {
            var tpc = innerClazz.resultClazz();
            do
              {
                addUsedFeature(tpc.feature(), c.pos());
                tpc.instantiated(c.pos());
                var name = tpc.lookup(Types.resolved.f_Type_name, dev.flang.ast.Call.NO_GENERICS, Clazzes.isUsedAt(tpc.feature()));
                addUsedFeature(name.feature(), c.pos());
                tpc = tpc._outer;
              }
            while (tpc != null && !tpc.feature().isUniverse());
          }
      }
  }


  /**
   * Find all static clazzes for this case and store them in outerClazz.
   */
  public static void findClazzes(If i, Clazz outerClazz)
  {
    if (i.runtimeClazzId_ < 0)
      {
        i.runtimeClazzId_ = getRuntimeClazzIds(1);
      }
    outerClazz.setRuntimeClazz(i.runtimeClazzId_, clazz(i.cond, outerClazz));
  }


  /**
   * Find all static clazzes for this case and store them in outerClazz.
   */
  public static void findClazzes(AbstractCase c, Clazz outerClazz)
  {
    // NYI: Check if this works for a case that is part of an inherits clause, do
    // we need to store in outerClazz.outer?
    var f = c.field();
    var t = c.types();
    if (c.runtimeClazzId_ < 0)
      {
        c.runtimeClazzId_ = getRuntimeClazzIds(f != null ? 1 :
                                               t != null ? t.size()
                                                         : 0);
      }
    int i = c.runtimeClazzId_;
    if (f != null)
      {
        var fOrFc = isUsed(f, outerClazz)
          ? outerClazz.lookup(f, AbstractCall.NO_GENERICS, isUsedAt(f))
          : outerClazz.actualClazz(f.resultType());
        outerClazz.setRuntimeClazz(i, fOrFc);
      }
    else if (t != null)
      {
        for (var caseType : t)
          {
            outerClazz.setRuntimeClazz(i, outerClazz.actualClazz(caseType));
            i++;
          }
      }
  }


  /**
   * Find all static clazzes for this case and store them in outerClazz.
   */
  public static void findClazzes(AbstractMatch m, Clazz outerClazz)
  {
    if (m.runtimeClazzId_ < 0)
      {
        // NYI: Check if this works for a match that is part of a inhertis clause, do
        // we need to store in outerClazz.outer?
        m.runtimeClazzId_ = getRuntimeClazzIds(1);
      }
    var subjClazz = clazz(m.subject(), outerClazz);
    var subjClazzValue = subjClazz.asValue(); // this is used in the be/interpreter
    outerClazz.setRuntimeClazz(m.runtimeClazzId_, subjClazz);
  }


  /**
   * Find all static clazzes for this Tag and store them in outerClazz.
   */
  public static void findClazzes(Tag t, Clazz outerClazz)
  {
    Clazz vc = clazz(t._value, outerClazz);
    Clazz tc = outerClazz.actualClazz(t._taggedType);
    if (t._valAndTaggedClazzId < 0)
      {
        t._valAndTaggedClazzId = getRuntimeClazzIds(2);
      }
    outerClazz.setRuntimeClazz(t._valAndTaggedClazzId    , vc);
    outerClazz.setRuntimeClazz(t._valAndTaggedClazzId + 1, tc);
    tc.instantiated(t);
  }


  /**
   * Find all static clazzes for this Tag and store them in outerClazz.
   */
  public static void findClazzes(InlineArray i, Clazz outerClazz)
  {
    Clazz ac = clazz(i, outerClazz);
    if (i._arrayClazzId < 0)
      {
        i._arrayClazzId = getRuntimeClazzIds(2);
      }
    Clazz sa = ac.lookup(Types.resolved.f_array_internalArray, AbstractCall.NO_GENERICS, i).resultClazz();
    sa.instantiated(i);
    outerClazz.setRuntimeClazz(i._arrayClazzId    , ac);
    outerClazz.setRuntimeClazz(i._arrayClazzId + 1, sa);
    ac.instantiated(i);
    var ec = outerClazz.actualClazz(i.elementType());
    for (var e : i._elements)
      {
        propagateExpectedClazz(e, ec, outerClazz);
      }
  }


  /**
   * Find all static clazzes for this Env and store them in outerClazz.
   */
  public static void findClazzes(Env v, Clazz outerClazz)
  {
    Clazz ac = clazz(v, outerClazz);
    if (v._clazzId < 0)
      {
        v._clazzId = getRuntimeClazzId();
      }
    outerClazz.setRuntimeClazz(v._clazzId, ac);
  }


  /**
   * Determine the result clazz of an Expr.
   *
   * NYI: Temporary solution, will be replaced by dynamic calls.
   *
   * This is fairly inefficient compared to dynamic
   * binding.
   */
  public static Clazz clazz(Expr e, Clazz outerClazz)
  {
    Clazz result;
    if (e instanceof Unbox u)
      {
        result = clazz(u.adr_, outerClazz);
      }
    else if (e instanceof AbstractBlock b)
      {
        Expr resExpr = b.resultExpression();
        result = resExpr != null ? clazz(resExpr, outerClazz)
                                 : c_unit.get();
      }
    else if (e instanceof Box b)
      {
        result = outerClazz.actualClazz(b._type);
      }

    else if (e instanceof AbstractCall c)
      {
        var tclazz = clazz(c.target(), outerClazz);
        if (tclazz != c_void.get())
          {
            var inner = tclazz.lookup(c.calledFeature(),
                                      c.select(),
                                      outerClazz.actualGenerics(c.generics()),
                                      c,
                                      false);
            result = inner.resultClazz();
          }
        else
          {
            result = tclazz;
          }
      }
    else if (e instanceof AbstractCurrent c)
      {
        result = outerClazz;
      }

    else if (e instanceof If i)
      {
        result = outerClazz.actualClazz(i.type());
      }

    else if (e instanceof AbstractMatch m)
      {
        result = outerClazz.actualClazz(m.type());
      }

    else if (e instanceof Old o)
      {
        result = clazz(o.e, outerClazz);
      }

    else if (e instanceof Universe)
      {
        result = universe.get();
      }

    else if (e instanceof AbstractConstant c)
      {
        result = outerClazz.actualClazz(c.type());
        if (result == string.get())
          { /* this is a bit tricky: in the front end, the type of a string
             * constant is 'string'.  However, for the back end, the type is
             * 'consstring' such that the backend can create an instance of
             * 'constString' and see the correct type (and create proper type
             * conversion code to 'string' if this is needed).
             */
            result = conststring.get();
          }
      }

    else if (e instanceof Tag t)
      {
        result = outerClazz.actualClazz(t._taggedType);
      }

    else if (e instanceof InlineArray ia)
      {
        result = outerClazz.actualClazz(ia.type());
      }

    else if (e instanceof Env v)
      {
        result = outerClazz.actualClazz(v.type());
      }

    else
      {
        if (Errors.count() == 0)
          {
            throw new Error("" + e.getClass() + " should no longer exist at runtime");
          }

        result = error.get(); // dummy class
      }

    if (POSTCONDITIONS) ensure
      (result != null);

    return result;
  }


  /*----------------  methods to convert type to clazz  -----------------*/


  /**
   * clazz
   *
   * @return
   */
  public static Clazz clazz(AbstractType thiz)
  {
    if (PRECONDITIONS) require
      (Errors.count() > 0 || !thiz.dependsOnGenerics());

    Clazz outerClazz;
    if (thiz.outer() != null)
      {
        outerClazz = clazz(thiz.outer());
      }
    else
      {
        outerClazz = null;
      }

    var t = Types.intern(thiz);
    var result = _clazzesForTypes_.get(t);
    if (result == null)
      {
        result = create(t, outerClazz);
        _clazzesForTypes_.put(t, result);
      }

    if (POSTCONDITIONS) ensure
      (thiz.isRef() == result._type.isRef());

    return result;
  }


  /**
   * clazzWithSpecificOuter creates a clazz from this type with a specific outer
   * clazz that is inserted as the outer clazz for the outermost type that was
   * explicitly given in the source code.
   *
   * @param thiz the type of the clazz, must be free from generics
   *
   * @param select in case thiz is a field with open generic result, this
   * choses the actual field from outer's actual generics. -1 otherwise.
   *
   * @param outerClazz the outer clazz
   *
   * @return the corresponding Clazz.
   */
  public static Clazz clazzWithSpecificOuter(AbstractType thiz, int select, Clazz outerClazz)
  {
    if (PRECONDITIONS) require
      (!thiz.dependsOnGenerics(),
       outerClazz != null || thiz.featureOfType().outer() == null,
       Errors.count()>0 || thiz == Types.t_ERROR || outerClazz == null || outerClazz.feature().inheritsFrom(thiz.featureOfType().outer()));

    var t = Types.intern(thiz);
    var result = create(t, select, outerClazz);

    return result;
  }


  /*-------------  methods for clazzes related to features  -------------*/


  /**
   * NYI: recycle this comment whose method has disappeared.
   *
   * thisClazz returns the clazz of this feature's frame object.  This can be
   * called even if !hasThisType() since thisClazz() is used also for abstract
   * or intrinsic feature to determine the resultClazz().
   *
   * Depending on the generics of this and its outer features, we consider the
   * following cases:
   *
   * a.b.c.f
   *
   *   A feature with no generic arguments and no generic outer features,
   *   there is exactly one clazz for a.b.c.f's frame that can be used for all
   *   calls to f. outerClazz is not really needed in this case.
   *
   * a.b.c.f<A,B>
   *
   *   A feature with generic arguments and no generic outer features has
   *   exactly one clazz for each set of actual generic arguments <X,Y> used
   *   at any call site.
   *
   * a.b<A,B>.c<C>.d
   *
   *   A feature with no generic arguments but generic outer features has
   *   exactly one clazz for each set of actual generic arguments <X,Y>,<Z>
   *   for its outer features used at any call site.
   *
   * a.b<A,B>.c<C>.f<D,E>
   *
   *   A feature with generic arguments and generic outer features has one
   *   clazz for each complete set of actual generic arguments <V,W>,<X>,<Y,Z>
   *   used at any call site.
   *
   * a.b.c.f : g<x,y>.h<z>
   *
   *   For a feature f that inherits from a generic feature g.h, the inherits
   *   clause specifies actual generic arguments to g and g.h and these actual
   *   generic argument may contain only the formal genric arguments of
   *   a.b.c.f.  Consequently, the presence of generics in the parent feature
   *   does not add any new clazzes.
   *
   * The complete set of actual generics of a feature including all actual
   * generics of all outer features will be called the generic signature s of
   * a call.
   *
   * Note that a generic signature <V,W>,<X>,<Y,Z> cannot be flattened to
   * <V,W,X,Y,Z> since formal genric lists can be open, i.e, they do not have
   * a fixed length.
   *
   * So, essentially, we need one clazz for each (f,s) where f is a feature
   * and s is any generic signatures used in calls.
   *
   * Since every call is performed in the code of a feature that is executed
   * for an actual clazz (caller), we need a mapping
   *
   *  caller x call -> callee
   *
   * that gives the actual class to be called.
   *
   * Special thought is required for calls in an inherits clause of a feature:
   * Since calls to parent features operate on the same data, so they should
   * be performed using the same clazz. I.e., the mapping caller x call ->
   * callee also has to include all calls performed in any parent features.
   *
   * @param thiz the feature whose clazz we create
   *
   * @param actualGenerics the actual generics arguments
   *
   * @param outerClazz the clazz of this.outer(), null for universe
   *
   * @return this feature's frame clazz
   */


  /**
   * Has this feature been found to be used within the given static clazz?
   */
  public static boolean isUsed(AbstractFeature thiz, Clazz staticClazz)
  {
    return isUsedAtAll(thiz);
  }


  /**
   * Has this feature been found to be used?
   */
  public static boolean isUsedAtAll(AbstractFeature thiz)
  {
    return thiz._usedAt != null;
  }


  /**
   * Has this feature been found to be used?
   */
  public static HasSourcePosition isUsedAt(AbstractFeature thiz)
  {
    return thiz._usedAt;
  }


  /**
   * Add f to the set of used features, record at as the position of the first
   * use.
   */
  public static void addUsedFeature(AbstractFeature f, HasSourcePosition at)
  {
    f._usedAt = at;
  }

  public static void clear()
  {
    clazzes.clear();
    _clazzesForTypes_.clear();
    clazzesToBeVisited.clear();
    closed = false;
    _calledDynamically_.clear();
    _whenCalled_.clear();
    _whenCalledDynamically_.clear();

    universe = new OnDemandClazz(null, true);
    c_void = new OnDemandClazz(() -> Types.resolved.t_void);
    bool = new OnDemandClazz(() -> Types.resolved.t_bool);
    c_TRUE = new OnDemandClazz(() -> Types.resolved.f_TRUE.thisType());
    c_FALSE = new OnDemandClazz(() -> Types.resolved.f_FALSE.thisType());
    i8 = new OnDemandClazz(() -> Types.resolved.t_i8);
    i16 = new OnDemandClazz(() -> Types.resolved.t_i16);
    i32 = new OnDemandClazz(() -> Types.resolved.t_i32);
    i64 = new OnDemandClazz(() -> Types.resolved.t_i64);
    u8 = new OnDemandClazz(() -> Types.resolved.t_u8);
    u16 = new OnDemandClazz(() -> Types.resolved.t_u16);
    u32 = new OnDemandClazz(() -> Types.resolved.t_u32);
    u64 = new OnDemandClazz(() -> Types.resolved.t_u64);
    f32 = new OnDemandClazz(() -> Types.resolved.t_f32);
    f64 = new OnDemandClazz(() -> Types.resolved.t_f64);
    ref_i8 = new OnDemandClazz(() -> Types.resolved.t_ref_i8);
    ref_i16 = new OnDemandClazz(() -> Types.resolved.t_ref_i16);
    ref_i32 = new OnDemandClazz(() -> Types.resolved.t_ref_i32);
    ref_i64 = new OnDemandClazz(() -> Types.resolved.t_ref_i64);
    ref_u8 = new OnDemandClazz(() -> Types.resolved.t_ref_u8);
    ref_u16 = new OnDemandClazz(() -> Types.resolved.t_ref_u16);
    ref_u32 = new OnDemandClazz(() -> Types.resolved.t_ref_u32);
    ref_u64 = new OnDemandClazz(() -> Types.resolved.t_ref_u64);
    ref_f32 = new OnDemandClazz(() -> Types.resolved.t_ref_f32);
    ref_f64 = new OnDemandClazz(() -> Types.resolved.t_ref_f64);
    object = new OnDemandClazz(() -> Types.resolved.t_object);
    string = new OnDemandClazz(() -> Types.resolved.t_string);
    conststring = new OnDemandClazz(() -> Types.resolved.t_conststring, true /* needed? */);
    c_unit = new OnDemandClazz(() -> Types.resolved.t_unit);
    error = new OnDemandClazz(() -> Types.t_ERROR);
  }

}

/* end of file */<|MERGE_RESOLUTION|>--- conflicted
+++ resolved
@@ -152,7 +152,6 @@
   /**
    * Handy preallocated classes to be used during execution:
    */
-<<<<<<< HEAD
   public static OnDemandClazz universe    = new OnDemandClazz(null, true);
   public static OnDemandClazz c_void      = new OnDemandClazz(() -> Types.resolved.t_void             );
   public static OnDemandClazz bool        = new OnDemandClazz(() -> Types.resolved.t_bool             );
@@ -181,41 +180,8 @@
   public static OnDemandClazz object      = new OnDemandClazz(() -> Types.resolved.t_object           );
   public static OnDemandClazz string      = new OnDemandClazz(() -> Types.resolved.t_string           );
   public static OnDemandClazz conststring = new OnDemandClazz(() -> Types.resolved.t_conststring      , true /* needed? */);
-  public static OnDemandClazz type        = new OnDemandClazz(() -> Types.resolved.t_type             );
   public static OnDemandClazz c_unit      = new OnDemandClazz(() -> Types.resolved.t_unit             );
   public static OnDemandClazz error       = new OnDemandClazz(() -> Types.t_ERROR                     );
-=======
-  public static final OnDemandClazz universe    = new OnDemandClazz(null, true);
-  public static final OnDemandClazz c_void      = new OnDemandClazz(() -> Types.resolved.t_void             );
-  public static final OnDemandClazz bool        = new OnDemandClazz(() -> Types.resolved.t_bool             );
-  public static final OnDemandClazz c_TRUE      = new OnDemandClazz(() -> Types.resolved.f_TRUE .thisType() );
-  public static final OnDemandClazz c_FALSE     = new OnDemandClazz(() -> Types.resolved.f_FALSE.thisType() );
-  public static final OnDemandClazz i8          = new OnDemandClazz(() -> Types.resolved.t_i8               );
-  public static final OnDemandClazz i16         = new OnDemandClazz(() -> Types.resolved.t_i16              );
-  public static final OnDemandClazz i32         = new OnDemandClazz(() -> Types.resolved.t_i32              );
-  public static final OnDemandClazz i64         = new OnDemandClazz(() -> Types.resolved.t_i64              );
-  public static final OnDemandClazz u8          = new OnDemandClazz(() -> Types.resolved.t_u8               );
-  public static final OnDemandClazz u16         = new OnDemandClazz(() -> Types.resolved.t_u16              );
-  public static final OnDemandClazz u32         = new OnDemandClazz(() -> Types.resolved.t_u32              );
-  public static final OnDemandClazz u64         = new OnDemandClazz(() -> Types.resolved.t_u64              );
-  public static final OnDemandClazz f32         = new OnDemandClazz(() -> Types.resolved.t_f32              );
-  public static final OnDemandClazz f64         = new OnDemandClazz(() -> Types.resolved.t_f64              );
-  public static final OnDemandClazz ref_i8      = new OnDemandClazz(() -> Types.resolved.t_ref_i8           );
-  public static final OnDemandClazz ref_i16     = new OnDemandClazz(() -> Types.resolved.t_ref_i16          );
-  public static final OnDemandClazz ref_i32     = new OnDemandClazz(() -> Types.resolved.t_ref_i32          );
-  public static final OnDemandClazz ref_i64     = new OnDemandClazz(() -> Types.resolved.t_ref_i64          );
-  public static final OnDemandClazz ref_u8      = new OnDemandClazz(() -> Types.resolved.t_ref_u8           );
-  public static final OnDemandClazz ref_u16     = new OnDemandClazz(() -> Types.resolved.t_ref_u16          );
-  public static final OnDemandClazz ref_u32     = new OnDemandClazz(() -> Types.resolved.t_ref_u32          );
-  public static final OnDemandClazz ref_u64     = new OnDemandClazz(() -> Types.resolved.t_ref_u64          );
-  public static final OnDemandClazz ref_f32     = new OnDemandClazz(() -> Types.resolved.t_ref_f32          );
-  public static final OnDemandClazz ref_f64     = new OnDemandClazz(() -> Types.resolved.t_ref_f64          );
-  public static final OnDemandClazz object      = new OnDemandClazz(() -> Types.resolved.t_object           );
-  public static final OnDemandClazz string      = new OnDemandClazz(() -> Types.resolved.t_string           );
-  public static final OnDemandClazz conststring = new OnDemandClazz(() -> Types.resolved.t_conststring      , true /* needed? */);
-  public static final OnDemandClazz c_unit      = new OnDemandClazz(() -> Types.resolved.t_unit             );
-  public static final OnDemandClazz error       = new OnDemandClazz(() -> Types.t_ERROR                     );
->>>>>>> 6c3a8858
   public static Clazz constStringInternalArray;  // field conststring.internalArray
   public static Clazz fuzionSysArray_u8;         // result clazz of conststring.internalArray
   public static Clazz fuzionSysArray_u8_data;    // field fuzion.sys.array<u8>.data
