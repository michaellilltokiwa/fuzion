--- conflicted
+++ resolved
@@ -1298,56 +1298,15 @@
     f._usedAt = at;
   }
 
-<<<<<<< HEAD
-  public static void clear()
-=======
   /**
    * reset all statically held data
    * and set closed to false again
    */
   public static void reset()
->>>>>>> 738fe8fa
   {
     clazzes.clear();
     _clazzesForTypes_.clear();
     clazzesToBeVisited.clear();
-<<<<<<< HEAD
-    closed = false;
-    _calledDynamically_.clear();
-    _whenCalled_.clear();
-    _whenCalledDynamically_.clear();
-
-    universe    = new OnDemandClazz(null, true);
-    c_void      = new OnDemandClazz(() -> Types.resolved.t_void             );
-    bool        = new OnDemandClazz(() -> Types.resolved.t_bool             );
-    c_TRUE      = new OnDemandClazz(() -> Types.resolved.f_TRUE .thisType() );
-    c_FALSE     = new OnDemandClazz(() -> Types.resolved.f_FALSE.thisType() );
-    i8          = new OnDemandClazz(() -> Types.resolved.t_i8               );
-    i16         = new OnDemandClazz(() -> Types.resolved.t_i16              );
-    i32         = new OnDemandClazz(() -> Types.resolved.t_i32              );
-    i64         = new OnDemandClazz(() -> Types.resolved.t_i64              );
-    u8          = new OnDemandClazz(() -> Types.resolved.t_u8               );
-    u16         = new OnDemandClazz(() -> Types.resolved.t_u16              );
-    u32         = new OnDemandClazz(() -> Types.resolved.t_u32              );
-    u64         = new OnDemandClazz(() -> Types.resolved.t_u64              );
-    f32         = new OnDemandClazz(() -> Types.resolved.t_f32              );
-    f64         = new OnDemandClazz(() -> Types.resolved.t_f64              );
-    ref_i8      = new OnDemandClazz(() -> Types.resolved.t_ref_i8           );
-    ref_i16     = new OnDemandClazz(() -> Types.resolved.t_ref_i16          );
-    ref_i32     = new OnDemandClazz(() -> Types.resolved.t_ref_i32          );
-    ref_i64     = new OnDemandClazz(() -> Types.resolved.t_ref_i64          );
-    ref_u8      = new OnDemandClazz(() -> Types.resolved.t_ref_u8           );
-    ref_u16     = new OnDemandClazz(() -> Types.resolved.t_ref_u16          );
-    ref_u32     = new OnDemandClazz(() -> Types.resolved.t_ref_u32          );
-    ref_u64     = new OnDemandClazz(() -> Types.resolved.t_ref_u64          );
-    ref_f32     = new OnDemandClazz(() -> Types.resolved.t_ref_f32          );
-    ref_f64     = new OnDemandClazz(() -> Types.resolved.t_ref_f64          );
-    object      = new OnDemandClazz(() -> Types.resolved.t_object           );
-    string      = new OnDemandClazz(() -> Types.resolved.t_string           );
-    conststring = new OnDemandClazz(() -> Types.resolved.t_conststring      , true /* needed? */);
-    c_unit      = new OnDemandClazz(() -> Types.resolved.t_unit             );
-    error       = new OnDemandClazz(() -> Types.t_ERROR                     );
-=======
     universe.clear();
     c_void.clear();
     bool.clear();
@@ -1378,21 +1337,16 @@
     conststring.clear();
     c_unit.clear();
     error.clear();
->>>>>>> 738fe8fa
     constStringInternalArray = null;
     fuzionSysArray_u8 = null;
     fuzionSysArray_u8_data = null;
     fuzionSysArray_u8_length = null;
-<<<<<<< HEAD
-  }
-=======
     closed = false;
     _whenCalledDynamically_.clear();
     _whenCalled_.clear();
     _calledDynamically_.clear();
   }
 
->>>>>>> 738fe8fa
 
 }
 
