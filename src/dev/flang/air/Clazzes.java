/*

This file is part of the Fuzion language implementation.

The Fuzion language implementation is free software: you can redistribute it
and/or modify it under the terms of the GNU General Public License as published
by the Free Software Foundation, version 3 of the License.

The Fuzion language implementation is distributed in the hope that it will be
useful, but WITHOUT ANY WARRANTY; without even the implied warranty of
MERCHANTABILITY or FITNESS FOR A PARTICULAR PURPOSE.  See the GNU General Public
License for more details.

You should have received a copy of the GNU General Public License along with The
Fuzion language implementation.  If not, see <https://www.gnu.org/licenses/>.

*/

/*-----------------------------------------------------------------------
 *
 * Tokiwa Software GmbH, Germany
 *
 * Source of class Clazzes
 *
 *---------------------------------------------------------------------*/

package dev.flang.air;

import java.util.ArrayList;
import java.util.LinkedList;
import java.util.Map;
import java.util.Set;
import java.util.TreeMap;
import java.util.TreeSet;

import dev.flang.ast.AbstractAssign; // NYI: remove dependency!
import dev.flang.ast.AbstractBlock; // NYI: remove dependency!
import dev.flang.ast.AbstractCall; // NYI: remove dependency!
import dev.flang.ast.AbstractCase; // NYI: remove dependency!
import dev.flang.ast.AbstractConstant; // NYI: remove dependency!
import dev.flang.ast.AbstractCurrent; // NYI: remove dependency!
import dev.flang.ast.AbstractFeature; // NYI: remove dependency!
import dev.flang.ast.AbstractMatch; // NYI: remove dependency!
import dev.flang.ast.AbstractType; // NYI: remove dependency!
import dev.flang.ast.Box; // NYI: remove dependency!
import dev.flang.ast.Expr; // NYI: remove dependency!
import dev.flang.ast.Feature; // NYI: remove dependency!
import dev.flang.ast.If; // NYI: remove dependency!
import dev.flang.ast.InlineArray; // NYI: remove dependency!
import dev.flang.ast.Old; // NYI: remove dependency!
import dev.flang.ast.Stmnt; // NYI: remove dependency!
import dev.flang.ast.Tag; // NYI: remove dependency!
import dev.flang.ast.Types; // NYI: remove dependency!
import dev.flang.ast.Unbox; // NYI: remove dependency!
import dev.flang.ast.Universe; // NYI: remove dependency!

import dev.flang.util.ANY;
import dev.flang.util.Errors;
import dev.flang.util.FuzionOptions;
import dev.flang.util.HasSourcePosition;
import dev.flang.util.List;
import dev.flang.util.SourcePosition;


/**
 * Clazzes manages the actual clazzes used in the system during runtime.
 *
 * @author Fridtjof Siebert (siebert@tokiwa.software)
 */
public class Clazzes extends ANY
{


  /*----------------------------  constants  ----------------------------*/


  /**
   * All clazzes found in the system.
   *
   * NYI: One of these maps is probably redundant!
   */
  private static final Map<Clazz, Clazz> clazzes = new TreeMap<>();
  private static final Map<AbstractType, Clazz> _clazzesForTypes_ = new TreeMap<>();


  /**
   * All clazzes found so far that have not been analyzed yet for clazzes that
   * they require.
   */
  private static final LinkedList<Clazz> clazzesToBeVisited = new LinkedList<>();


  static interface TypF
  {
    AbstractType get();
  }
  public static class OnDemandClazz
  {
    final TypF _t;
    Clazz _clazz = null;
    Clazz _dummy = null;
    boolean _called = false;
    OnDemandClazz(TypF t) { _t = t; }
    OnDemandClazz(TypF t, boolean called) { this(t); _called = called; }
    OnDemandClazz() { this(null); }

    /**
     * Get this clazz only if it was created, by a call to get() or by direct
     * call to Clazzes.create():
     */
    public Clazz getIfCreated()
    {
      if (_t == null)
        {
          get();
        }
      else if (_clazz == null)
        {
          if (_dummy == null)
            {
              var oldClosed = closed;
              closed = false;
              _dummy = new Clazz(_t.get(), -1, universe.get());
              closed = oldClosed;
            }
          _clazz = clazzes.get(_dummy);
        }
      return _clazz;
    }
    public Clazz get()
    {
      if (_clazz == null)
        {
          if (_t == null)
            {
              _clazz = create(Types.resolved.universe.thisType(), null);
            }
          else
            {
              _clazz = create(_t.get(), universe.get());
            }
          if (_called)
            {
              // called(_clazz);
            }
        }
      return _clazz;
    }
  }

  /**
   * Handy preallocated classes to be used during execution:
   */
  public static OnDemandClazz universe    = new OnDemandClazz(null, true);
  public static OnDemandClazz c_void      = new OnDemandClazz(() -> Types.resolved.t_void             );
  public static OnDemandClazz bool        = new OnDemandClazz(() -> Types.resolved.t_bool             );
  public static OnDemandClazz c_TRUE      = new OnDemandClazz(() -> Types.resolved.f_TRUE .thisType() );
  public static OnDemandClazz c_FALSE     = new OnDemandClazz(() -> Types.resolved.f_FALSE.thisType() );
  public static OnDemandClazz i8          = new OnDemandClazz(() -> Types.resolved.t_i8               );
  public static OnDemandClazz i16         = new OnDemandClazz(() -> Types.resolved.t_i16              );
  public static OnDemandClazz i32         = new OnDemandClazz(() -> Types.resolved.t_i32              );
  public static OnDemandClazz i64         = new OnDemandClazz(() -> Types.resolved.t_i64              );
  public static OnDemandClazz u8          = new OnDemandClazz(() -> Types.resolved.t_u8               );
  public static OnDemandClazz u16         = new OnDemandClazz(() -> Types.resolved.t_u16              );
  public static OnDemandClazz u32         = new OnDemandClazz(() -> Types.resolved.t_u32              );
  public static OnDemandClazz u64         = new OnDemandClazz(() -> Types.resolved.t_u64              );
  public static OnDemandClazz f32         = new OnDemandClazz(() -> Types.resolved.t_f32              );
  public static OnDemandClazz f64         = new OnDemandClazz(() -> Types.resolved.t_f64              );
  public static OnDemandClazz ref_i8      = new OnDemandClazz(() -> Types.resolved.t_ref_i8           );
  public static OnDemandClazz ref_i16     = new OnDemandClazz(() -> Types.resolved.t_ref_i16          );
  public static OnDemandClazz ref_i32     = new OnDemandClazz(() -> Types.resolved.t_ref_i32          );
  public static OnDemandClazz ref_i64     = new OnDemandClazz(() -> Types.resolved.t_ref_i64          );
  public static OnDemandClazz ref_u8      = new OnDemandClazz(() -> Types.resolved.t_ref_u8           );
  public static OnDemandClazz ref_u16     = new OnDemandClazz(() -> Types.resolved.t_ref_u16          );
  public static OnDemandClazz ref_u32     = new OnDemandClazz(() -> Types.resolved.t_ref_u32          );
  public static OnDemandClazz ref_u64     = new OnDemandClazz(() -> Types.resolved.t_ref_u64          );
  public static OnDemandClazz ref_f32     = new OnDemandClazz(() -> Types.resolved.t_ref_f32          );
  public static OnDemandClazz ref_f64     = new OnDemandClazz(() -> Types.resolved.t_ref_f64          );
  public static OnDemandClazz object      = new OnDemandClazz(() -> Types.resolved.t_object           );
  public static OnDemandClazz string      = new OnDemandClazz(() -> Types.resolved.t_string           );
  public static OnDemandClazz conststring = new OnDemandClazz(() -> Types.resolved.t_conststring      , true /* needed? */);
  public static OnDemandClazz c_unit      = new OnDemandClazz(() -> Types.resolved.t_unit             );
  public static OnDemandClazz error       = new OnDemandClazz(() -> Types.t_ERROR                     );
  public static Clazz constStringInternalArray;  // field conststring.internalArray
  public static Clazz sysArray_u8;               // result clazz of conststring.internalArray
  public static Clazz sysArray_u8_data;          // field sys.array<u8>.data
  public static Clazz sysArray_u8_length;        // field sys.array<u8>.length


  /**
   * NYI: This will eventually be part of a Fuzion IR Config class.
   */
  public static FuzionOptions _options_;


  /*----------------------------  variables  ----------------------------*/


  /**
   * Flag that is set during runtime execution to make sure there are no classes
   * created accidentally during runtime.
   */
  static boolean closed = false;


  /**
   * Collection of actions to be performed during findClasses phase when it is
   * found that a feature is called dynamically: Then this features needs to be
   * added to the dynamic binding data of heir classes of f.outer).
   */
  private static TreeMap<AbstractFeature, List<Runnable>> _whenCalledDynamically_ = new TreeMap<>();
  static TreeMap<Clazz, List<Runnable>> _whenCalled_ = new TreeMap<>();


  /**
   * Set of features that are called dynamically. Populated during findClasses
   * phase.
   */
  private static TreeSet<AbstractFeature> _calledDynamically_ = new TreeSet<>();


  /*-----------------------------  methods  -----------------------------*/


  /**
   * Initilize Clazzes with given Options.
   */
  public static void init(FuzionOptions options)
  {
    _options_ = options;
    universe.get();
  }


  /**
   * Find the unique instance of a clazz.
   *
   * @param c a Clazz
   *
   * @return in case a class equal to c was interned before, returns that
   * existing clazz, otherwise returns c.
   */
  public static Clazz intern(Clazz c)
  {
    Clazz existing = clazzes.get(c);
    if (existing == null)
      {
        clazzes.put(c, c);
        existing = c;
      }

    return existing;
  }


  /**
   * Create a clazz for the given actual type and the given outer clazz.
   * Clazzes created are recorded to be handed by findAllClasses.
   *
   * @param actualType the type of the clazz, must be free from generics
   *
   * @param clazz the runtime clazz of the outer feature of
   * actualType.featureOfType.
   *
   * @return the existing or newly created Clazz that represents actualType
   * within outer.
   */
  public static Clazz create(AbstractType actualType, Clazz outer)
  {
    return create(actualType, -1, outer);
  }


  /**
   * Create a clazz for the given actual type and the given outer clazz.
   * Clazzes created are recorded to be handed by findAllClasses.
   *
   * @param actualType the type of the clazz, must be free from generics
   *
   * @param select in case actualType is a field with open generic result, this
   * choses the actual field from outer's actual generics. -1 otherwise.
   *
   * @param clazz the runtime clazz of the outer feature of
   * actualType.featureOfType.
   *
   * @return the existing or newly created Clazz that represents actualType
   * within outer.
   */
  public static Clazz create(AbstractType actualType, int select, Clazz outer)
  {
    if (PRECONDITIONS) require
      (actualType == Types.intern(actualType),
       Errors.count() > 0 || !actualType.dependsOnGenerics());

    Clazz result = null;
    Clazz o = outer;
    while (o != null && result == null)
      {
        if (o._type == actualType && actualType != Types.t_ERROR)
          { // a recursive outer-relation
            result = o;  // is ok for a ref type, we can just return the original outer clazz
            if (// This is a little ugly: we do not want outer to be a value
                // type in the source code (see tests/inheritance_negative for
                // reasons why), but we are fine if outer is an 'artificial'
                // value type that is created by Clazz.asValue(), since these
                // will never be instantiated at runtime but are here only for
                // the convenience of the backend.
                //
                // So instead of testing !o.isRef() we use
                // !o._type.featureOfType().isThisRef().
                !o._type.featureOfType().isThisRef() &&
                !o._type.featureOfType().isIntrinsic())
              {  // but a recursive chain of value types is not permitted

                // NYI: recursive chain of value types should be detected during
                // types checking phase!
                StringBuilder chain = new StringBuilder();
                chain.append("1: "+actualType+" at "+actualType.pos().show()+"\n");
                int i = 2;
                Clazz c = outer;
                while (c._type != actualType)
                  {
                    chain.append(""+i+": "+c._type+" at "+c._type.pos().show()+"\n");
                    c = c._outer;
                    i++;
                  }
                chain.append(""+i+": "+c._type+" at "+c._type.pos().show()+"\n");
                Errors.error(actualType.pos(),
                             "Recursive value type is not allowed",
                             "Value type " + actualType + " equals type of outer feature.\n"+
                             "The chain of outer types that lead to this recursion is:\n"+
                             chain + "\n" +
                             "To solve this, you could add a 'ref' after the arguments list at "+o._type.featureOfType().pos().show());
              }
          }
        o = o._outer;
      }
    if (result == null)
      {
        // NYI: We currently create new clazzes for every different outer
        // context. This gives us plenty of opportunity to specialize the code,
        // but it might be overkill in some cases. We might rethink this and,
        // e.g. treat clazzes of inherited features with a reference outer clazz
        // the same.
        var newcl =  new Clazz(actualType, select, outer);
        result = intern(newcl);
        if (result == newcl)
          {
            if (CHECKS) check
              (Errors.count() > 0 || !(result.feature() instanceof Feature f) || f.state().atLeast(Feature.State.RESOLVED));
            if (!(result.feature() instanceof Feature f) || f.state().atLeast(Feature.State.RESOLVED))
              {
                clazzesToBeVisited.add(result);
              }
            result.registerAsHeir();
            if (_options_.verbose(3))
              {
                _options_.verbosePrintln(3, "GLOBAL CLAZZ: " + result);
                if (_options_.verbose(10))
                  {
                    Thread.dumpStack();
                  }
              }
            result.dependencies();
          }
      }

    if (POSTCONDITIONS) ensure
      (Errors.count() > 0 || actualType.compareToIgnoreOuter(result._type) == 0,
       outer == result._outer || true /* NYI: Check why this sometimes does not hold */);

    return result;
  }


  /**
   * As long as there are clazzes that were created via create(), call
   * findAllClasses on that clazz and layout the class.
   *
   * Once this returns, all runtime classes required during execution have been
   * created.
   */
  public static void findAllClasses(Clazz main)
  {
    var toLayout = new List<Clazz>();
    int clazzCount = 0;

    // make sure internally referenced clazzes do exist:
    object.get();
    create(Types.t_ADDRESS, universe.get());

    // mark internally referenced clazzes as called or instantiated:
    if (CHECKS) check
      (Errors.count() > 0 || main != null);
    if (main != null)
      {
        main.called(SourcePosition.builtIn);
        main.instantiated(SourcePosition.builtIn);
      }
    for (var c : new OnDemandClazz[] { universe, i32, u32, i64, u64 })
      {
        c.get().called(SourcePosition.builtIn);
        c.get().instantiated(SourcePosition.builtIn);
      }
    for (var c : new OnDemandClazz[] { conststring, bool, c_TRUE, c_FALSE, c_unit })
      {
        c.get().instantiated(SourcePosition.builtIn);
      }
    constStringInternalArray = conststring.get().lookup(Types.resolved.f_array_internalArray, AbstractCall.NO_GENERICS, SourcePosition.builtIn);
    sysArray_u8 = constStringInternalArray.resultClazz();
    sysArray_u8.instantiated(SourcePosition.builtIn);
    sysArray_u8_data   = sysArray_u8.lookup(Types.resolved.f_sys_array_data  , AbstractCall.NO_GENERICS, SourcePosition.builtIn);
    sysArray_u8_length = sysArray_u8.lookup(Types.resolved.f_sys_array_length, AbstractCall.NO_GENERICS, SourcePosition.builtIn);

    while (!clazzesToBeVisited.isEmpty())
      {
        clazzCount++;
        Clazz cl = clazzesToBeVisited.removeFirst();

        cl.findAllClasses();
        if (!cl.feature().isField())
          {
            toLayout.add(cl);
          }

        while (clazzesToBeVisited.isEmpty() && !toLayout.isEmpty())
          {
            toLayout.removeFirst().layoutAndHandleCycle();
            /* NYI: There are very few fields for which layout() causes the
             * creation of new clazzes. Examples are some inherited outer refs
             * and i32.val in case there is a user defined feature inheriting
             * from i32.  We might want to make sure that these are also
             * found before the layout phase.
             */
            if (!clazzesToBeVisited.isEmpty() && _options_.verbose(1))
              {
                Errors.warning("New clazz created during layout phase: "+clazzesToBeVisited.get(0));
              }
          }
      }
    if (CHECKS) check
      (clazzesToBeVisited.size() == 0);
    closed = true;
    for (var cl : clazzes.keySet())
      {
        cl.check();
      }
  }


  /**
   * When it is detected that f is called dynamically, execute r.run().
   */
  static void whenCalledDynamically(AbstractFeature f,
                                    Runnable r)
  {
    if (_calledDynamically_.contains(f))
      {
        r.run();
      }
    else
      {
        var l = _whenCalledDynamically_.get(f);
        if (l == null)
          {
            l = new List<Runnable>(r);
            _whenCalledDynamically_.put(f, l);
          }
        else
          {
            l.add(r);
          }
      }
  }


  /**
   * When it is detected that f is called dynamically, execute r.run().
   */
  static void whenCalled(Clazz c,
                         Runnable r)
  {
    if (c.isCalled())
      {
        r.run();
      }
    else
      {
        var l = _whenCalled_.get(c);
        if (l == null)
          {
            l = new List<Runnable>(r);
            _whenCalled_.put(c, l);
          }
        else
          {
            l.add(r);
          }
      }
  }


  /**
   * Remember that f is called dynamically.  In case f was not known to be
   * called dynamically, execute all the runnables registered for f by
   * whenCalledDynamically.
   */
  static void calledDynamically(AbstractFeature f)
  {
    if (PRECONDITIONS) require
      (isUsedAtAll(f),
       f.generics().list.isEmpty());

    if (!_calledDynamically_.contains(f))
      {
        _calledDynamically_.add(f);
        var l = _whenCalledDynamically_.remove(f);
        if (l != null)
          {
            for (var r : l)
              {
                r.run();
              }
          }
      }

    if (POSTCONDITIONS) ensure
      (isCalledDynamically(f));
  }


  /**
   * Has f been found to be caled dynamically?
   */
  static boolean isCalledDynamically(AbstractFeature f)
  {
    return _calledDynamically_.contains(f);
  }


  /**
   * Print statistics on clazzes defined per feature, for verbose output.
   */
  public static void showStatistics()
  {
    if (_options_.verbose(1))
      {
        int fields = 0;
        int routines = 0;
        int clazzesForFields = 0;
        Map<AbstractFeature, List<Clazz>> clazzesPerFeature = new TreeMap<>();
        for (var cl : clazzes.keySet())
          {
            var f = cl.feature();
            var l = clazzesPerFeature.get(f);
            if (l == null)
              {
                l = new List<>();
              }
            l.add(cl);
            clazzesPerFeature.put(f, l);
            if (f.isField())
              {
                clazzesForFields++;
                if (l.size() == 1)
                  {
                    fields++;
                  }
              }
            else
              {
                if (l.size() == 1)
                  {
                    routines++;
                  }
              }
          }
        if (_options_.verbose(2))
          {
            for (var e : clazzesPerFeature.entrySet())
              {
                var f = e.getKey();
                String fn = (f.isField() ? "field " : "routine ") + f.qualifiedName();
                System.out.println(""+e.getValue().size()+" classes for " + fn);
                if (_options_.verbose(5))
                  {
                    int i = 0;
                    for (var c : e.getValue() )
                      {
                        i++;
                        System.out.println(""+i+"/"+e.getValue().size()+" classes for " + fn + ": " + c);
                      }
                  }
              }
          }
        System.out.println("Found "+Types.num()+" types and "+Clazzes.num()+" clazzes (" +
                           clazzesForFields + " for " + fields+ " fields, " +
                           (clazzes.size()-clazzesForFields) + " for " + routines + " routines).");
      }
  }


  /**
   * Obtain a set of all clazzes.
   */
  public static Set<Clazz> all()
  {
    return clazzes.keySet();
  }


  /**
   * Return the total number of unique runtime clazzes stored globally.
   */
  public static int num()
  {
    return clazzes.size();
  }


  /*-----------------  methods to find runtime Clazzes  -----------------*/


  /**
   * # if ids created by getRuntimeClazzId[s].
   *
   * NYI! This is static to create unique ids. It is sufficient to have unique ids for sets of clazzes used by the same statement.
   */
  private static int runtimeClazzIdCount_ = 0;  // NYI: Used by dev.flang.be.interpreter, REMOVE!


  /**
   * Obtain new unique ids for runtime clazz data stored in
   * Clazz.setRuntimeClazz/getRuntimeClazz.
   *
   * @param count the number of ids to reserve
   *
   * @return the first of the ids result..result+count-1 ids reserved.
   */
  static int getRuntimeClazzIds(int count)
  {
    if (PRECONDITIONS) require
      (runtimeClazzIdCount() <= Integer.MAX_VALUE - count);

    int result = runtimeClazzIdCount_;
    runtimeClazzIdCount_ = result + count;

    if (POSTCONDITIONS) ensure
                          (result >= 0,
                           result < runtimeClazzIdCount());

    return result;
  }


  /**
   * Obtain a new unique id for runtime clazz data stored in
   * Clazz.setRuntimeClazz/getRuntimeClazz.
   *
   * @return the id that was reserved.
   */
  private static int getRuntimeClazzId()
  {
    if (PRECONDITIONS) require
      (runtimeClazzIdCount() < Integer.MAX_VALUE);

    int result = getRuntimeClazzIds(1);

    if (POSTCONDITIONS) ensure
      (result >= 0,
       result < runtimeClazzIdCount());

    return result;
  }

  /**
   * Total number of ids crated by getRuntimeClazzId[s].
   *
   * @return the id count.
   */
  static int runtimeClazzIdCount()
  {
    int result = runtimeClazzIdCount_;

    if (POSTCONDITIONS) ensure
      (result >= 0);

    return result;
  }


  /**
   * Find all static clazzes for this case and store them in outerClazz.
   */
  public static void findClazzes(AbstractAssign a, Clazz outerClazz)
  {
    if (PRECONDITIONS) require
      (a != null, outerClazz != null);

    if (CHECKS) check
      (Errors.count() > 0 || a._target != null);

    if (a._target != null)
      {
        if (a.tid_ < 0)
          {
            a.tid_ = getRuntimeClazzIds(2);
          }

        Clazz sClazz = clazz(a._target, outerClazz);
        outerClazz.setRuntimeClazz(a.tid_, sClazz);
        var vc = sClazz.asValue();
        var fc = vc.lookup(a._assignedField, AbstractCall.NO_GENERICS, a);
        propagateExpectedClazz(a._value, fc.resultClazz(), outerClazz);
        if (isUsed(a._assignedField, sClazz))
          {
            outerClazz.setRuntimeClazz(a.tid_ + 1, fc);
          }
      }
  }


  /**
   * propagate the expected clazz of an expression.  This is used to find the
   * result type of Box() expressions that are a NOP if the expected type is a
   * value type or the boxed type is already a ref type, while it performs
   * boxing if a value type is used as a ref.
   *
   * @param e the expression we are propagating the expected clazz into
   *
   * @param ec the expected result clazz of e
   *
   * @param outerClazz the current clazz
   */
  static void propagateExpectedClazz(Expr e, Clazz ec, Clazz outerClazz)
  {
    if (e instanceof Box b)
      {
        Clazz vc = clazz(b._value, outerClazz);
        Clazz rc = vc;
        if (ec.isRef() ||
            (ec._type.isChoice() &&
             !ec._type.isAssignableFrom(vc._type) &&
             ec._type.isAssignableFrom(vc._type.asRef())))
          {
            rc = vc.asRef();
          }
        if (b._valAndRefClazzId < 0)
          {
            b._valAndRefClazzId = getRuntimeClazzIds(2);
          }
        outerClazz.setRuntimeClazz(b._valAndRefClazzId    , vc);
        outerClazz.setRuntimeClazz(b._valAndRefClazzId + 1, rc);
        if (vc != rc)
          {
            rc.instantiated(b);
          }
      }
    else if (e instanceof AbstractBlock b)
      {
        var s = b.statements_;
        if (!s.isEmpty() && s.get(s.size()-1) instanceof Expr e0)
          {
            propagateExpectedClazz(e0, ec, outerClazz);
          }
      }
    else if (e instanceof Tag t)
      {
        propagateExpectedClazz(t._value, ec, outerClazz);
      }
  }


  /**
   * Find all static clazzes for this Unbox and store them in outerClazz.
   */
  public static void findClazzes(Unbox u, Clazz outerClazz)
  {
    Clazz rc = clazz(u.adr_, outerClazz);
    Clazz vc = rc.asValue();
    if (u._refAndValClazzId < 0)
      {
        u._refAndValClazzId = getRuntimeClazzIds(2);
      }
    outerClazz.setRuntimeClazz(u._refAndValClazzId    , rc);
    outerClazz.setRuntimeClazz(u._refAndValClazzId + 1, vc);
  }


  /**
   * Find the mapping from all calls to actual frame clazzes
   *
   * In an inheritance clause of the form
   *
   *   o<p,q>
   *   {
   *     a<x,y> : b<x,p>.c<y,q>;
   *
   *     d<x,y> { e<z> { } };
   *     d<i32,p>.e<bool>;
   *   }
   *
   * for the call b<x,p>.c<y,q>, the outerClazz is a<x,y>, while the frame for
   * b<x,p>.c<y,q> will be created with outerClazz.outer, i.e., o<p,q>.
   *
   * In contrast, for the call to e in d<i32,p>.e<bool>, outerClazz is d<x,y>
   * and will be used both as frame clazz for d<i32,p> and as the context for
   * call to e<z>.
   */
  public static void findClazzes(AbstractCall c, Clazz outerClazz)
  {
    if (PRECONDITIONS) require
      (Errors.count() > 0 || c.calledFeature() != null && c.target() != null);

    if (c.calledFeature() == null  || c.target() == null)
      {
        return;  // previous errors, give up
      }

    var tclazz  = clazz(c.target(), outerClazz);
    var cf      = c.calledFeature();
    var callToOuterRef = c.target().isCallToOuterRef();
    boolean dynamic = c.isDynamic() && (tclazz.isRef() || callToOuterRef);
    if (callToOuterRef)
      {
        tclazz._isCalledAsOuter = true;
      }
    if (dynamic)
      {
        calledDynamically(cf);
      }
    if (!cf.isChoice() && tclazz != c_void.get())
      {
        var innerClazz = tclazz.lookup(cf, c.select(), outerClazz.actualGenerics(c.generics()), c, c.isInheritanceCall());
        if (c.sid_ < 0)
          {
            c.sid_ = getRuntimeClazzIds(2);
          }
        outerClazz.setRuntimeData(c.sid_ + 0, innerClazz);
        outerClazz.setRuntimeData(c.sid_ + 1, tclazz    );
        var afs = innerClazz.argumentFields();
        var i = 0;
        for (var a : c.actuals())
          {
            if (i < afs.length)  // NYI: check boxing for open generic argument lists
              {
                propagateExpectedClazz(a, afs[i].resultClazz(), outerClazz);
              }
            i++;
          }
      }
  }


  /**
   * Find all static clazzes for this case and store them in outerClazz.
   */
  public static void findClazzes(If i, Clazz outerClazz)
  {
    if (i.runtimeClazzId_ < 0)
      {
        i.runtimeClazzId_ = getRuntimeClazzIds(1);
      }
    outerClazz.setRuntimeClazz(i.runtimeClazzId_, clazz(i.cond, outerClazz));
  }


  /**
   * Find all static clazzes for this case and store them in outerClazz.
   */
  public static void findClazzes(AbstractCase c, Clazz outerClazz)
  {
    // NYI: Check if this works for a case that is part of an inherits clause, do
    // we need to store in outerClazz.outer?
    var f = c.field();
    var t = c.types();
    if (c.runtimeClazzId_ < 0)
      {
        c.runtimeClazzId_ = getRuntimeClazzIds(f != null ? 1 :
                                               t != null ? t.size()
                                                         : 0);
      }
    int i = c.runtimeClazzId_;
    if (f != null)
      {
        var fOrFc = isUsed(f, outerClazz)
          ? outerClazz.lookup(f, AbstractCall.NO_GENERICS, isUsedAt(f))
          : outerClazz.actualClazz(f.resultType());
        outerClazz.setRuntimeClazz(i, fOrFc);
      }
    else if (t != null)
      {
        for (var caseType : t)
          {
            outerClazz.setRuntimeClazz(i, outerClazz.actualClazz(caseType));
            i++;
          }
      }
  }


  /**
   * Find all static clazzes for this case and store them in outerClazz.
   */
  public static void findClazzes(AbstractMatch m, Clazz outerClazz)
  {
    if (m.runtimeClazzId_ < 0)
      {
        // NYI: Check if this works for a match that is part of a inhertis clause, do
        // we need to store in outerClazz.outer?
        m.runtimeClazzId_ = getRuntimeClazzIds(1);
      }
    var subjClazz = clazz(m.subject(), outerClazz);
    var subjClazzValue = subjClazz.asValue(); // this is used in the be/interpreter
    outerClazz.setRuntimeClazz(m.runtimeClazzId_, subjClazz);
  }


  /**
   * Find all static clazzes for this Tag and store them in outerClazz.
   */
  public static void findClazzes(Tag t, Clazz outerClazz)
  {
    Clazz vc = clazz(t._value, outerClazz);
    Clazz tc = outerClazz.actualClazz(t._taggedType);
    if (t._valAndTaggedClazzId < 0)
      {
        t._valAndTaggedClazzId = getRuntimeClazzIds(2);
      }
    outerClazz.setRuntimeClazz(t._valAndTaggedClazzId    , vc);
    outerClazz.setRuntimeClazz(t._valAndTaggedClazzId + 1, tc);
    tc.instantiated(t);
  }


  /**
   * Find all static clazzes for this Tag and store them in outerClazz.
   */
  public static void findClazzes(InlineArray i, Clazz outerClazz)
  {
    Clazz ac = clazz(i, outerClazz);
    if (i._arrayClazzId < 0)
      {
        i._arrayClazzId = getRuntimeClazzIds(2);
      }
    Clazz sa = ac.lookup(Types.resolved.f_array_internalArray, AbstractCall.NO_GENERICS, i).resultClazz();
    sa.instantiated(i);
    outerClazz.setRuntimeClazz(i._arrayClazzId    , ac);
    outerClazz.setRuntimeClazz(i._arrayClazzId + 1, sa);
    ac.instantiated(i);
    var ec = outerClazz.actualClazz(i.elementType());
    for (var e : i._elements)
      {
        propagateExpectedClazz(e, ec, outerClazz);
      }
  }


  /**
   * Determine the result clazz of an Expr.
   *
   * NYI: Temporary solution, will be replaced by dynamic calls.
   *
   * This is fairly inefficient compared to dynamic
   * binding.
   */
  public static Clazz clazz(Expr e, Clazz outerClazz)
  {
    Clazz result;
    if (e instanceof Unbox u)
      {
        result = clazz(u.adr_, outerClazz);
      }
    else if (e instanceof AbstractBlock b)
      {
        Expr resExpr = b.resultExpression();
        result = resExpr != null ? clazz(resExpr, outerClazz)
                                 : c_unit.get();
      }
    else if (e instanceof Box b)
      {
        result = outerClazz.actualClazz(b._type);
      }

    else if (e instanceof AbstractCall c)
      {
        var tclazz = clazz(c.target(), outerClazz);
        if (tclazz != c_void.get())
          {
            var inner = tclazz.lookup(c.calledFeature(),
                                      c.select(),
                                      outerClazz.actualGenerics(c.generics()),
                                      c,
                                      false);
            result = inner.resultClazz();
          }
        else
          {
            result = tclazz;
          }
      }
    else if (e instanceof AbstractCurrent c)
      {
        result = outerClazz;
      }

    else if (e instanceof If i)
      {
        result = outerClazz.actualClazz(i.type());
      }

    else if (e instanceof AbstractMatch m)
      {
        result = outerClazz.actualClazz(m.type());
      }

    else if (e instanceof Old o)
      {
        result = clazz(o.e, outerClazz);
      }

    else if (e instanceof Universe)
      {
        result = universe.get();
      }

    else if (e instanceof AbstractConstant c)
      {
        result = outerClazz.actualClazz(c.type());
        if (result == string.get())
          { /* this is a bit tricky: in the front end, the type of a string
             * constant is 'string'.  However, for the back end, the type is
             * 'consstring' such that the backend can create an instance of
             * 'constString' and see the correct type (and create proper type
             * conversion code to 'string' if this is needed).
             */
            result = conststring.get();
          }
      }

    else if (e instanceof Tag t)
      {
        result = outerClazz.actualClazz(t._taggedType);
      }

    else if (e instanceof InlineArray ia)
      {
        result = outerClazz.actualClazz(ia.type());
      }

    else
      {
        if (Errors.count() == 0)
          {
            throw new Error("" + e.getClass() + " should no longer exist at runtime");
          }

        result = error.get(); // dummy class
      }

    if (POSTCONDITIONS) ensure
      (result != null);

    return result;
  }


  /*----------------  methods to convert type to clazz  -----------------*/


  /**
   * clazz
   *
   * @return
   */
  public static Clazz clazz(AbstractType thiz)
  {
    if (PRECONDITIONS) require
      (Errors.count() > 0 || !thiz.dependsOnGenerics());

    Clazz outerClazz;
    if (thiz.outer() != null)
      {
        outerClazz = clazz(thiz.outer());
      }
    else
      {
        outerClazz = null;
      }

    var t = Types.intern(thiz);
    var result = _clazzesForTypes_.get(t);
    if (result == null)
      {
        result = create(t, outerClazz);
        _clazzesForTypes_.put(t, result);
      }

    if (POSTCONDITIONS) ensure
      (thiz.isRef() == result._type.isRef());

    return result;
  }


  /**
   * clazzWithSpecificOuter creates a clazz from this type with a specific outer
   * clazz that is inserted as the outer clazz for the outermost type that was
   * explicitly given in the source code.
   *
   * @param thiz the type of the clazz, must be free from generics
   *
   * @param select in case thiz is a field with open generic result, this
   * choses the actual field from outer's actual generics. -1 otherwise.
   *
   * @param outerClazz the outer clazz
   *
   * @return the corresponding Clazz.
   */
  public static Clazz clazzWithSpecificOuter(AbstractType thiz, int select, Clazz outerClazz)
  {
    if (PRECONDITIONS) require
      (!thiz.dependsOnGenerics(),
       outerClazz != null || thiz.featureOfType().outer() == null,
       Errors.count()>0 || thiz == Types.t_ERROR || outerClazz == null || outerClazz.feature().inheritsFrom(thiz.featureOfType().outer()));

    var t = Types.intern(thiz);
    var result = create(t, select, outerClazz);

    return result;
  }


  /*-------------  methods for clazzes related to features  -------------*/


  /**
   * NYI: recycle this comment whose method has disappeared.
   *
   * thisClazz returns the clazz of this feature's frame object.  This can be
   * called even if !hasThisType() since thisClazz() is used also for abstract
   * or intrinsic feature to determine the resultClazz().
   *
   * Depending on the generics of this and its outer features, we consider the
   * following cases:
   *
   * a.b.c.f
   *
   *   A feature with no generic arguments and no generic outer features,
   *   there is exactly one clazz for a.b.c.f's frame that can be used for all
   *   calls to f. outerClazz is not really needed in this case.
   *
   * a.b.c.f<A,B>
   *
   *   A feature with generic arguments and no generic outer features has
   *   exactly one clazz for each set of actual generic arguments <X,Y> used
   *   at any call site.
   *
   * a.b<A,B>.c<C>.d
   *
   *   A feature with no generic arguments but generic outer features has
   *   exactly one clazz for each set of actual generic arguments <X,Y>,<Z>
   *   for its outer features used at any call site.
   *
   * a.b<A,B>.c<C>.f<D,E>
   *
   *   A feature with generic arguments and generic outer features has one
   *   clazz for each complete set of actual generic arguments <V,W>,<X>,<Y,Z>
   *   used at any call site.
   *
   * a.b.c.f : g<x,y>.h<z>
   *
   *   For a feature f that inherits from a generic feature g.h, the inherits
   *   clause specifies actual generic arguments to g and g.h and these actual
   *   generic argument may contain only the formal genric arguments of
   *   a.b.c.f.  Consequently, the presence of generics in the parent feature
   *   does not add any new clazzes.
   *
   * The complete set of actual generics of a feature including all actual
   * generics of all outer features will be called the generic signature s of
   * a call.
   *
   * Note that a generic signature <V,W>,<X>,<Y,Z> cannot be flattened to
   * <V,W,X,Y,Z> since formal genric lists can be open, i.e, they do not have
   * a fixed length.
   *
   * So, essentially, we need one clazz for each (f,s) where f is a feature
   * and s is any generic signatures used in calls.
   *
   * Since every call is performed in the code of a feature that is executed
   * for an actual clazz (caller), we need a mapping
   *
   *  caller x call -> callee
   *
   * that gives the actual class to be called.
   *
   * Special thought is required for calls in an inherits clause of a feature:
   * Since calls to parent features operate on the same data, so they should
   * be performed using the same clazz. I.e., the mapping caller x call ->
   * callee also has to include all calls performed in any parent features.
   *
   * @param thiz the feature whose clazz we create
   *
   * @param actualGenerics the actual generics arguments
   *
   * @param outerClazz the clazz of this.outer(), null for universe
   *
   * @return this feature's frame clazz
   */


  /**
   * Has this feature been found to be used within the given static clazz?
   */
  public static boolean isUsed(AbstractFeature thiz, Clazz staticClazz)
  {
    return isUsedAtAll(thiz);
  }


  /**
   * Has this feature been found to be used?
   */
  public static boolean isUsedAtAll(AbstractFeature thiz)
  {
    return thiz._usedAt != null;
  }


  /**
   * Has this feature been found to be used?
   */
  public static HasSourcePosition isUsedAt(AbstractFeature thiz)
  {
    return thiz._usedAt;
  }


  /**
   * Add f to the set of used features, record at as the position of the first
   * use.
   */
  public static void addUsedFeature(AbstractFeature f, HasSourcePosition at)
  {
    f._usedAt = at;
  }


<<<<<<< HEAD
  /**
   * Has f been found to be called dynamically?
   *
   * NYI: remove, redundant with isCalledDynamically.
   */
  public static boolean isCalledDynamically0(AbstractFeature f)
  {
    return f._calledDynamically;
  }

  public static void clear()
  {
    clazzes.clear();
    _clazzesForTypes_.clear();
    clazzesToBeVisited.clear();
    closed = false;
    _calledDynamically_.clear();
    _whenCalled_.clear();
    _whenCalledDynamically_.clear();

    universe = new OnDemandClazz(null, true);
    c_void = new OnDemandClazz(() -> Types.resolved.t_void);
    bool = new OnDemandClazz(() -> Types.resolved.t_bool);
    c_TRUE = new OnDemandClazz(() -> Types.resolved.f_TRUE.thisType());
    c_FALSE = new OnDemandClazz(() -> Types.resolved.f_FALSE.thisType());
    i8 = new OnDemandClazz(() -> Types.resolved.t_i8);
    i16 = new OnDemandClazz(() -> Types.resolved.t_i16);
    i32 = new OnDemandClazz(() -> Types.resolved.t_i32);
    i64 = new OnDemandClazz(() -> Types.resolved.t_i64);
    u8 = new OnDemandClazz(() -> Types.resolved.t_u8);
    u16 = new OnDemandClazz(() -> Types.resolved.t_u16);
    u32 = new OnDemandClazz(() -> Types.resolved.t_u32);
    u64 = new OnDemandClazz(() -> Types.resolved.t_u64);
    f32 = new OnDemandClazz(() -> Types.resolved.t_f32);
    f64 = new OnDemandClazz(() -> Types.resolved.t_f64);
    ref_i8 = new OnDemandClazz(() -> Types.resolved.t_ref_i8);
    ref_i16 = new OnDemandClazz(() -> Types.resolved.t_ref_i16);
    ref_i32 = new OnDemandClazz(() -> Types.resolved.t_ref_i32);
    ref_i64 = new OnDemandClazz(() -> Types.resolved.t_ref_i64);
    ref_u8 = new OnDemandClazz(() -> Types.resolved.t_ref_u8);
    ref_u16 = new OnDemandClazz(() -> Types.resolved.t_ref_u16);
    ref_u32 = new OnDemandClazz(() -> Types.resolved.t_ref_u32);
    ref_u64 = new OnDemandClazz(() -> Types.resolved.t_ref_u64);
    ref_f32 = new OnDemandClazz(() -> Types.resolved.t_ref_f32);
    ref_f64 = new OnDemandClazz(() -> Types.resolved.t_ref_f64);
    object = new OnDemandClazz(() -> Types.resolved.t_object);
    string = new OnDemandClazz(() -> Types.resolved.t_string);
    conststring = new OnDemandClazz(() -> Types.resolved.t_conststring, true /* needed? */);
    c_unit = new OnDemandClazz(() -> Types.resolved.t_unit);
    error = new OnDemandClazz(() -> Types.t_ERROR);
  }


  /**
   * Add f to the set of dynamically called features, record at as the position
   * of the first use.
   *
   * NYI: remove, redundant with isCalledDynamically.
   */
  public static void setCalledDynamically0(AbstractFeature f)
  {
    f._calledDynamically = true;
  }

=======
>>>>>>> 5fcb0e0b
}

/* end of file */<|MERGE_RESOLUTION|>--- conflicted
+++ resolved
@@ -1245,18 +1245,6 @@
     f._usedAt = at;
   }
 
-
-<<<<<<< HEAD
-  /**
-   * Has f been found to be called dynamically?
-   *
-   * NYI: remove, redundant with isCalledDynamically.
-   */
-  public static boolean isCalledDynamically0(AbstractFeature f)
-  {
-    return f._calledDynamically;
-  }
-
   public static void clear()
   {
     clazzes.clear();
@@ -1299,20 +1287,6 @@
     error = new OnDemandClazz(() -> Types.t_ERROR);
   }
 
-
-  /**
-   * Add f to the set of dynamically called features, record at as the position
-   * of the first use.
-   *
-   * NYI: remove, redundant with isCalledDynamically.
-   */
-  public static void setCalledDynamically0(AbstractFeature f)
-  {
-    f._calledDynamically = true;
-  }
-
-=======
->>>>>>> 5fcb0e0b
 }
 
 /* end of file */