/*

This file is part of the Fuzion language implementation.

The Fuzion language implementation is free software: you can redistribute it
and/or modify it under the terms of the GNU General Public License as published
by the Free Software Foundation, version 3 of the License.

The Fuzion language implementation is distributed in the hope that it will be
useful, but WITHOUT ANY WARRANTY; without even the implied warranty of
MERCHANTABILITY or FITNESS FOR A PARTICULAR PURPOSE.  See the GNU General Public
License for more details.

You should have received a copy of the GNU General Public License along with The
Fuzion language implementation.  If not, see <https://www.gnu.org/licenses/>.

*/

/*-----------------------------------------------------------------------
 *
 * Tokiwa Software GmbH, Germany
 *
 * Source of class Clazz
 *
 *---------------------------------------------------------------------*/

package dev.flang.air;

import java.util.ArrayList;
import java.util.Arrays;
import java.util.Iterator;
import java.util.Map;
import java.util.Set;
import java.util.TreeMap;
import java.util.TreeSet;

import dev.flang.ast.AbstractCall; // NYI: remove dependency!
import dev.flang.ast.AbstractCase; // NYI: remove dependency!
import dev.flang.ast.AbstractFeature; // NYI: remove dependency!
import dev.flang.ast.AbstractMatch; // NYI: remove dependency!
import dev.flang.ast.AbstractType; // NYI: remove dependency!
import dev.flang.ast.Assign; // NYI: remove dependency!
import dev.flang.ast.Box; // NYI: remove dependency!
import dev.flang.ast.Call; // NYI: remove dependency!
import dev.flang.ast.Consts; // NYI: remove dependency!
import dev.flang.ast.Expr; // NYI: remove dependency!
import dev.flang.ast.Feature; // NYI: remove dependency!
import dev.flang.ast.FeatureVisitor; // NYI: remove dependency!
import dev.flang.ast.If; // NYI: remove dependency!
import dev.flang.ast.InlineArray; // NYI: remove dependency!
import dev.flang.ast.Impl; // NYI: remove dependency!
import dev.flang.ast.SrcModule; // NYI: remove dependency!
import dev.flang.ast.Tag; // NYI: remove dependency!
import dev.flang.ast.Types; // NYI: remove dependency!
import dev.flang.ast.Unbox; // NYI: remove dependency!

import dev.flang.util.ANY;
import dev.flang.util.Errors;
import dev.flang.util.HasSourcePosition;
import dev.flang.util.List;
import dev.flang.util.SourcePosition;
import dev.flang.util.YesNo;


/**
 * Clazz represents a runtime type, i.e, a Type with actual generic arguments.
 *
 * @author Fridtjof Siebert (siebert@tokiwa.software)
 */
public class Clazz extends ANY implements Comparable<Clazz>
{


  /*-----------------------------  statics  -----------------------------*/


  //  static int counter;  {counter++; if ((counter&(counter-1))==0) System.out.println("######################"+counter+" "+this.getClass()); }
  // { if ((counter&(counter-1))==0) Thread.dumpStack(); }


  /**
   * Empty array as a result for fields() if there are no fields.
   */
  static final Clazz[] NO_CLAZZES = new Clazz[0];


  public static SrcModule _module;


  /*-----------------------------  classes  -----------------------------*/


  /**
   * Enum to record that we have checked the layout of this clazz and to detect
   * recursive value fields during layout.
   */
  enum LayoutStatus
  {
    Before,
    During,
    After,
  }


  /*----------------------------  variables  ----------------------------*/


  /**
   *
   */
  public final AbstractType _type;


  /**
   * If this clazz represents a field of an open generic type, then _select
   * choses the actual generic parameter to be used as the type of this field.
   * Otherwise, _select is -1.
   */
  public final int _select;


  /**
   *
   */
  public final Clazz _outer;


  public final Map<AbstractFeature, Clazz> clazzForField_ = new TreeMap<>();


  /**
   * Clazzes required during runtime. These are indexed by
   * Clazzes.getRuntimeClazzId and used to quickly find the actual class
   * depending on the actual generic parameters given in this class or its super
   * classes.
   */
  ArrayList<Object> _runtimeClazzes = new ArrayList<>();


  /**
   * Cached result of choiceGenerics(), only used if isChoice() and
   * !isChoiceOfOnlyRefs().
   */
  public ArrayList<Clazz> choiceGenerics_;


  /**
   * Flag that is set while the layout of objects of this clazz is determined.
   * This is used to detect recursive clazzes that contain value type fields of
   * the same type as the clazz itself.
   */
  LayoutStatus layouting_ = LayoutStatus.Before;


  /**
   * Will instances of this class be created?
   */
  public boolean isInstantiated_ = false;


  /**
   * Is this a normalized outer clazz? If so, there might be calls on this as an
   * outer clazz even if it is not instantiated.
   */
  public boolean isNormalized_ = false;


  /**
   * Is this clazz ever called?  Usually, this is the same as isInstantiated_,
   * except for instances created by intrinsics: These are created even for
   * clazzes that are not called.
   */
  public boolean isCalled_ = false;


  /**
   * Is there a non-dynamic call to this clazz?  If so, it has to be considered
   * called even if the outer clazz is not instantiated.  NYI: check why!
   */
  boolean _isCalledDirectly = false;


  /**
   * If instances of this class are created, this gives a source code position
   * that does create such an instance.  To be used in error messages.
   */
  HasSourcePosition instantiationPos_ = null;


  /**
   * In case abstract methods are called on this, this lists the abstract
   * methods that have been found to do so.
   */
  TreeSet<AbstractFeature> abstractCalled_ = null;


  /**
   * Set of all heirs of this clazz.
   */
  TreeSet<Clazz> _heirs = null;


  /**
   * Actual inner clazzes when calling a dynamically bound feature on this.
   *
   * This maps a feature to a Clazz. Only for fields of open generic types, this
   * maps a feature to a Clazz[] that contains the actual fields.  The array
   * might be empty.
   */
  public final Map<AbstractFeature, Object> _inner = new TreeMap<>();


  /**
   * The dynamic binding implementation used for this clazz. null if !isRef().
   */
  public Object _dynamicBinding;


  /**
   * The type of the result of calling thiz clazz.
   *
   * This is initialized after Clazz creation by dependencies().
   */
  Clazz _resultClazz;


  /**
   * The result field of this routine if it exists.
   *
   * This is initialized after Clazz creation by dependencies().
   */
  Clazz _resultField;


  /**
   * The argument fields of this routine.
   *
   * This is initialized after Clazz creation by dependencies().
   */
  Clazz[] _argumentFields;


  /**
   * The actual generics of this clazz.
   *
   * This is initialized after Clazz creation by dependencies().
   */
  Clazz[] _actualGenerics;


  /**
   * If this clazz contains a direct outer ref field, this is the direct outer
   * ref. null otherwise.
   *
   * This is initialized after Clazz creation by dependencies().
   */
  Clazz _outerRef;


  /**
   * If this clazz is a choice clazz that requires a tag, this is the tag.  null
   * otherwise.
   *
   * This is initialized after Clazz creation by dependencies().
   */
  Clazz _choiceTag;


  /**
   * Fields in instances of this clazz. Set during layout phase.
   */
  Clazz[] _fields;


  /**
   * For a clazz with isRef()==true, this will be set to a value version of this
   * clazz.
   */
  private Clazz _asValue;


  /**
   * Any data the backend might wish to store with an instance of Clazz.
   */
  public Object _backendData;


  /**
   * Cached result of isUnitType().
   */
  private YesNo _isUnitType = YesNo.dontKnow;


  /*--------------------------  constructors  ---------------------------*/


  /**
   * Constructor
   *
   * @param actualType the actual type this clazz is build on. The actual type
   * might not be a generic argument.
   *
   * @param select in case actualType refers to a field whose result type is an
   * open generic parameter, select specifies the actual generic to be used.
   *
   * @param outer
   */
  public Clazz(AbstractType actualType, int select, Clazz outer)
  {
    if (PRECONDITIONS) require
      (!Clazzes.closed,
       Errors.count() > 0 || !actualType.dependsOnGenerics(),
       Errors.count() > 0 || actualType.featureOfType().outer() == null || outer.feature().inheritsFrom(actualType.featureOfType().outer()),
       Errors.count() > 0 || actualType.featureOfType().outer() != null || outer == null,
       Errors.count() > 0 || (actualType != Types.t_ERROR     &&
                              actualType != Types.t_UNDEFINED   ),
       outer == null || outer._type != Types.t_ADDRESS);

    if (actualType == Types.t_UNDEFINED)
      {
        actualType = Types.t_ERROR;
      }

    this._type = actualType;
    this._select = select;
    /* NYI: Handling of outer in Clazz is not done properly yet. There are two
     * basic cases:
     *
     * 1. outer is a value type
     *
     *    in this case, we specialize all inner clazzes for every single value
     *    type outer clazz.
     *
     * 2. outer is a reference type
     *
     *    in this case, we do not specialize inner clazzes, but can normalize
     *    the outer clazz using the outer feature of the inner clazz.  This
     *    means, say we have a feature 'pop() T' within a ref clazz 'stack<T>'.
     *    There exists a ref clazz 'intStack' that inherits from 'stack<i32>'.
     *    The clazz for 'intStack.pop' then should be 'stack<i32>.pop', this
     *    clazz can be shared with all other sub-clazzes of 'stack<i32>', but
     *    not with sub-clazzes with different actual generics.
     */
    this._outer = normalizeOuter(actualType, outer);

    if (isChoice())
      {
        choiceGenerics_ = choiceGenerics();
      }
    this._dynamicBinding = null;
  }


  /*-----------------------------  methods  -----------------------------*/


  /**
   * Create all the clazzes that this clazz depends on such as result type,
   * inner fields, etc.
   */
  void dependencies()
  {
    _resultClazz = determineResultClazz();
    _resultField = determineResultField();
    _argumentFields = determineArgumentFields();
    _actualGenerics = determineActualGenerics();
    _outerRef = determineOuterRef();
    _choiceTag = determineChoiceTag();
    _asValue = determineAsValue();
  }


  /**
   * Check if this clazz has an outer ref that is used.
   *
   * if an outer ref is used (i.e., state is resolved) to access the outer
   * instance, we must not normalize because we will need the exact type of the
   * outer instance to specialize code or to access features that only exist in
   * the specific version
   */
  private boolean hasUsedOuterRef()
  {
    var or = feature().outerRef();
    return !feature().isConstructor()  // do not specialize a constructor
      && or != null && (!(or instanceof Feature orf) || orf.state().atLeast(Feature.State.RESOLVED));
  }


  /**
   * Normalize an outer clazz for a given type. For a reference clazz that
   * inherits from f, this will return the corresponding clazz derived from
   * f. The idea is that, e.g., we do not need to distinguish conststring.length
   * from array<u8>.length.
   *
   * @param t the type of the newly created clazz
   *
   * @param outer the outer clazz that should be normalized for the newly
   * created clazz
   *
   * @return the normalized version of outer.
   */
  private Clazz normalizeOuter(AbstractType t, Clazz outer)
  {
    if (outer != null && !hasUsedOuterRef() && !feature().isField() && t != Types.t_ERROR)
      {
        outer = outer.normalize(t.featureOfType().outer());
      }
    return outer;
  }


  /**
   * Normalize a reference clazz to the given feature.  For a reference clazz
   * that inherits from f, this will return the corresponding clazz derived
   * from f. The idea is that, e.g., we do not need to distinguish conststring.length
   * from array<u8>.length.
   *
   * @param f the feature we want to normalize to (array in the example above).
   *
   * @return the normalized clazz.
   */
  private Clazz normalize(AbstractFeature f)
  {
    if (// an outer clazz of value type is not normalized (except for
        // univers, which was done already).
        !isRef() ||

        // optimization: if feature() is already f, there is nothing to
        // normalize anymore
        feature() == f ||

        // if an outer ref is used (i.e., state is resolved) to access the
        // outer instance, we must not normalize because we will need the
        // exact type of the outer instance to specialize code or to access
        // features that only exist in the specific version
        hasUsedOuterRef()
        )
      {
        return this;
      }
    else
      {
        var t = actualType(f.thisType()).asRef();
        return normalize2(t);
      }
  }
  private Clazz normalize2(AbstractType t)
  {
    var f = t.featureOfType();
    if (f.isUniverse())
      {
        return Clazzes.universe.get();
      }
    else
      {
        var normalized = Clazzes.create(t, normalize2(f.outer().thisType()));
        normalized.isNormalized_ = true;
        return normalized;
      }
  }


  /**
   * Make sure this clazz is added to the set of heirs for all of its parents.
   */
  void registerAsHeir()
  {
    if (isRef())
      {
        registerAsHeir(this);
      }
  }

  /**
   * private helper for registerAsHeir().  Make sure this clazz is added to the
   * set of heirs of parent and all of parent's parents.
   */
  private void registerAsHeir(Clazz parent)
  {
    if (parent._heirs == null)
      {
        parent._heirs = new TreeSet<>();
        parent._heirs.add(parent);
      }
    parent._heirs.add(this);
    for (var p: parent.feature().inherits())
      {
        var pc = parent.actualClazz(p.type().asRef());
        registerAsHeir(pc);
      }
  }


  /**
   * Set of heirs of this clazz, including this itself.  This is defined for
   * clazzes with isRef() only.
   *
   * @return the heirs including this.
   */
  public Set<Clazz> heirs()
  {
    if (PRECONDITIONS) require
      (isRef());

    if (_heirs == null)
      {
        _heirs = new TreeSet<>();
        _heirs.add(this);
      }
    return _heirs;
  }


  /**
   * Convert a given type to the actual type within this class. An
   * actual type does not refer to any formal generic arguments.
   *
   * @param t the original type
   */
  public AbstractType actualType(AbstractType t)
  {
    if (PRECONDITIONS) require
      (t != null,
       Errors.count() > 0 || !t.isOpenGeneric());

    return actualType(t, -1);
  }


  /**
   * Convert a given type to the actual type within this class. An
   * actual type does not refer to any formal generic arguments.
   *
   * @param t the original type
   *
   * @param select specifies the actual type parameter in case
   * t.isOpenGeneric().
   */
  public AbstractType actualType(AbstractType t, int select)
  {
    if (PRECONDITIONS) require
      (t != null,
       Errors.count() > 0 || ((select >= 0) == t.isOpenGeneric()));

    if (t.isOpenGeneric())
      {
        var types = replaceOpen(t);
        check
          (Errors.count() > 0 || select >= 0 && select < types.size());
        t = 0 <= select && select < types.size() ? types.get(select) : Types.t_ERROR;
      }

    t = this._type.actualType(t);
    if (this._outer != null)
      {
        t = this._outer.actualType(t);
      }
    return Types.intern(t);
  }


  /**
   * Convert a given type to the actual runtime clazz within this class. The
   * formal generics arguments will first be replaced via actualType(t), and the
   * Clazz will be created from the result.
   *
   * @param t the original type
   */
  public Clazz actualClazz(AbstractType t)
  {
    if (PRECONDITIONS) require
      (t != null,
       Errors.count() > 0 || !t.isOpenGeneric());

    return actualClazz(t, -1);
  }


  /**
   * Convert a given type to the actual runtime clazz within this class. The
   * formal generics arguments will first be replaced via actualType(t), and the
   * Clazz will be created from the result.
   *
   * @param t the original type
   *
   * @param select specifies the actual type parameter in case
   * t.isOpenGeneric().
   */
  public Clazz actualClazz(AbstractType t, int select)
  {
    if (PRECONDITIONS) require
      (t != null,
       Errors.count() > 0 || ((select >= 0) == t.isOpenGeneric()));

    return Clazzes.clazz(actualType(t, select));
  }


  /**
   * Convert the given generics to the actual generics of this class.
   *
   * @param generics a list of generic arguments that might itself consist of
   * formal generics
   *
   * @return The list of actual generics after replacing the generics of this
   * class or its outer classes.
   */
  public List<AbstractType> actualGenerics(List<AbstractType> generics)
  {
    generics = this._type.replaceGenerics(generics);
    if (this._outer != null)
      {
        generics = this._outer.actualGenerics(generics);
      }
    return generics;
  }


  /**
   * The feature underlying this clazz.
   */
  public AbstractFeature feature()
  {
    return this._type.featureOfType();
  }


  /**
   * isRef
   */
  public boolean isRef()
  {
    return this._type.isRef();
  }


  /**
   * isUnitType checks if there exists only one single value in instances of
   * this clazz, so this value does not need to be stored.
   */
  public boolean isUnitType()
  {
    if (_isUnitType != YesNo.dontKnow)
      {
        return _isUnitType == YesNo.yes;
      }
    // Tricky: To avoid endless recursion, we set _isUnitType to No. In case we
    // have a recursive type, isUnitType() will return false, so recursion will
    // stop and the result for the recursive type will be false.
    //
    // Object layout will later report an error for this case.
    _isUnitType = YesNo.no;

    if (isRef() || feature().isBuiltInPrimitive() || isVoidType())
      {
        return false;
      }
    if (isChoice())
      {
        if (choiceTag() != null)
          {
            return false;
          }
        for (var cg : choiceGenerics())
          {
            if (!cg.isUnitType())
              {
                return false;
              }
          }
      }
    else
      {
        for (var f : fields())
          {
<<<<<<< HEAD
            if (f.resultClazz() != null && !f.resultClazz().isUnitType())
=======
            var rc = f.resultClazz();
            if (rc == null || !rc.isUnitType())
>>>>>>> f2817c1c
              {
                return false;
              }
          }
      }
    _isUnitType = YesNo.yes;
    return true;
  }


  /**
   * isVoidType checks if this is void.  This is not true for user defined void
   * types, i.e., any product type, e.g.,
   *
   *    absurd (i i32, v void) is {}
   *
   * that has a field of type void is effectively a void type. This call will,
   * however, return false for ushc user defined void types.
   */
  public boolean isVoidType()
  {
    return _type.compareTo(Types.resolved.t_void) == 0;
  }


  /**
   * Do we need f (or its redefinition) to be present in this clazz' dynamic binding data?
   */
  boolean isAddedToDynamicBinding(AbstractFeature f)
  {
    return
      isRef() &&
      Clazzes.isUsed(f, this) &&
      (f.isField() ||
       Clazzes.isCalledDynamically0(f))
      ;
  }


  /**
   * Layout this clazz. In case a cyclic nesting of value fields is detected,
   * report an error.
   */
  void layoutAndHandleCycle()
  {
    var cycle = layout();
    if (cycle != null && Errors.count() <= AirErrors.count)
      {
        StringBuilder cycleString = new StringBuilder();
        var tp = _type.pos();
        for (SourcePosition p : cycle)
          {
            if (!p.equals(tp))
              {
                cycleString.append(p.show()).append("\n");
              }
          }
        AirErrors.error(tp,
                        "Cyclic field nesting is not permitted",
                        "Cyclic value field nesting would result in infinitely large objects.\n" +
                        "Cycle of nesting found during clazz layout:\n" +
                        cycleString + "\n" +
                        "To solve this, you could change one or several of the fields involved to a reference type by adding 'ref' before the type.");
      }

    createDynamicBinding();
  }


  /**
   * layout this clazz.  This does not really do the layout, but it checks that
   * the layout is possible and there are no recursively nested value types.
   *
   * @return null in case of success, a list of source code positions that shows
   * the recursively nested value types otherwise.
   */
  private TreeSet<SourcePosition> layout()
  {
    TreeSet<SourcePosition> result = null;
    switch (layouting_)
      {
      case During:
        result = new TreeSet<>();
        result.add(this.feature().pos());
        break;
      case Before:
        {
          layouting_ = LayoutStatus.During;
          if (isChoice())
            {
              for (Clazz c : choiceGenerics())
                {
                  if (result == null && !c.isRef())
                    {
                      result = c.layout();
                      if (result != null)
                        {
                          result.add(c.feature().pos());
                        }
                    }
                }
            }
          for (var fc : fields())
            {
              if (result == null && !fc.feature().isOuterRef())
                {
                  result = layoutFieldType(fc);
                }
            }
          layouting_ = LayoutStatus.After;
        }
      case After: break;
      }
    return result;
  }


  /**
   * Helper for layout() to layout type of given field.
   *
   * @param field to be added to this.
   */
  private TreeSet<SourcePosition> layoutFieldType(Clazz field)
  {
    TreeSet<SourcePosition> result = null;
    var fieldClazz = field.resultClazz();
    if (!fieldClazz.isRef() &&
        !fieldClazz.feature().isBuiltInPrimitive() &&
        !fieldClazz.isVoidType())
      {
        result = fieldClazz.layout();
        if (result != null)
          {
            result.add(field.feature().pos());
          }
      }
    return result;
  }


  /**
   * Create dynamic binding data for this clazz in case it is a ref.
   */
  private void createDynamicBinding()
  {
    if (isRef())
      {
        // NYI: Inheritance must be done differently: We should
        // (recursively) traverse all parents and hand down features from
        // each parent to this clazz to find the actual FeatureName of the
        // feature after inheritance. For each parent for which the feature
        // is called, we need to set up a table in this tree that contains
        // the inherited feature or its redefinition.
        for (AbstractFeature f: _module.allInnerAndInheritedFeatures(feature()))
          {
            // if (isInstantiated_) -- NYI: if not instantiated, we do not need to add f to dynamic binding, but we seem to need its side-effects
            if (isAddedToDynamicBinding(f))
              {
                if (Clazzes.isCalledDynamically(f) &&
                    this._type != Types.t_ADDRESS /* NYI: better something like this.isInstantiated() */
                    )
                  {
                    lookup(f, Call.NO_GENERICS, Clazzes.isUsedAt(f));
                  }
              }
          }
      }
  }


  /**
   * find redefinition of a given feature in this clazz. NYI: This will have to
   * take the whole inheritance chain into account and the parent view that is
   * being filled with live into account:
   */
  private AbstractFeature findRedefinition(AbstractFeature f)
  {
    var fn = f.featureName();
    var tf = feature();
    if (tf != Types.f_ERROR && f != Types.f_ERROR && tf != Types.resolved.f_void)
      {
        var chain = tf.findInheritanceChain(f.outer());
        check
          (chain != null || Errors.count() > 0);
        if (chain != null)
          {
            for (var p: chain)
              {
                fn = f.outer().handDown(_module, f, fn, p, feature());  // NYI: need to update f/f.outer() to support several levels of inheritance correctly!
              }
          }
      }
    return _module.lookupFeature(feature(), fn);
  }


  /**
   * Lookup the code to call the feature f from this clazz using dynamic binding
   * if needed.
   *
   * This is not intended for use at runtime, but during analysis of static
   * types or to fill the virtual call table.
   *
   * @param f the feature that is called
   *
   * @param actualGenerics the actual generics provided in the call,
   * Call.NO_GENERICS if none.
   *
   * @param p if this lookup would result in the returned feature to be called,
   * p gives the position in the source code that causes this call.  p must be
   * null if the lookup does not causes a call, but it just done to determine
   * the type.
   *
   * @return the inner clazz of the target in the call.
   */
  public /* NYI: make package private */ Clazz lookup(AbstractFeature f,
                      List<AbstractType> actualGenerics,
                      HasSourcePosition p)
  {
    if (PRECONDITIONS) require
      (f != null,
       this != Clazzes.c_void.get());

    return lookup(f, -1, actualGenerics, p, false);
  }


  /**
   * Lookup the code to call the feature f from this clazz using dynamic binding
   * if needed.
   *
   * This is not intended for use at runtime, but during analysis of static
   * types or to fill the virtual call table.
   *
   * @param f the feature that is called
   *
   * @param select in case f is a field of open generic type, this selects the
   * actual field.  -1 otherwise.
   *
   * @param actualGenerics the actual generics provided in the call,
   * Call.NO_GENERICS if none.
   *
   * @param p if this lookup would result in the returned feature to be called,
   * p gives the position in the source code that causes this call.  p must be
   * null if the lookup does not causes a call, but it just done to determine
   * the type.
   *
   * @param isInstantiated true iff this is a call in an inheritance clause.  In
   * this case, the result clazz will not be marked as instantiated since the
   * call will work on the instance of the inheriting clazz.
   *
   * @return the inner clazz of the target in the call.
   */
  Clazz lookup(AbstractFeature f,
               int select,
               List<AbstractType> actualGenerics,
               HasSourcePosition p,
               boolean isInheritanceCall)
  {
    if (PRECONDITIONS) require
      (f != null,
       this != Clazzes.c_void.get());

    Clazz innerClazz = null;
    Clazz[] innerClazzes = null;
    if (actualGenerics.isEmpty())
      {
        if (select < 0)
          {
            innerClazz = (Clazz) _inner.get(f);
          }
        else
          {
            innerClazzes = (Clazz[]) _inner.get(f);
            if (innerClazzes == null)
              {
                innerClazzes = new Clazz[replaceOpen(f.resultType()).size()];
                _inner.put(f, innerClazzes);
              }
            check
              (Errors.count() > 0 || select < innerClazzes.length);
            innerClazz = select < innerClazzes.length ? innerClazzes[select] : Clazzes.error.get();
          }
      }
    if (innerClazz == null)
      {
        AbstractFeature af = findRedefinition(f);
        check
          (Errors.count() > 0 || af != null);

        if (f == Types.f_ERROR || af == null)
          {
            innerClazz = Clazzes.error.get();
          }
        else
          {
            if (af.kind() == AbstractFeature.Kind.Abstract)
              {
                if (abstractCalled_ == null)
                  {
                    abstractCalled_ = new TreeSet<>();
                  }
                abstractCalled_.add(af);
              }

            AbstractType t = af.thisType().actualType(af, actualGenerics);
            t = actualType(t);
            innerClazz = Clazzes.clazzWithSpecificOuter(t, select, this);
            if (p != null)
              {
                if (!isInheritanceCall)
                  {
                    innerClazz.called(p);
                    innerClazz.instantiated(p);
                  }
              }
            if (actualGenerics.isEmpty())
              {
                if (select < 0)
                  {
                    _inner.put(f, innerClazz);
                  }
                else
                  {
                    innerClazzes[select] = innerClazz;
                  }
                if (f.isField())
                  {
                    clazzForFieldX(f, select);
                  }
              }
            check
              (innerClazz._type == Types.t_ERROR || innerClazz._type.featureOfType() == af);
          }
      }

    if (POSTCONDITIONS) ensure
      (Errors.count() > 0 || findRedefinition(f) == null || innerClazz._type != Types.t_ERROR,
       innerClazz != null);

    return innerClazz;
  }


  /**
   * Get the runtime clazz of a field in this clazz.
   *
   * NYI: try to remove, used only in interpreter
   *
   * @param field a field
   *
   * @param select in case field has an open generic type, this selects the
   * actual field. -1 otherwise.
   */
  public Clazz clazzForFieldX(AbstractFeature field, int select)
  {
    check
      (Errors.count() > 0 || field.isField(),
       Errors.count() > 0 || feature().inheritsFrom(field.outer()));

    var result = clazzForField_.get(field);
    if (result == null)
      {
        var fo = field.outer();
        check
          (Errors.count() > 0 || fo != null);

        result =
          fo == null ? Clazzes.error.get() :
          field.isOuterRef() && fo.isOuterRefAdrOfValue()     ? actualClazz(Types.t_ADDRESS) :
          field.isOuterRef() && fo.isOuterRefCopyOfValue() ||
          !field.isOuterRef() && field != fo.resultField() // NYI: use lookup/resultClazz for all fields
                                                           ? actualClazz(field.resultType(), select)
                                                           : lookup(field, Call.NO_GENERICS, Clazzes.isUsedAt(field)).resultClazz();
        if (select < 0)
          {
            clazzForField_.put(field, result);
          }
      }
    return result;
  }


  /**
   * toString
   *
   * @return
   */
  public String toString()
  {
    return
      (this._type == Types.t_ERROR   ||
       this._type == Types.t_ADDRESS ||
       this._outer == null              )
      ? this._type.toString() // error, address or universe
      : (""
         + ((this._outer == Clazzes.universe.get())
            ? ""
            : this._outer.toString() + ".")
         + (this.isRef()
            ? "ref "
            : ""
            )
         + feature().featureName().baseName() + (this._type.generics().isEmpty()
                                                 ? ""
                                                 : "<" + this._type.generics() + ">"));
  }


  /**
   * toString
   *
   * @return
   */
  public String toString2()
  {
    return "CLAZZ:" + this._type + (this._outer != null ? " in " + this._outer : "");
  }


  /**
   * Check if a value of clazz other can be assigned to a field of this clazz.
   *
   * @other the value to be assigned to a field of type this
   *
   * @return true iff other can be assigned to a field of type this.
   */
  public boolean isAssignableFrom(Clazz other)
  {
    return (this==other) || isRef() && this._type.isAssignableFrom(other._type);
  }


  /**
   * Helper routine for compareTo: compare the outer classes.  If outer are refs
   * for both clazzes, they can be considered the same as long as their outer
   * classes (recursively) are the same. If they are values, they need to be
   * exactly equal.
   */
  private int compareOuter(Clazz other)
  {
    var to = this ._outer;
    var oo = other._outer;
    int result = 0;
    if (to != oo)
      {
        result =
          to == null ? -1 :
          oo == null ? +1 : 0;
        if (result == 0)
          {
            if (to.isRef() && oo.isRef())
              { // NYI: If outer is normalized for refs as descibed in the
                // constructor, there should be no need for special handling of
                // ref types here.
                result = to._type.compareToIgnoreOuter(oo._type);
                if (result == 0)
                  {
                    result = to.compareOuter(oo);
                  }
              }
            else
              {
                result =
                  !to.isRef() && !oo.isRef() ? to.compareTo(oo) :
                  to.isRef() ? +1
                             : -1;
              }
          }
      }
    return result;
  }


  /**
   * Compare this to other for creating unique clazzes.
   */
  public int compareTo(Clazz other)
  {
    if (PRECONDITIONS) require
      (other != null,
       this .getClass() == Clazz.class,
       other.getClass() == Clazz.class,
       this ._type == Types.intern(this ._type),
       other._type == Types.intern(other._type));

    var result =
      this._select < other._select ? -1 :
      this._select > other._select ? +1 : this._type.compareToIgnoreOuter(other._type);
    if (result == 0)
      {
        result = compareOuter(other);
      }
    return result;
  }


  /**
   * Visitor to find all runtime classes.
   */
  private class FindClassesVisitor extends FeatureVisitor
  {
    public void        action     (Unbox        u, AbstractFeature outer) { Clazzes.findClazzes(u, Clazz.this); }
    public void        action     (Assign       a, AbstractFeature outer) { Clazzes.findClazzes(a, Clazz.this); }
    public void        actionAfter(AbstractCase c                       ) { Clazzes.findClazzes(c, Clazz.this); }
    public void        action     (AbstractCall c                       ) { Clazzes.findClazzes(c, Clazz.this); }
    public void        action     (If           i, AbstractFeature outer) { Clazzes.findClazzes(i, Clazz.this); }
    public InlineArray action     (InlineArray  i, AbstractFeature outer) { Clazzes.findClazzes(i, Clazz.this); return i; }
    public void        action     (AbstractMatch m                      ) { Clazzes.findClazzes(m, Clazz.this); }
    public void        action     (Tag          t, AbstractFeature outer) { Clazzes.findClazzes(t, Clazz.this); }
    void visitAncestors(AbstractFeature f)
    {
      f.visitCode(this);
      for (var c: f.inherits())
        {
          AbstractFeature cf = c.calledFeature();
          var n = c.actuals().size();
          for (var i = 0; i < n; i++)
            {
              var a = c.actuals().get(i);
              if (i >= cf.arguments().size())
                {
                  check
                    (Errors.count() > 0);
                }
              else
                {
                  var cfa = cf.arguments().get(i);
                  var ccc = lookup(cfa, Call.NO_GENERICS, Clazzes.isUsedAt(f));
                  if (c.parentCallArgFieldIds_ < 0)
                    {
                      c.parentCallArgFieldIds_ = Clazzes.getRuntimeClazzIds(n);
                    }
                  Clazz.this.setRuntimeData(c.parentCallArgFieldIds_+i, ccc);
                }
            }

          check
            (Errors.count() > 0 || cf != null);

          if (cf != null)
            {
              visitAncestors(cf);
            }
        }
    }
  }


  /**
   * Find all clazzes referenced by this even if this is not executed.
   */
  void findAllClasses()
  {
  }


  /**
   * Find all inner clazzes of this that are referenced when this is executed
   */
  void findAllClassesWhenCalled()
  {
    var f = feature();
    new FindClassesVisitor().visitAncestors(f);
    for (AbstractFeature ff: _module.allInnerAndInheritedFeatures(f))
      {
        if (Clazzes.isUsed(ff, this) &&
            this._type != Types.t_ADDRESS // NYI: would be better is isUSED would return false for ADDRESS
            && isAddedToDynamicBinding(ff))
          {
            Clazzes.whenCalledDynamically(ff,
                                          () -> { var innerClazz = lookup(ff, Call.NO_GENERICS, Clazzes.isUsedAt(ff)); });
          }
      }
  }


  /**
   * Find all clazzes that are created when f is called on this clazz.
   *
   * This determines all the possible runtime types of all calls within the code
   * of f and within the code of all clazzes f inherits from.
   *
   * @param f the feature that is called on this.
   */
  void findAllClasses(Expr target, AbstractFeature f)
  {
    target.visit(new FindClassesVisitor(), (Feature) f /* NYI: Cast! */);
  }


  /**
   * During findClazzes, store data for a given id.
   *
   * @param id the id obtained via AbstractFeature.getRuntimeClazzId()
   *
   * @param data the data to be stored for this id.
   */
  public void setRuntimeData(int id, Object data)
  {
    if (PRECONDITIONS) require
      (id >= 0,
       id < Clazzes.runtimeClazzIdCount());

    int cnt = Clazzes.runtimeClazzIdCount();
    this._runtimeClazzes.ensureCapacity(cnt);
    while (this._runtimeClazzes.size() < cnt)
      {
        this._runtimeClazzes.add(null);
      }
    this._runtimeClazzes.set(id, data);

    if (POSTCONDITIONS) ensure
      (getRuntimeData(id) == data);
  }


  /**
   * During execution, retrieve the data stored for given id.
   *
   * @param id the id used in setRuntimeData
   *
   * @return the data stored for this id.
   */
  public Object getRuntimeData(int id)
  {
    if (PRECONDITIONS) require
      (id < Clazzes.runtimeClazzIdCount(),
       id >= 0);

    return this._runtimeClazzes.get(id);
  }


  /**
   * During findClazzes, store a clazz for a given id.
   *
   * @param id the id obtained via Clazzes.getRuntimeClazzId()
   *
   * @param cl the clazz to be stored for this id.
   */
  public void setRuntimeClazz(int id, Clazz cl)
  {
    if (PRECONDITIONS) require
      (id >= 0,
       id < Clazzes.runtimeClazzIdCount());

    setRuntimeData(id, cl);

    if (POSTCONDITIONS) ensure
      (getRuntimeClazz(id) == cl);
  }


  /**
   * During execution, retrieve the clazz stored for given id.
   *
   * @param id the id used in setRuntimeClazz
   *
   * @return the clazz stored for this id.
   */
  public Clazz getRuntimeClazz(int id)
  {
    if (PRECONDITIONS) require
      (id < Clazzes.runtimeClazzIdCount());

    return (Clazz) getRuntimeData(id);
  }


  /**
   * Is this a choice-type, i.e., does it directly inherit from choice?
   */
  public boolean isChoice()
  {
    return feature().isChoice();
  }


  /**
   * Is this a routine-type, i.e., a function returning a result or a constructor?
   */
  public boolean isRoutine()
  {
    return feature().isRoutine();
  }


  /**
   * Is this a choice-type whose actual generics inlude ref?  If so, a field for
   * all the refs will be needed.
   */
  public boolean isChoiceWithRefs()
  {
    boolean hasRefs = false;

    if (choiceGenerics_ != null)
      {
        for (Clazz c : choiceGenerics_)
          {
            hasRefs = hasRefs || c.isRef();
          }
      }

    return hasRefs;
  }


  /**
   * Is this a choice-type whose actual generics are all refs or stateless
   * values? If so, no tag will be added, but ChoiceIdAsRef can be used.
   *
   * In case this is a choice of stateless value without any references, the
   * result will be false since in this case, it is better to use the an integer
   * stored in the tag.
   */
  public boolean isChoiceOfOnlyRefs()
  {
    boolean hasNonRefsWithState = false;

    if (choiceGenerics_ != null)
      {
        for (Clazz c : choiceGenerics_)
          {
            hasNonRefsWithState = hasNonRefsWithState || (!c.isRef() && !c.isUnitType() && !c.isVoidType());
          }
      }

    return isChoiceWithRefs() && !hasNonRefsWithState;
  }


  /**
   * Obtain the actual classes of a choice.
   *
   * @return the actual clazzes of this choice clazz, in the order they appear
   * as actual generics.
   */
  public ArrayList<Clazz> choiceGenerics()
  {
    if (PRECONDITIONS) require
      (isChoice());

    ArrayList<Clazz> result = new ArrayList<>();
    for (var t : actualGenerics(feature().choiceGenerics()))
      {
        result.add(actualClazz(t));
      }

    return result;
  }


  /**
   * Determine the index of the generic argument of this choice type that
   * matches the given static type.
   */
  public int getChoiceTag(AbstractType staticTypeOfValue)
  {
    if (PRECONDITIONS) require
      (isChoice(),
       !staticTypeOfValue.dependsOnGenerics(),
       staticTypeOfValue == Types.intern(staticTypeOfValue));

    int result = -1;
    int index = 0;
    for (Clazz g : choiceGenerics_)
      {
        if (g._type.isAssignableFrom(staticTypeOfValue))
          {
            check
              (result < 0);
            result = index;
          }
        index++;
      }
    check
      (result >= 0);

    return result;
  }

  /**
   * For a choice clazz, get the clazz that corresponds to the generic
   * argument to choice at index id (0..n-1).
   *
   * @param id the index of the paramenter
   */
  public Clazz getChoiceClazz(int id)
  {
    if (PRECONDITIONS) require
      (isChoice(),
       id >= 0,
       id <  choiceGenerics_.size());

    return choiceGenerics_.get(id);
  }


  /**
   * Mark this as called at given source code position.
   *
   * @param at gives the position in the source code that causes this instantiation.  p can be
   * null, which means that this should not be marked as called.
   */
  void called(HasSourcePosition at)
  {
    if (PRECONDITIONS) require
      (Errors.count() > 0 || !isChoice());

    if (at != null &&
        (_outer == null || !_outer.isVoidType()) &&
        !isCalled_)
      {
        isCalled_ = true;

        if (isCalled())
          {
            var l = Clazzes._whenCalled_.remove(this);
            if (l != null)
              {
                for (var r : l)
                  {
                    r.run();
                  }
              }
          }

        if (feature().isIntrinsic())
          { // value instances returned from intrinsics are recored to be
            // instantiated.  (ref instances are excluded since returning, e.g.,
            // a 'ref string' does not mean that we really have an instance of
            // string, but more likely an instance of a heir of string).
            var rc = resultClazz();
            if (!rc.isRef())
              {
                rc.instantiated(at);
              }
          }
      }
  }


  /**
   * Mark this as instantiated at given source code position.
   *
   * @param at gives the position in the source code that causes this instantiation.
   */
  void instantiated(HasSourcePosition at)
  {
    if (PRECONDITIONS) require
      (at != null);

    if (!isInstantiated_)
      {
        isInstantiated_ = true;
        instantiationPos_ = at;
      }
  }


  /**
   * Is this clazz called?  This tests this.isCalled_ and isInstantiated() and !isAbsurd().
   */
  public boolean isCalled()
  {
    return (isCalled_ && isOuterInstantiated() || _isCalledDirectly) && !feature().isAbstract() &&
      (_argumentFields == null || /* this may happen when creating deterḿining isUnitType() on cyclic value type, will cause an error during layout() */
       !isAbsurd());
  }

  /**
   * Is this clazz absured, i.e., does it have any arguments of type void?
   */
  public boolean isAbsurd()
  {
    if (PRECONDITIONS) require
      (_argumentFields != null);

    return this == Clazzes.c_void.getIfCreated() || Arrays.stream(argumentFields()).anyMatch(a -> a.resultClazz().isVoidType());
  }


  /**
   * Check of _outer is instantiated.
   */
  private boolean isOuterInstantiated()
  {
    return _outer == null ||

      // NYI: Once Clazz.normalize() is implemented better, a clazz C has
      // to be considered instantiated if there is any clazz D that
      // normalize() would replace by C if it occurs as an outer clazz.
      _outer == Clazzes.object.getIfCreated() ||
      _outer == Clazzes.string.getIfCreated() ||

      _outer.isNormalized_ ||

      _outer.isInstantiated();
  }


  /**
   * Flag to detetect endless recursion between isInstantiated() and
   * isRefWithInstantiatedHeirs(). This may happen in a clazz that inherits from
   * its outer clazz.
   */
  private int _checkingInstantiatedHeirs = 0;


  /**
   * Helper for isInstantiated to check if outer clazz this is a ref and there
   * are heir clazzes of this that are refs and that are instantiated.
   *
   * @return true iff this is a ref and there exists a heir of this that is
   * instantiated.
   */
  private boolean isRefWithInstantiatedHeirs()
  {
    var result = false;
    if (isRef())
      {
        for (var h : heirs())
          {
            h._checkingInstantiatedHeirs++;
            result = result
              || h != this && h.isInstantiated();
            h._checkingInstantiatedHeirs--;
          }
      }
    return result;
  }


  /**
   * Is this clazz instantiated?  This tests this.isInstantiated_ and,
   * recursively, _outer.isInstantiated().
   */
  public boolean isInstantiated()
  {
    return this == Clazzes.constStringBytesArray ||
      this == Clazzes.conststring.get() ||
      _checkingInstantiatedHeirs>0 || (isOuterInstantiated() || isChoice() || _outer.isRefWithInstantiatedHeirs()) && isInstantiated_;
  }


  /**
   * Check if this and all its (potentially normalized) outer clazzes are instantiated.
   */
  public boolean allOutersInstantiated()
  {
    return isInstantiated() && (_outer == null || _outer.allOutersInstantiated2());
  }


  /**
   * Helper for allOutersInstantiated to check outers if they are either
   * instantiated directly or are refs that have instantiated heirs.
   */
  private boolean allOutersInstantiated2()
  {
    return (isInstantiated() || isRefWithInstantiatedHeirs()) && (_outer == null || _outer.allOutersInstantiated2());
  }


  /**
   * Perform checks on classes such as that an instantiated clazz is not the
   * target of any calls to abstract methods that are not implemented by this
   * clazz.
   */
  public void check()
  {
    if (isInstantiated() && abstractCalled_ != null)
      {
        AirErrors.abstractFeatureNotImplemented(feature(), abstractCalled_, instantiationPos_);
      }
  }


  /**
   * In case this is a Clazz of value type, create the corresponding reference clazz.
   */
  public Clazz asRef()
  {
    return isRef()
      ? this
      : Clazzes.create(_type.asRef(), _outer);
  }


  /**
   * Recursive helper function for to find the clazz for an outer ref from
   * an inherited feature.
   *
   * @param cf the feature corresponding to the outer reference
   *
   * @param f the feature of the target of the inheritance call
   *
   * @param result must be null on the first call. This is used during recursive
   * traversal to check that all results are equal in case several results are
   * found.
   *
   * @return the static clazz of this call to an outer ref cf.
   */
  private Clazz inheritedOuterRefClazz(Clazz outer, Expr target, AbstractFeature cf, AbstractFeature f, Clazz result)
  {
    if (PRECONDITIONS) require
      ((outer != null) != (target != null));

    if (f.outerRef() == cf)
      { // a "normal" outer ref for the outer clazz surrounding this instance or
        // (if in recursion) an inherited outer ref referring to the target of
        // the inherits call
        if (outer == null)
          {
            outer = Clazzes.clazz(target, this);
          }
        check
          (result == null || result == outer);

        result = outer;
      }
    else
      {
        for (var p : f.inherits())
          {
            result = inheritedOuterRefClazz(null, p.target(), cf, p.calledFeature(), result);
          }
      }
    return result;
  }


  /**
   * Determine the clazz of the result of calling this clazz, cache the result.
   *
   * @return the result clazz.
   */
  public Clazz resultClazz()
  {
    return _resultClazz;
  }


  /**
   * Determine the nesting level of a given feature f. The nesting level is 0
   * for the universe, 1 for any feature declared in the universe, and
   * depth(f.outer())+1 for all the rest.
   */
  private int depth(AbstractFeature f)
  {
    check
      (Errors.count() > 0 || f.isUniverse() || f.outer() != null);

    return f.isUniverse() || (f.outer() == null)
      ? 0
      : depth(f.outer()) + 1;
  }


  /**
   * Determine the clazz of the result of calling this clazz.
   *
   * @return the result clazz.
   */
  private Clazz determineResultClazz()
  {
    var f = feature();

    if (f.isConstructor())
      {
        return this;
      }
    else if (f.isOuterRef())
      {
        return _outer.inheritedOuterRefClazz(_outer._outer, null, f, _outer.feature(), null);
      }
    else
      {
        var ft = f.resultType();
        var t = _outer.actualType(ft, _select);
        if (!t.dependsOnGenerics())
          {
            /* We have this situation:

               a is
                 b is
                   c is
                     f t.u.v.w.x.y.z
                 t is
                   u is
                     v is
                       w is
                         x is
                           y is
                             z is

                p is
                  q is
                    r : a is

                p.q.r.b.c.f

               so f.depth is 4 (a.b.c.f),
               t.featureOfType().depth() is 8 (a.t.u.v.w.x.y.z),
               inner.depth is 6 (p.q.r.b.c.f) and
               depthInSource is 7 (t.u.v.w.x.y.z). We have to
               go back 3 (6-4+1) levels in inner, i.e,. p.q.r.b.c.f -> p.q.r.*,
               and 7 levels in t (a.t.u.v.w.x.y.z -> *.t.u.v.w.x.y.z) to rebase t
               to become p.q.r.t.u.v.w.x.y.z.

               f:                       a.b.c.f
               t:                       a.t,u.v.w.x.y.z
               inner:                   p.q.r.b.c.f
               depthInSource              t.u.v.w.x.y.z
               back 3:                  p.q.r.*
               depthInSource part of t: *.t.u.v.w.x.y.z
               plugged together:        p.q.r.t.u.v.w.x.y.z

             */
            /* NYI: This implementation currently ignores depthInSource that could be determined via
               ((dev.flang.ast.FunctionReturnType) f.returnType).depthInSource (more complicated when
               type inference is used). We need proper tests for this and implement it for
               depthInSource > 1.
             */
            int goBack = depth(f) - depth(t.featureOfType()) + 1;
            var innerBase = this;
            while (goBack > 0)
              {
                innerBase = innerBase._outer;
                goBack--;
              }
            if (t.featureOfType().outer() == null || innerBase.feature().inheritsFrom(t.featureOfType().outer()))
              {
                var res = innerBase == null || t == Types.t_UNDEFINED || t == Types.t_ERROR
                  ? Clazzes.create(t, null)
                  : innerBase.lookup(t.featureOfType(), t.generics(), null);
                if (t.isRef())
                  {
                    res = res.asRef();
                  }
                return res;
              }
            else
              {
                // NYI: This branch should never be taken when rebasing above is implemented correctly.
                if (f.implKind() == Impl.Kind.FieldDef)
                  {
                    return Clazzes.clazz(f.initialValue(), this._outer);
                  }
                else if (f.implKind() == Impl.Kind.RoutineDef)
                  {
                    /* NYI: Do we need special handling for inferred routine result as well?
                     *
                     *   return Clazzes.clazz(f.initialValue(), this._outer);
                     */
                  }
                return actualClazz(t);
              }
          }
        else
          {
            return actualClazz(t);
          }
      }
  }


  /**
   * Get the result field of this routine if it exists.
   *
   * @return the result field or null.
   */
  public Clazz resultField()
  {
    return _resultField;
  }


  /**
   * Determine the result field of this routine if it exists.
   *
   * @return the result field or null.
   */
  private Clazz determineResultField()
  {
    var f = feature();
    var r = f.resultField();
    return r == null
      ? null
      : lookup(r, Call.NO_GENERICS, Clazzes.isUsedAt(r));
  }


  /**
   * Get the argument fields of this routine
   *
   * @return the argument fields.
   */
  public Clazz[] argumentFields()
  {
    if (PRECONDITIONS) require
      (_argumentFields != null);

    return _argumentFields;
  }


  /**
   * Determine the argument fields of this routine.
   *
   * @return the argument fields array or null if this is not a routine.
   */
  private Clazz[] determineArgumentFields()
  {
    Clazz[] result = NO_CLAZZES;
    var f = feature();
    switch (f.kind())
      {
      case Abstract  :
      case Intrinsic :
      case Routine   :
        {
          var args = new ArrayList<Clazz>();
          for (var a : f.arguments())
            {
              if (Clazzes.isUsed(a, this))
                {
                  if (a.isOpenGenericField())
                    {
                      var types = replaceOpen(a.resultType());
                      for (var i = 0; i < types.size(); i++)
                        {
                          args.add(lookup(a, i, Call.NO_GENERICS, Clazzes.isUsedAt(a), false));
                        }
                    }
                  else if (this != Clazzes.c_void.get())
                    {
                      args.add(lookup(a, Call.NO_GENERICS, Clazzes.isUsedAt(a)));
                    }
                }
            }
          result = args.size() == 0 ? NO_CLAZZES : args.toArray(new Clazz[args.size()]);
          break;
        }
      }
    return result;
  }


  /**
   * Get the actual generic arguments of this clazz
   *
   * @return the actual generics
   */
  public Clazz[] actualGenerics()
  {
    return _actualGenerics;
  }


  /**
   * Determine the actual generic arguments of this clazz
   *
   * @return the actual generic argument
   */
  private Clazz[] determineActualGenerics()
  {
    var result = NO_CLAZZES;
    var gs = _type.generics();
    if (!gs.isEmpty())
      {
        result = new Clazz[gs.size()];
        for (int i = 0; i < gs.size(); i++)
          {
            result[i] = actualClazz(gs.get(i));
          }
      }
    return result;
  }


  /**
   * If this clazz contains a direct outer ref field, this is the direct outer
   * ref. null otherwise.
   */
  public Clazz outerRef()
  {
    return _outerRef;
  }


  /**
   * Determine the clazz of this clazz' direct outer ref field if it exists.
   *
   * @return the direct outer ref field, null if none.
   */
  private Clazz determineOuterRef()
  {
    Clazz result = null;
    var f = feature();
    switch (f.kind())
      {
      case Intrinsic  :
      case Routine    :
        {
          var or = f.outerRef();
          if (or != null && Clazzes.isUsedAtAll(or))
            {
              result = lookup(or, Call.NO_GENERICS, Clazzes.isUsedAt(or));
            }
          break;
        }
      }
    return result;
  }


  /**
   * If this clazz is a choice clazz that requires a tag, this will return the
   * tag.  null otherwise.
   */
  public Clazz choiceTag()
  {
    return _choiceTag;
  }


  /**
   * If this is a choice clazz that requires a tag, determine the clazz of this
   * tag field.
   *
   * @return the tag field, or null if this is not a choice or this is a choice
   * that does not need a tag.
   */
  private Clazz determineChoiceTag()
  {
    Clazz result = null;
    if (isChoice() && !isChoiceOfOnlyRefs())
      {
        var f = feature();
        result = lookup(f.choiceTag(), Call.NO_GENERICS, f.pos());
      }
    return result;
  }


  /**
   * For an open generic type ft find the actual type parameters within this
   * clazz.  The resulting list could be empty.
   */
  public List<AbstractType> replaceOpen(AbstractType ft)
  {
    if (PRECONDITIONS) require
      (Errors.count() > 0 || ft.isOpenGeneric());

    var g = ft.isOpenGeneric() ? ft.genericArgument() : null;
    if (g != null && feature().generics() == g.formalGenerics())
      {
        return g.replaceOpen(_type.generics());
      }
    else if (!feature().isUniverse())
      {
        return _outer.replaceOpen(ft);
      }
    else
      {
        check
          (Errors.count() >= 0);
        return new List<>();
      }
  }

  /**
   * Set of fields in this clazz, including inherited and artificially added fields.
   *
   * @return the set of fields, empty array if none. null before this clazz was
   * layouted or for a clazz that cannot be instantiated (instrinsic, abstract,
   * field, etc.).
   */
  public Clazz[] fields()
  {
    if (_fields == null)
      {
        if (isChoice() ||
            feature().isIntrinsic()
            /* NYI: would be good to add isRef() here and create _fields only for value types */
            )
          {
            _fields = NO_CLAZZES;
          }
        else
          {
            var fields = new List<Clazz>();
            for (var f: _module.allInnerAndInheritedFeatures(feature()))
              {
                if (f.isField() &&
                    Clazzes.isUsed(f, this) &&
                    this != Clazzes.c_void.get() &&
                    f == findRedefinition(f)  // NYI: proper field redefinition handling missing, see tests/redef_args/*
                    )
                  {
                    if (f.isOpenGenericField())
                      {
                        var types = replaceOpen(f.resultType());
                        for (var i = 0; i < types.size(); i++)
                          {
                            fields.add(lookup(f, i, Call.NO_GENERICS, Clazzes.isUsedAt(f), false));
                          }
                      }
                    else
                      {
                        fields.add(lookup(f, Call.NO_GENERICS, Clazzes.isUsedAt(f)));
                      }
                  }
              }
            _fields = fields.toArray(new Clazz[fields.size()]);
          }
      }
    return isRef() ? NO_CLAZZES : _fields;
  }


  /**
   * For a field, determine its index in _outer.fields().
   *
   * @return index of this in fields()
   */
  public int fieldIndex()
  {
    if (PRECONDITIONS) require
      (feature().isField());

    int i = 0;
    for (var f : _outer._fields)
      {
        if (f == this)
          {
            return i;
          }
        i++;
      }
    throw new Error("Clazz.fieldIndex() did not find field " + this);
  }


  /**
   * For a clazz with isRef()==true, determine a value version of this clazz.
   * Returns this if it is already a value or ADDRESS.
   */
  private Clazz determineAsValue()
  {
    return isRef() && _type != Types.t_ADDRESS
      ? Clazzes.create(_type.asValue(), _outer)
      : this;
  }


  /**
   * For a clazz with isRef()==true, return a value version of this clazz.
   * Returns this if it is already a value or ADDRESS.
   */
  public Clazz asValue()
  {
    return _asValue;
  }

}

/* end of file */<|MERGE_RESOLUTION|>--- conflicted
+++ resolved
@@ -673,12 +673,8 @@
       {
         for (var f : fields())
           {
-<<<<<<< HEAD
-            if (f.resultClazz() != null && !f.resultClazz().isUnitType())
-=======
             var rc = f.resultClazz();
             if (rc == null || !rc.isUnitType())
->>>>>>> f2817c1c
               {
                 return false;
               }
