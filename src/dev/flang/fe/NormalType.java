--- conflicted
+++ resolved
@@ -106,17 +106,6 @@
 
 
   /**
-<<<<<<< HEAD
-   * The sourcecode position of the declaration point of this type, or, for
-   * unresolved types, the source code position of its use.
-   */
-  @Override
-  public SourcePosition declarationPos() { return feature().pos(); }
-
-
-  /**
-=======
->>>>>>> fde3295c
    * For a type that is not a type parameter, create a new variant using given
    * actual generics and outer type.
    *
@@ -147,11 +136,7 @@
    * @throws Error if this is not resolved or isGenericArgument().
    */
   @Override
-<<<<<<< HEAD
-  public AbstractFeature feature()
-=======
   protected AbstractFeature backingFeature()
->>>>>>> fde3295c
   {
     return _feature;
   }
@@ -168,14 +153,6 @@
     return _generics;
   }
 
-<<<<<<< HEAD
-  @Override
-  public AbstractFeature genericArgument()
-  {
-    throw new Error("genericArgument() is not defined for NormalType");
-  }
-=======
->>>>>>> fde3295c
 
   /**
    * The mode of the type: ThisType, RefType or ValueType.
