/*

This file is part of the Fuzion language implementation.

The Fuzion language implementation is free software: you can redistribute it
and/or modify it under the terms of the GNU General Public License as published
by the Free Software Foundation, version 3 of the License.

The Fuzion language implementation is distributed in the hope that it will be
useful, but WITHOUT ANY WARRANTY; without even the implied warranty of
MERCHANTABILITY or FITNESS FOR A PARTICULAR PURPOSE.  See the GNU General Public
License for more details.

You should have received a copy of the GNU General Public License along with The
Fuzion language implementation.  If not, see <https://www.gnu.org/licenses/>.

*/

/*-----------------------------------------------------------------------
 *
 * Tokiwa Software GmbH, Germany
 *
 * Source of class SourceModule
 *
 *---------------------------------------------------------------------*/

package dev.flang.fe;

import java.io.IOException;
import java.io.UncheckedIOException;

import java.nio.ByteBuffer;

import java.nio.file.Files;
import java.nio.file.Path;

import java.util.ArrayList;
import java.util.Comparator;
import java.util.SortedMap;
import java.util.Stack;
import java.util.TreeMap;
import java.util.TreeSet;

import dev.flang.ast.AbstractAssign;
import dev.flang.ast.AbstractBlock;
import dev.flang.ast.AbstractCall;
import dev.flang.ast.AbstractCase;
import dev.flang.ast.AbstractFeature;
import dev.flang.ast.AbstractType;
import dev.flang.ast.AstErrors;
import dev.flang.ast.Block;
import dev.flang.ast.Call;
import dev.flang.ast.Current;
import dev.flang.ast.Expr;
import dev.flang.ast.Feature;
import dev.flang.ast.FeatureName;
import dev.flang.ast.FeatureAndOuter;
import dev.flang.ast.FeatureVisitor;
import dev.flang.ast.Function;
import dev.flang.ast.Resolution;
import dev.flang.ast.SrcModule;
import dev.flang.ast.State;
import dev.flang.ast.Types;
import dev.flang.ast.Visi;

import dev.flang.parser.Parser;

import dev.flang.util.Errors;
import dev.flang.util.FuzionConstants;
import dev.flang.util.List;
import dev.flang.util.SourceDir;
import dev.flang.util.SourceFile;
import dev.flang.util.SourcePosition;


/**
 * A SourceModule represents a Fuzion module created directly from source code.
 *
 * @author Fridtjof Siebert (siebert@tokiwa.software)
 */
public class SourceModule extends Module implements SrcModule
{

  /*----------------------------  variables  ----------------------------*/


  /**
   * Configuration
   */
  public final FrontEndOptions _options;


  /**
   * All the directories we are reading Fuzion sources form.
   */
  private final SourceDir[] _sourceDirs;


  /**
   * The universe is the implicit root of all features that
   * themselves do not have their own root.
   */
  final Feature _universe;


  /**
   * Flag to forbid loading of source code for new features for this module once
   * MIR was created.
   */
  private boolean _closed = false;


  /**
   * In case this module defines a main feature, this is its fully qualified
   * name.
   */
  String _main;


  /**
   * Resolution instance
   */
  Resolution _res;


  /*--------------------------  constructors  ---------------------------*/


  /**
   * Create SourceModule for given options and sourceDirs.
   */
  SourceModule(FrontEndOptions options, SourceDir[] sourceDirs, LibraryModule[] dependsOn, Feature universe)
  {
    super(dependsOn);

    _options = options;
    _sourceDirs = sourceDirs;
    _universe = universe;
  }


  /*-----------------------------  methods  -----------------------------*/


  @Override
  public String name()
  {
    return _options._moduleName;
  }


  /*---------------------------  main control  --------------------------*/


  /**
   * Get the path of main input file (when compiling from stdin or just one
   * single source file).
   */
  private Path inputFile()
  {
    return
      _options._readStdin           ? SourceFile.STDIN              :
      _options._inputFile != null   ? _options._inputFile           :
      _options._executeCode != null ? SourceFile.COMMAND_LINE_DUMMY : null;
  }


  /**
   * If source comes from stdin or an explicit input file, parse this and
   * extract the main feature.  Otherwise, return the default main.
   *
   * @return the main feature found or _defaultMain if none
   */
  String parseMain()
  {
    var res = _options._main;
    var p = inputFile();
    var ec = _options._executeCode;
    if (p != null || ec != null)
      {
        var expr = parseFile(p, ec);
        ((AbstractBlock) _universe.code())._expressions.addAll(expr);
        for (var s : expr)
          {
            if (s instanceof Feature f)
              {
                f.legalPartOfUniverse();  // suppress FeErrors.initialValueNotAllowed
                if (expr.size() == 1 && !f.isField())
                  {
                    res = f.featureName().baseName();
                  }
              }
          }
      }
    return res;
  }


  /**
   * Load and parse the given Fuzion source file.
   *
   * @param p path of the file.
   *
   * @return the features found in source file p, may be empty, never null.
   */
  List<Expr> parseFile(Path p, byte[] ec)
  {
    if (ec != null)
      {
        _options.verbosePrintln(2, " - " + p);
      }
    return new Parser(p, ec).unit();
  }


  /**
   * Load and parse the given Fuzion source file and return its features.
   *
   * @param p path of the file.
   *
   * @return the features found in source file p, may be empty, never null.
   */
  List<Feature> parseAndGetFeatures(Path p)
  {
    var exprs = parseFile(p, null);
    var result = new List<Feature>();
    for (var s : exprs)
      {
        if (s instanceof Feature f)
          {
            result.add(f);
          }
        else if (!Errors.any())
          {
            AstErrors.expressionNotAllowedOutsideOfFeatureDeclaration(s);
          }
      }
    return result;
  }


  /**
   * Create the abstract syntax tree and resolve all features.
   */
  void createASTandResolve()
  {
    if (CHECKS) check
      (_universe != null);

    _res = new Resolution(_options, _universe, this);
    if (_dependsOn.length > 0)
      {
        _universe.setState(State.RESOLVED);
        new Types.Resolved(this, _universe, true);
      }

    _main = parseMain();
    findDeclarations(_universe, null);
    _universe.scheduleForResolution(_res);
    _res.resolve();
  }


  public void checkMain()
  {
    if (_main != null)
      {
        var main = this._universe.get(this, _main);
        if (main != null && !Errors.any())
          {
            if (main.valueArguments().size() != 0)
              {
                FeErrors.mainFeatureMustNotHaveArguments(main);
              }
            switch (main.kind())
              {
              case Field    : FeErrors.mainFeatureMustNotBeField    (main); break;
              case Abstract : FeErrors.mainFeatureMustNotBeAbstract (main); break;
              case Intrinsic: FeErrors.mainFeatureMustNotBeIntrinsic(main); break;
              case Choice   : FeErrors.mainFeatureMustNotBeChoice   (main); break;
              case Routine  :
                if (!main.generics().list.isEmpty())
                  {
                    FeErrors.mainFeatureMustNotHaveTypeArguments(main);
                  }
                break;
              default       : FeErrors.mainFeatureMustNot(main, "be of kind " + main.kind() + ".");
              }
          }
      }
  }


  /**
   * Check if a sub-directory corresponding to the given feature exists in the
   * source directory with the given root.
   *
   * @param root the top-level directory of the source directory
   *
   * @param f a feature
   *
   * @return a path from root, via the base names of f's outer features to a
   * directory with f's base name, null if this does not exist.
   */
  private SourceDir dirExists(SourceDir root, AbstractFeature f) throws IOException, UncheckedIOException
  {
    var o = f.outer();
    if (o == null)
      {
        return root;
      }
    else
      {
        var d = dirExists(root, o);
        return d == null ? null : d.dir(f.featureName().baseName());
      }
  }


  /**
   * Check if p denotes a file that should be read implicitly as source code,
   * i.e., its name ends with ".fz", it is a readable file and it is not the
   * same as inputFile() (which will be read explicitly).
   */
  boolean isValidSourceFile(Path p)
  {
    /*
    // tag::fuzion_rule_SRCF_DOTFZ[]
Fuzion source files may have an arbitrary file name ending with the file name extension `.fz`.
    // end::fuzion_rule_SRCF_DOTFZ[]
    */
    try
      {
        var inputFile = inputFile();
        return p.getFileName().toString().endsWith(".fz") &&
          !Files.isDirectory(p) &&
          Files.isReadable(p) &&
          (inputFile == null || inputFile == SourceFile.STDIN || !Files.isSameFile(inputFile, p));
      }
    catch (IOException e)
      {
        throw new UncheckedIOException(e);
      }
  }


  /**
   * During resolution, load all inner classes of this that are
   * defined in separate files.
   */
  void loadInnerFeatures(AbstractFeature f)
  {
    if (!f._loadedInner &&
        !_closed)  /* NYI: restrict this to f.isVisibleFrom(this) or similar */
      {
        f._loadedInner = true;
        for (var root : _sourceDirs)
          {
            try
              {
                var d = dirExists(root, f);
                if (d != null)
                  {
                    /*
                    // tag::fuzion_rule_SRCF_DIR[]
Files in a sub-directories within a directory are considered as input only if
the directory name equals the (((base name))) of a (((constructor))).  Then, the
files matching rule xref:SRCF_DOTFZ[SRCF_DOTFZ] within that directory are parsed as if they were
part of the (((inner features))) declarations of the corresponding
((constructor)).
                    // end::fuzion_rule_SRCF_DIR[]
                    */

                    Files.list(d._dir)
                      .filter(p -> isValidSourceFile(p))
                      .sorted(Comparator.comparing(p -> p.toString()))
                      .forEach(p ->
                               {
                                 for (var inner : parseAndGetFeatures(p))
                                   {
                                     findDeclarations(inner, f);
                                     if (inner.state().atLeast(State.LOADED))
                                       {
                                         inner.scheduleForResolution(_res);
                                       }
                                   }
                               });
                  }
              }
            catch (IOException | UncheckedIOException e)
              {
                Errors.warning("Problem when listing source directory '" + root._dir + "': " + e);
              }
          }
      }
  }


  /**
   * For a SourceModule, resolve all declarations of inner features of f.
   *
   * @param f a feature.
   */
  void resolveDeclarations(AbstractFeature f)
  {
    _res.resolveDeclarations(f);
  }


  /*---------------------  collecting data from AST  --------------------*/


  /**
   * Find all the inner feature declarations within this feature and set
   * inner._outer and, recursively, the outer references of all inner features to
   * the corresponding outer declaring feature.
   *
   * @param inner the feature whose inner features should be found.
   *
   * @param outer the root feature that declares this feature.  For
   * all found feature declarations, the outer feature will be set to
   * this value.
   */
  public void findDeclarations(Feature inner, AbstractFeature outer)
  {
    if (PRECONDITIONS) require
      (inner.isUniverse() || inner.state() == State.LOADING,
       ((outer == null) == (inner.featureName().baseName().equals(FuzionConstants.UNIVERSE_NAME))),
       !inner.outerSet());

    if (inner._qname.size() > 1)
      {
        setOuterAndAddInnerForQualified(inner, outer);
      }
    else
      {
        setOuterAndAddInner(inner, outer);
      }
  }


  /**
   * For a feature declared with a qualified name, find the actual outer
   * feature, which might be different to the surrounding outer feature.
   *
   * Then, call setOuterAndAddInner with the outer that was found.  This call
   * might be delayed until outer's declarations have been resolved, i.e., after
   * the return of this call.
   *
   * @param inner the feature declared with qualified name.
   *
   * @param outer the surrounding feature
   */
  void setOuterAndAddInnerForQualified(Feature inner, AbstractFeature outer)
  {
    if (PRECONDITIONS) require
      (inner._qname.size() > 1);

    if (inner.isField())
      {
        // NYI inner.iscotype() does not work currently
        if (inner._qname.getFirst().equals(FuzionConstants.TYPE_NAME))
          {
            AstErrors.typeFeaturesMustNotBeFields(inner);
          }
        else
          {
            AstErrors.qualifiedDeclarationNotAllowedForField(inner);
          }
      }

    setOuterAndAddInnerForQualifiedRec(inner, 0, outer);
  }


  /**
   * Helper for setOuterAndAddInnerForQualified() above to iterate over outer features except the
   * outermost feature.
   *
   * This might register a callback in case the outer did not go through
   * findDeclarations yet. This might happen repeatedly for a chain of outer features.
   *
   * @param inner the feature declared with qualified name.
   *
   * @param outer the outer we search the current qualified name in
   *
   * @param at current index in inner._qname
   */
  private void setOuterAndAddInnerForQualifiedRec(Feature inner, int at, AbstractFeature outer)
  {
    outer.whenResolvedDeclarations(()->
      {
        var q = inner._qname;
        var n = q.get(at);
        if (n == FuzionConstants.TYPE_NAME && outer.isUniverse())
          {
            AstErrors.mustNotDefineTypeFeatureInUniverse(inner);
          }
        else if (n == FuzionConstants.TYPE_NAME && !outer.definesType())
          {
            AstErrors.typeFeaturesMustOnlyBeDeclaredInFeaturesThatDefineType(inner);
          }
        var o =
          n != FuzionConstants.TYPE_NAME ? lookupType(inner.pos(), outer, n, at == 0,
                                                      false /* ignore ambiguous */,
                                                      false /* ignore not found */)._feature
                                        : outer.cotype(_res);
        if (at < q.size()-2)
          {
            setOuterAndAddInnerForQualifiedRec(inner, at+1, o);
          }
        else if (o != Types.f_ERROR)
          {
            setOuterAndAddInner(inner, o);
            _res.resolveDeclarations(o);
            inner.scheduleForResolution(_res);
          }
        else
          {
            if (CHECKS) check
              (Errors.any());
          }
      });
  }


  /**
   * Set of all features that are direct outer features of features declared by
   * sources in this source module and that themselves come from other modules.
   */
  TreeSet<LibraryFeature> _outerWithDeclarations = new TreeSet<>
    (new Comparator<LibraryFeature>()
     {
       public int compare(LibraryFeature f1, LibraryFeature f2)
       {
         var l1 = f1._libModule;
         var l2 = f2._libModule;
         return
           (l1 != l2) ? l1.name().compareTo(l2.name())
                      : Integer.signum(f1._index - f2._index);
       }
      });


  /**
   * set inner's outer feature, find its declared inner features and, recursively, do the
   * same for these inner features.
   *
   * @param inner the inner feature that has been loaded and found to be inner of outer.
   *
   * @param outer inner's outer feature.
   */
  void setOuterAndAddInner(Feature inner, AbstractFeature outer)
  {
    if (PRECONDITIONS) require
      (inner.isUniverse() || inner.state() == State.LOADING,
       inner.isUniverse() == (outer == null));

    inner.setOuter(outer);
    inner.setState(State.FINDING_DECLARATIONS);
    inner.checkName();

    if (outer == null)
      {
        inner.addOuterRef(_res);
      }
    else
      {
        // fixes issue #1787
        // We need to wait until `inner` has its final type parameters.
        // This may include type parameters received via free types.
        // (Creating outer ref uses `createThisType()` which calls `generics()`.)
        outer.whenResolvedDeclarations(() -> {
          inner.addOuterRef(_res);
        });
      }

    if (outer != null)
      {
        addDeclaredInnerFeature(outer, inner);
        if (outer instanceof LibraryFeature ol)
          {
            _outerWithDeclarations.add(ol);
          }
      }
    for (var a : inner.arguments())
      {
        findDeclarations((Feature) a, inner); // NYI: Cast!
      }
    inner.addResultField(_res);

    inner.visit(new FeatureVisitor()
      {
        private Stack<Expr> _scope = new Stack<>();
        @Override public void actionBefore(AbstractCase c)
        {
          _scope.push(c.code());
          super.actionBefore(c);
        }
        @Override public void actionAfter(AbstractCase c)
        {
          _scope.pop();
          super.actionAfter(c);
        }
        @Override public void actionBefore(Block b)
        {
          if (b._newScope) { _scope.push(b); }
          super.actionBefore(b);
        }
        @Override public void actionAfter(Block b)
        {
          if (b._newScope) { _scope.pop(); }
          super.actionAfter(b);
        }
        @Override public Call      action(Call      c) {
          if (c.name() == null)
            { /* this is an anonymous feature declaration */
              if (CHECKS) check
                (Errors.any()  || c.calledFeature() != null);

              if (c.calledFeature() instanceof Feature cf
                  // fixes issue #1358
                  && cf.state() == State.LOADING)
                {
                  findDeclarations(cf, outer);
                }
            }
          return c;
        }
        @Override public Feature   action(Feature   f, AbstractFeature outer)
        {
          f._scoped = !_scope.isEmpty();
          findDeclarations(f, outer); return f;
        }
      });

    if (
        inner.impl().hasInitialValue() &&
        !outer.isUniverse() &&
        !outer.pos()._sourceFile.sameAs(inner.pos()._sourceFile) &&
        !inner.isLegalPartOfUniverse() &&
        !outer.pos().isBuiltIn() && // some generated features in loops do not have source position
        !inner.isIndexVarUpdatedByLoop() /* required for loop in universe, e.g.
                                          *
                                          *   echo "for i in 1..10 do stdout.println(i)" | fz -
                                          */
        )
      { // declaring field with initial value in different file than outer
        // feature.  We would have to add this to the expressions of the outer
        // feature.  But if there are several such fields, in what order?
        AstErrors.initialValueNotAllowed(inner);
      }

    inner.setState(State.LOADED);

    if (POSTCONDITIONS) ensure
      (inner.outer() == outer,
       inner.state() == State.LOADED);
  }


  /**
   * Add type new feature.
   *
   * This is somewhat ugly since it adds cotype to the declaredFeatures or
   * declaredOrInheritedFeatures of the outer types even after those had been
   * determined already.
   *
   * @param outerType the static outer type of universe.
   *
   * @param cotype the new type feature declared within outerType.
   */
  public void addCotype(AbstractFeature outerType,
                             Feature cotype)
  {
    findDeclarations(cotype, outerType);
    addDeclared(outerType, cotype);
    cotype.scheduleForResolution(_res);
    resolveDeclarations(cotype);
  }
  public void addTypeParameter(AbstractFeature outer,
                               Feature typeParameter)
  {
    var df = declaredFeatures(outer);
    var fn = typeParameter.featureName();
    if (df != null)
      {
        if (CHECKS) check
          (!df.containsKey(fn) || df.get(fn) == typeParameter);
        df.put(fn, typeParameter);
      }
    var doi = declaredOrInheritedFeatures(outer);
    if (CHECKS) check
      (Errors.any() || !doi.containsKey(fn) || doi.get(fn).size() == 1 && doi.get(fn).getFirst() == typeParameter);
    add(doi, fn, typeParameter);
  }


  /**
   * Add inner feature to the set of declared (or inherited) features of outer.
   *
   * NYI: CLEANUP: This is a little ugly since it is used to add type features
   * while the sets of declared and inherited features had already been
   * determined.
   *
   * @param outer the outer feature
   *
   * @param inner the feature to be added.
   */
  private void addDeclared(AbstractFeature outer, AbstractFeature inner)
  {
    if (PRECONDITIONS)
      require(outer.isConstructor(), inner.isCotype());

    var fn = inner.featureName();
    var doi = declaredOrInheritedFeatures(outer);

    if (CHECKS) check
      (!doi.containsKey(fn) || doi.get(fn).size() == 1 && doi.get(fn).getFirst() == inner);

    add(doi, fn, inner);
  }


  /*-----------------------  attaching data to AST  ----------------------*/


  /**
   * Get declared features for given outer Feature as seen by this module.
   * Result is never null.
   *
   * @param outer the declaring feature
   */
  public SortedMap<FeatureName, AbstractFeature>declaredFeatures(AbstractFeature outer)
  {
    var d = data(outer);
    var s = d._declaredFeatures;
    if (s == null)
      {
        s = new TreeMap<>();
        d._declaredFeatures = s;
        for (var m : _dependsOn)
          { // NYI: properly obtain set of declared features from m, do we need
            // to take care for the order and dependencies between modules?
            var md = m.declaredFeatures(outer);
            if (md != null)
              {
                for (var e : md.entrySet())
                  {
                    s.put(e.getKey(), e.getValue());
                  }
              }
          }

        // NYI: cleanup: See #462: Remove once sub-directories are loaded
        // directly, not implicitly when outer feature is found
        for (var inner : s.values())
          {
            loadInnerFeatures(inner);
          }

      }
    return s;
  }


  /**
   * During phase RESOLVING_DECLARATIONS, determine the set of declared or
   * inherited features for outer.
   *
   * @param outer the declaring feature
   */
  public void findDeclaredOrInheritedFeatures(Feature outer)
  {
    if (PRECONDITIONS) require
      (outer.state() == State.RESOLVING_DECLARATIONS);

    findInheritedFeatures(declaredOrInheritedFeatures(outer), outer, _dependsOn);
    loadInnerFeatures(outer);
    findDeclaredFeatures(outer);
  }


  /**
   * Add all declared features to _declaredOrInheritedFeatures.  In case a
   * declared feature exists in _declaredOrInheritedFeatures (because it was
   * inherited), check if the declared feature redefines the inherited
   * feature. Otherwise, report an error message.
   *
   * @param outer the declaring feature
   */
  private void findDeclaredFeatures(AbstractFeature outer)
  {
    var s = declaredFeatures(outer);
    for (var e : s.entrySet())
      {
        var f = e.getValue();
        addToDeclaredOrInheritedFeatures(outer, f);
        if (f instanceof Feature ff)
          {
            ff.scheduleForResolution(_res);
          }
      }
  }


  /**
   * Add f with name fn to the declaredOrInherited features of outer.
   *
   * In case a declared feature exists in _declaredOrInheritedFeatures (because
   * it was inherited), check if the declared feature redefines the inherited
   * feature. Otherwise, report an error message.
   *
   * @param outer the declaring feature
   *
   * @param f the declared or inherited feature.
   */
  // NYI: merge addToDeclaredOrInheritedFeatures and addDeclaredOrInherited
  private void addToDeclaredOrInheritedFeatures(AbstractFeature outer, AbstractFeature f)
  {
    var fn = f.featureName();
    var isInherited = outer != f.outer();
    var c = f.contract();
    for (var existing : declaredOrInheritedFeatures(outer, fn))
      {
        if ((
             // declarations do not have to satisfy visibility rules
             !isInherited ||
             // inherited features must be visible where we inherit them
             visibleFor(f, outer)
             )
            &&
            existing != f
            )
          {
            if ((f.modifiers() & FuzionConstants.MODIFIER_REDEFINE) == 0 &&
                /* previous duplicate feature declaration could result in this error for
                * type features, so suppress them in this case. See fuzion-lang.dev's
                * design/examples/typ_const2.fz as an example.
                */
                (!Errors.any() || !f.isCotype()))
              {
                /*
    // tag::fuzion_rule_PARS_REDEF[]
A feature that redefines at least one inherited feature must use the `redef` modifier.
    // end::fuzion_rule_PARS_REDEF[]
                */
                if (visibleFor(existing, f.outer()))
                  {
                    AstErrors.redefineModifierMissing(f.pos(), f, existing);
                  }
              }
            else if (c._hasPre != null && c._hasPreElse == null)
              {
                /*
    // tag::fuzion_rule_PARS_CONTR_PRE_ELSE[]
A pre-condition of a feature that redefines one or several inherited features must start with `pre else`, independent of whether the redefined, inherited features are `abstract` or not.
    // end::fuzion_rule_PARS_CONTR_PRE_ELSE[]
                */
                AstErrors.redefinePreconditionMustUseElse(c._hasPre, f);
              }
            else if (c._hasPost != null && c._hasPostThen == null)
              {
                /*
    // tag::fuzion_rule_PARS_CONTR_POST_THEN[]
A post-condition of a feature that redefines one or several inherited features must start with `post else`, independent of whether the redefined, inherited features are `abstract` or not.
    // end::fuzion_rule_PARS_CONTR_POST_THEN[]
                */
                AstErrors.redefinePostconditionMustUseThen(c._hasPost, f);
              }
            if (visibleFor(existing, f))
              {
                if (existing.isNonArgumentField() ||
                    // @fridis writes: "If we redefine an argument field by a field that is not an argument field,
                    //                  we run into strange situations where the same field is initialized twice,
                    //                  once via existing in the inheritance call and once va f by the field declaration."
                    existing.isArgument() && !f.isArgument())
                  {
                    AstErrors.redefiningFieldsIsForbidden(existing, f);
                  }
                f.redefines().add(existing);
                if (f instanceof Feature ff)
                  {
                    c.addInheritedContract(ff, existing);
                  }
              }
          }
      }

    if (f.redefines().isEmpty())
      {
        if ((f.modifiers() & FuzionConstants.MODIFIER_REDEFINE) != 0)
          {
            /*
    // tag::fuzion_rule_PARS_NO_REDEF[]
A feature that does not redefine an inherited feature must not use the `redef` modifier.
    // end::fuzion_rule_PARS_NO_REDEF[]
            */
            List<FeatureAndOuter> hiddenFeaturesSameSignature = lookup(outer, f.featureName().baseName(), null, true, true)
              .stream().filter(fo->fo._feature.featureName().equals(f.featureName())).collect(List.collector());
            AstErrors.redefineModifierDoesNotRedefine(f, hiddenFeaturesSameSignature);
          }
        else if (c._hasPreElse != null)
          {
            /*
    // tag::fuzion_rule_PARS_CONTR_PRE_NO_ELSE[]
A pre-condition of a feature that does not redefine an inherited feature must start with `pre`, not `pre else`.
    // end::fuzion_rule_PARS_CONTR_PRE_NO_ELSE[]
            */
            AstErrors.notRedefinedPreconditionMustNotUseElse(c._hasPreElse, f);
          }
        else if (c._hasPostThen != null)
          {
            /*
    // tag::fuzion_rule_PARS_CONTR_POST_NO_THEN[]
A post-condition of a feature that does not redefine an inherited feature must start with `post`, not `post then`.
    // end::fuzion_rule_PARS_CONTR_POST_NO_THEN[]
            */
            AstErrors.notRedefinedPostconditionMustNotUseThen(c._hasPostThen, f);
          }
      }
    var doi = declaredOrInheritedFeatures(outer);
    doi.remove(fn);  // NYI: remove only those features that are redefined by f!
    add(doi, fn, f);
  }


  /**
   * Add inner to the set of declared inner features of outer.
   *
   * Note that inner must be declared in this module, but outer may be defined
   * in a different module.  E.g. universe is declared in stdlib, while an
   * inner feature 'main' may be declared in the application's module.
   *
   * @param outer the declaring feature
   *
   * @param f the inner feature.
   */
  void addDeclaredInnerFeature(AbstractFeature outer, Feature f)
  {
    if (PRECONDITIONS) require
      (outer.state().atLeast(State.LOADING));

    var fn = f.featureName();
    var df = declaredFeatures(outer);
    var existing = df.get(fn);
    if (existing != null)
      {
        // NYI: need to check that the scopes are disjunct
        if (existing instanceof Feature ef && ef._scoped && f._scoped
           || visibilityPreventsConflict(f, existing))
          {
            var existingFeatures = FeatureName.getAll(df, fn.baseName(), 0);
            fn = FeatureName.get(fn.baseName(), 0, existingFeatures.size());
            f.setFeatureName(fn);
          }
        else
          {
            if (existing instanceof Feature ef && ef.isArgument() && f.isArgument() && !f.isTypeParameter())
              {
                // NYI: CLEANUP: there should not be two places where
                // similar error is raised.
                // An error should have been raised already in feature constructor:
                // "Names of arguments used in this feature must be distinct"
                check(Errors.any());
              }
            else
              {
                AstErrors.duplicateFeatureDeclaration(f, existing);
              }
          }
      }
    df.put(fn, f);
    if (outer.state().atLeast(State.RESOLVED_DECLARATIONS))
      {
        addToDeclaredOrInheritedFeatures(outer, f);
        if (!outer.isChoice() || !f.isField())  // A choice does not inherit any fields
          {
            addToHeirs(outer, fn, f);
          }
      }
  }


  /**
   * Check if both features are fully private and
   * in different files and thus not conflicting
   * each other or if f2 is only visible inside of its module.
   */
  private boolean visibilityPreventsConflict(Feature f1, AbstractFeature f2)
  {
    var privAndDifferentFiles = f2.visibility().typeVisibility() == Visi.PRIV
         && f1.visibility().typeVisibility() == Visi.PRIV
         && !f2.pos()._sourceFile._fileName.equals(f1.pos()._sourceFile._fileName);
    var modAndDifferentModule = f2.visibility().typeVisibility().ordinal() < Visi.PUB.ordinal()
         && f2 instanceof LibraryFeature;
    return privAndDifferentFiles || modAndDifferentModule;
  }


  /**
   * Add feature under given name to _declaredOrInheritedFeatures of all direct
   * and indirect heirs of this feature.
   *
   * This is used in addDeclaredInnerFeature to add features during syntactic
   * sugar resolution after _declaredOrInheritedFeatures has already been set.
   *
   * @param fn the name of the feature, after possible renaming during inheritance
   *
   * @param f the feature to be added.
   */
  private void addToHeirs(AbstractFeature outer, FeatureName fn, Feature f)
  {
    var d = data(outer);
    if (d != null && !f.isFixed())
      {
        for (var h : d._heirs)
          {
<<<<<<< HEAD
            addDeclaredOrInherited(data(h)._declaredOrInheritedFeatures, h, fn, f);
=======
            addDeclaredOrInherited(declaredOrInheritedFeatures(outer), h, fn, f);
>>>>>>> b704049a
            addToHeirs(h, fn, f);
          }
      }
  }





  /*--------------------------  feature lookup  -------------------------*/


  /**
   * Check if outer defines or inherits exactly one feature with no arguments
   * and an open type parameter as its result type. If such a feature exists and
   * is visible by {@code use}, it will be returned.
   *
   * @param outer the declaring or inheriting feature
   *
   * @param use the expression that uses the feature, so it must be visible to
   * this.
   *
   * @return the unique feature that was found, null if none or several were
   * found.
   */
  public AbstractFeature lookupOpenTypeParameterResult(AbstractFeature outer, Expr use)
  {
    if (!outer.state().atLeast(State.RESOLVING_DECLARATIONS))
      {
        _res.resolveDeclarations(outer);
      }
    var result = new List<AbstractFeature>();
    forEachDeclaredOrInheritedFeature(outer,
                                      f ->
                                      {
                                        if (featureVisible(use.pos()._sourceFile, f) &&
                                            // NYI: UNDER DEVELOPMENT: this means selector .0 .1 can only be used for library features currently
                                            f instanceof LibraryFeature lf &&
                                            lf.resultType().isOpenGeneric() &&
                                            f.arguments().isEmpty())
                                          {
                                            result.add(f);
                                          }
                                      });
    return result.size() == 1 ? result.getFirst() : null;
  }


  /**
   * Find set of candidate features in an unqualified access (call or
   * assignment).  If several features match the name but have different
   * argument counts, return all of them.
   *
   * @param outer the declaring or inheriting feature
   *
   * @param name the name of the feature, may starts with
   * FuzionConstants.UNARY_OPERATOR_PREFIX, which means that both prefix and
   * postfix variants should match.
   *
   * @param use the call, assign or destructure we are trying to resolve, used
   * to find field in scope, or null if fields should not be checked for scope
   *
   * @param traverseOuter true to collect all the features found in outer and
   * outer's outer (i.e., use is unqualified), false to search in outer only
   * (i.e., use is qualified with outer).
   *
   * @param hidden true to return features that are not visible, used for error
   * messages.
   *
   * @return in case we found features visible in the call's scope, the features
   * together with the outer feature where they were found.
   */
  public List<FeatureAndOuter> lookup(AbstractFeature outer, String name, Expr use, boolean traverseOuter, boolean hidden)
  {
    List<FeatureAndOuter> result;
    if (name.startsWith(FuzionConstants.UNARY_OPERATOR_PREFIX))
      {
        var op = name.substring(FuzionConstants.UNARY_OPERATOR_PREFIX.length());
        var prefixName = FuzionConstants.PREFIX_OPERATOR_PREFIX + op;
        var postfxName = FuzionConstants.POSTFIX_OPERATOR_PREFIX + op;
        result = new List<>();
        result.addAll(lookup0(outer, prefixName, use, traverseOuter, hidden));
        result.addAll(lookup0(outer, postfxName, use, traverseOuter, hidden));
      }
    else
      {
        result = lookup0(outer, name, use, traverseOuter, hidden);
      }
    return result;
  }


  /**
   * Find set of candidate features in an unqualified access (call or
   * assignment).  If several features match the name but have different
   * argument counts, return all of them.
   *
   * @param outer the declaring or inheriting feature
   *
   * @param name the name of the feature
   *
   * @param use the call, assign or destructure we are trying to resolve, used
   * to find field in scope, or null if fields should not be checked for scope
   *
   * @param traverseOuter true to collect all the features found in outer and
   * outer's outer (i.e., use is unqualified), false to search in outer only
   * (i.e., use is qualified with outer).
   *
   * @param hidden true to return features that are not visible, used for error
   * messages.
   *
   * @return in case we found features visible in the call's scope, the features
   * together with the outer feature where they were found.
   */
  private List<FeatureAndOuter> lookup0(AbstractFeature outer, String name, Expr use, boolean traverseOuter, boolean hidden)
  {
    if (PRECONDITIONS) require
      (outer.state().atLeast(State.RESOLVED_INHERITANCE) || outer.isUniverse());

    List<FeatureAndOuter> result = new List<>();
    var curOuter = outer;
    AbstractFeature inner = null;
    do
      {
        if (!curOuter.state().atLeast(State.RESOLVING_DECLARATIONS))
          {
            _res.resolveDeclarations(curOuter);
          }
        var fs = FeatureName.getAll(declaredOrInheritedFeatures(curOuter), name);

        for (var e : fs.entrySet())
          {
            for (var v : e.getValue())
              {
                if ((use == null || (hidden != featureVisible(use.pos()._sourceFile, v))) &&
                    !(use instanceof Call c && !c._isInheritanceCall && v.isChoice()) &&
                    (use == null || /* NYI: do we have to evaluate inScope for all possible outers? */ inScope(use, v)))
                  {
                    result.add(new FeatureAndOuter(v, curOuter, inner));
                  }
              }
          }

        inner = curOuter;
        curOuter = curOuter.outer();
      }
    while (traverseOuter && curOuter != null);
    return result;
  }


  /**
   * true if {@code use} is happening in same or some
   * inner scope of where definition of {@code v} is.
   *
   * see also: tests/visibility_scoping
   * see also: tests/visibility_negative
   *
   * @param use
   * @param v
   * @return
   */
  @SuppressWarnings({
    "rawtypes", "unchecked"
  })
  private boolean inScope(Expr use, AbstractFeature v)
  {
    // we only need to do this evaluation for:
    // - scoped routines
    // - non argument fields
    if (v instanceof Feature f && (f._scoped || v.isField() && !f.isArgument()))
      {
        /* cases like the following are forbidden:
          * ```
          * a := b
          * b := 1
          * ```
          */
        var useIsBeforeDefinition = new Boolean[]{ false };
         /* while cases like these are allowed:
          * ```
          * a => b
          * b := 1
          * ```
          */
        var visitingInnerFeature = new Boolean[]{ false };
        var usage = new ArrayList<Stack<Expr>>();
        var definition = new ArrayList<Stack<Expr>>();
        var stacks = new ArrayList<Stack<Expr>>();
        stacks.add(new Stack<>());
        var visitor = new FeatureVisitor() {
          @Override public void action(AbstractAssign a)
          {
            if (use == a)
              {
                useIsBeforeDefinition[0] = definition.isEmpty() && !visitingInnerFeature[0];
                usage.add((Stack)stacks.get(0).clone());
              }
            super.action(a);
          }
          public void action(AbstractCall c) {
            if (use == c)
              {
                useIsBeforeDefinition[0] = definition.isEmpty() && !visitingInnerFeature[0];
                usage.add((Stack)stacks.get(0).clone());
              }
          };
          @Override public Expr action(Function lambda){
            if (usage.isEmpty() || definition.isEmpty())
              {
                stacks.get(0).push(lambda._expr);
                var old = visitingInnerFeature[0];
                visitingInnerFeature[0] = true;
                lambda._expr.visit(this, null);
                visitingInnerFeature[0] = old;
                stacks.get(0).pop();
              }
            return lambda;
          };
          @Override public Expr action(Feature f2, AbstractFeature outer){
            if (f == f2)
              {
                definition.add((Stack)stacks.get(0).clone());
              }
            // fields are visited by their outers
            if (usage.isEmpty() && f2.isRoutine())
              {
                stacks.get(0).push(f2);
                var old = visitingInnerFeature[0];
                visitingInnerFeature[0] = true;
                f2.impl().visit(this, null);
                visitingInnerFeature[0] = old;
                stacks.get(0).pop();
              }
            return f2;
          };
          @Override public void actionBefore(Block b)
          {
            if (b._newScope)
              {
                stacks.get(0).push(b);
              }
          }
          @Override public void  actionAfter(Block b)
          {
            if (b._newScope)
              {
                stacks.get(0).pop();
              }
          }
          public void actionBefore(AbstractCase c)
          {
            stacks.get(0).push(c.code());
          }
          public void  actionAfter(AbstractCase c)
          {
            stacks.get(0).pop();
          }
        };
        f.outer().code().visit(visitor, null);

        if (f.isField())
          {
            /**
              * cases like this are okay:
              *   ring(r ring) is
              *      last ring := r.last
              */
            if (useIsBeforeDefinition[0] && !(use instanceof AbstractCall ac && ac.target() instanceof AbstractCall))
              {
                return false;
              }
            // the usage of this field is not in its containing features.
            if (usage.isEmpty())
              {
                return !f._scoped;
              }
          }

        /* example where the following might be true.
         *
         * we are looking for q but
         * (c q) was meanwhile replaced by Call.ERROR
         * hence call to q can not be found anymore.
         *
         * c(p) => true
         * if c unit
         *   q => unit
         *   (c q).x.y
         */
        if (usage.isEmpty() && Errors.any())
          {
            return false;
          }

        var u = new ArrayList<>(usage.get(0));
        var d = new ArrayList<>(definition.get(0));

        if (d.size() > u.size())
          {
            return false;
          }
        else
          {
            for (int i = 0; i < d.size(); i++)
              {
                if (d.get(i) != u.get(i))
                  {
                    return false;
                  }
              }
          }
        return true;
      }
    // definition is neither field nor in an inner scope,
    // no need to do anything
    else
      {
        return true;
      }
  }


  /**
   * Lookup the feature that is referenced in a non-generic type.  There might
   * be several features with the given name and different argument counts.
   * Then, only the feature that is a constructor defines the type.
   *
   * If there are several such constructors, the type is ambiguous and an error
   * will be produced.
   *
   * Also, if there is no such type, an error will be produced.
   *
   * @param pos the position of the type.
   *
   * @param outer the outer feature of the type
   *
   * @param name the name of the type
   *
   * @param traverseOuter true to collect all the features found in outer and
   * outer's outer (i.e., use is unqualified), false to search in outer only
   * (i.e., use is qualified with outer).
   *
   * @param ignoreAmbiguous If true, no errors are produced but null might be
   * returned if type is ambiguous.
   *
   * @param ignoreNotFound If true, no errors are produced but null might be
   * returned in case type was not found.
   *
   * @return FeatureAndOuter tuple of the found type's declaring feature,
   * FeatureAndOuter.ERROR in case of an error, null in case no type was found
   * and ignoreNotFound is true.
   */
  public FeatureAndOuter lookupType(SourcePosition pos,
                                    AbstractFeature outer,
                                    String name,
                                    boolean traverseOuter,
                                    boolean ignoreAmbiguous,
                                    boolean ignoreNotFound)
  {
    if (PRECONDITIONS) require
      (Errors.any() || outer != Types.f_ERROR);

    FeatureAndOuter result = FeatureAndOuter.ERROR;
    if (outer != Types.f_ERROR && name != Types.ERROR_NAME)
      {
        _res.resolveDeclarations(outer);
        var type_fs = new List<AbstractFeature>();
        var nontype_fs = new List<AbstractFeature>();
        var fs = lookup(outer, name, null, traverseOuter, false);
        var o = outer;
        while (traverseOuter && o != null)
          {
            if (o.isCotype())
              {
                lookup(o.cotypeOrigin(), name, null, false, false)
                  .stream()
                  .filter(fo -> !fo._feature.isTypeParameter())  // type parameters are duplicated in type feature and taken from there
                  .forEach(fo -> fs.add(fo));
              }
            o = o.outer();
          }
        for (var fo : fs)
          {
            var f = fo._feature;
            if (typeVisible(pos._sourceFile, f, true))
              {
                if (f.definesType() || f.isTypeParameter())
                  {
                    type_fs.add(f);
                    result = fo;
                  }
                else
                  {
                    nontype_fs.add(f);
                  }
              }
          }
        if (type_fs.size() > 1 && !ignoreAmbiguous)
          {
            AstErrors.ambiguousType(pos, name, type_fs);
            result = FeatureAndOuter.ERROR;
          }
        else if (type_fs.size() < 1 && !ignoreNotFound)
          {
            AstErrors.typeNotFound(pos, name, outer, nontype_fs);
          }
        else if (type_fs.size() != 1)
          {
            result = null;
          }
      }

    if (POSTCONDITIONS) ensure
      (ignoreNotFound || result != null);

    return result;
  }


  /*--------------------------  type checking  --------------------------*/


  /**
   * Check if argument type 'tr' found in feature 'redefinition' may legally
   * redefine original argument type 'to' found in feature 'original'.
   *
   * This is the case if original is
   *
   *    a.b.c.f(... arg#i a.b.c.this ...)
   *
   * and redefinition is
   *
   *    x.y.z.f(... arg#i x.y.z.this ...)
   *
   * or redefinition is
   *
   *    fixed x.y.z.f(... arg#i x.y.z ...)
   *
   * @param original the parent feature.
   *
   * @param redefinition the heir feature.
   *
   * @param to original argument type in {@code original}.
   *
   * @param tr new argument type in {@code redefinition}.
   *
   * @param fixed true to perform the test as if {@code redefinition} is {@code fixed}. This
   * is used in two ways: first, to check if {@code redefinition} is fixed, and then,
   * when an error is reported, to suggest adding {@code fixed} if that would solve
   * the error.
   *
   * @return true if {@code to} may be replaced with {@code tr} or if {@code to} or {@code tr} contain
   * an error.
   */
  boolean isLegalCovariantThisType(AbstractFeature original,
                                   Feature redefinition,
                                   AbstractType to,
                                   AbstractType tr,
                                   boolean fixed)
  {
    return
      /* to contains original    .this.type and
       * tr contains redefinition.this.type
       */
      to.replace_this_type(original.outer(), redefinition.outer(), null)
        .compareTo(tr) == 0                                                       ||

      /* to depends on original.this.type, redefinition is fixed and tr is
       * equals the actual type of to as seen by redefinition.outer.
       *
       * Ex.
       *
       *   p is
       *     maybe option p.this.type
       *     is abstract
       *
       *   h : p is
       *     fixed redef maybe option h
       *     is
       *       if random.next_bool then
       *         nil
       *       else
       *         h
       *
       * here, the result type of inherited {@code p.maybe} is {@code option p.this.type},
       * which gets turned into {@code option h.this.type} when inherited. However,
       * since {@code h.maybe} is fixed, we can use the actual type in the outer
       * feature {@code h}, i.e., {@code option h}, which is equal to the result type of the
       * redefinition {@code h.maybe}.
       */
      fixed &&
      redefinition.outer().thisType(true).actualType(to).compareTo(tr) == 0       ||

      /* original and redefinition are inner features of type features, {@code to} is
       * {@code this.type} and {@code tr} is the underlying non-type feature's selfType.
       *
       * E.g.,
       *
       *   fixed i32.type.equality(a, b i32) bool is ...
       *
       * redefines
       *
       *   equatable.type.equality(a, b equatable.this.type) bool is abstract
       *
       * so we allow {@code equatable.this.type} to become {@code i32}.
       */
      fixed                                &&
      original    .outer().isCotype() &&
      redefinition.outer().isCotype() &&
      to.replace_this_type_in_cotype(redefinition.outer())
        .compareTo(tr) == 0                                                       ||

      /* avoid reporting errors in case of previous errors
       */
      to.containsError() ||
      tr.containsError();
  }


  /**
   * Check types of given Feature. This mainly checks that all redefinitions of
   * f are compatible with f.
   *
   * NYI: Better perform the check the other way around: check that f matches
   * the types of all features that f redefines.
   */
  public void checkTypes(Feature f)
  {
    if (!f.isVisibilitySpecified() && !f.redefines().isEmpty())
      {
        f.setVisbility(f.redefines().stream().map(r -> r.visibility()).sorted().findAny().get());
      }

    f.impl().checkTypes(f);
    var args = f.arguments();
    var fixed = (f.modifiers() & FuzionConstants.MODIFIER_FIXED) != 0;
    for (var o : f.redefines())
      {
        var ta = o.handDown(_res, o.argTypes(), f.outer());
        var ra = f.argTypes();
        if (ta.length != ra.length)
          {
            AstErrors.argumentLengthsMismatch(o, ta.length, f, ra.length);
          }
        else
          {
            for (int i = 0; i < ta.length; i++)
              {
                var t1 = ta[i].applyTypePars(o, f.generics().asActuals());  /* replace o's type pars by f's */
                var t2 = ra[i];
                if (!isLegalCovariantThisType(o, f, t1, t2, fixed))
                  {
                    // original arg list may be shorter if last arg is open generic:
                    if (CHECKS) check
                      (Errors.any() ||
                       i < args.size() ||
                       args.get(args.size()-1).resultType().isOpenGeneric());
                    int ai = Math.min(args.size() - 1, i);

                    var originalArg = o.arguments().get(i);
                    var actualArg   =   args       .get(ai);
                    AstErrors.argumentTypeMismatchInRedefinition(o, originalArg, t1,
                                                                 f, actualArg,
                                                                 isLegalCovariantThisType(o, f, t1, t2, true));
                  }
              }
          }

        var t1 = o.handDownNonOpen(_res, o.resultType(), f.outer())
                  .applyTypePars(o, f.generics().asActuals());    /* replace o's type pars by f's */
        var t2 = f.resultType();
        if (o.isConstructor() ||
                 switch (o.kind())
                 {
                   case Routine, Field, Intrinsic, Abstract, Native -> false; // ok
                   case TypeParameter, OpenTypeParameter, Choice    -> true;  // not ok
                 })
          {
            /*
    // tag::fuzion_rule_PARS_REDEF_KIND[]
A feature that is a constructor, choice or a type parameter may not be redefined.
    // end::fuzion_rule_PARS_REDEF_KIND[]
            */
            AstErrors.cannotRedefine(f, o);
          }
        else if (f.isConstructor() ||
                 switch (f.kind())
                 {
                   case Routine, Field, Intrinsic, Abstract, Native -> false; // ok
                   case TypeParameter, OpenTypeParameter, Choice    -> true;  // not ok
                 })
          {
            /*
    // tag::fuzion_rule_PARS_REDEF_AS_KIND[]
A feature that is a constructor, choice or a type parameter may not redefine an inherited feature.
    // end::fuzion_rule_PARS_REDEF_AS_KIND[]
            */
            AstErrors.cannotRedefine(f, o);
          }
        else if (!t1.isAssignableFromWithoutBoxing(t2) &&  // we (currently) do not tag the result in a redefined feature, see testRedefine
                 !t2.isVoid() &&
                 !isLegalCovariantThisType(o, f, t1, t2, fixed))
          {
            AstErrors.resultTypeMismatchInRedefinition(o, t1, f, isLegalCovariantThisType(o, f, t1, t2, true));
          }
      }

    if (f.isConstructor())
      {
        var cod = f.code();
        var rt = cod.type();
        if (!Types.resolved.t_unit.isAssignableFrom(rt) && !(Errors.any() && (rt == Types.t_UNDEFINED || rt == Types.t_ERROR)))
          {
            AstErrors.constructorResultMustBeUnit(cod);
          }
      }

    if (f.isTypeParameter() &&
        !f.outer().isCotype()) // reg_issue1932 shows error twice without this)
      {
        if (f.resultType().isGenericArgument())
          {
            AstErrors.constraintMustNotBeGenericArgument(f);
          }
        if (f.resultType().isChoice())
          {
            AstErrors.constraintMustNotBeChoice(f);
          }
      }
    checkLegalVisibility(f);
    checkRedefVisibility(f);
    checkLegalTypeVisibility(f);
    checkResultTypeVisibility(f);
    checkArgVisibility(f);
    checkArgTypesVisibility(f);
    checkPreconditionVisibility(f);
    checkAbstractVisibility(f);
    checkDuplicateFeatures(f);
    checkContractAccesses(f);
    checkLegalQualThisType(f);
    checkLegalDefinesType(f);
  }


  private void checkLegalDefinesType(Feature f)
  {
    if (f.definesUsableType() && inTypeFeature(f))
      {
        AstErrors.illegalFeatureDefiningType(f);
      }
  }


  private boolean inTypeFeature(AbstractFeature f)
  {
    return f.isTypeFeature() || (f.outer() != null && inTypeFeature(f.outer()));
  }


  /*
   * check that arguments of functions etc.
   * do not have visibility modifier.
   */
  private void checkArgVisibility(Feature f)
  {
    if (
        f.isArgument()
     && !f.outer().definesType()
     && !f.outer().isCotype()
     && f.visibility() != Visi.PRIV
    )
      {
        AstErrors.illegalVisibilityArgument(f);
      }
  }


  /**
   * check that all {@code .this} are legal,
   * i.e. that f or any outer of f are
   * what is supposed to be qualified
   *
   * @param f
   */
  private void checkLegalQualThisType(Feature f)
  {
    // NYI: UNDER DEVELOPMENT: do we need to check type parameters?
    if (!f.isTypeParameter() && f.resultType().containsThisType())
      {
        var t = f.resultType();
        while (t != null && !t.isGenericArgument())
          {
            if (t.isThisType())
              {
                var subject = t.feature();
                var found = false;
                AbstractFeature o = f;
                while(o != null)
                  {
                    if (subject == o)
                      {
                        found = true;
                        break;
                      }
                    o = o.outer();
                  }
                if (!found &&
                  // okay for post condition features result field
                  !(f.isResultField() && f.outer().featureName().baseName().startsWith(FuzionConstants.POSTCONDITION_FEATURE_PREFIX)))
                  {
                    AstErrors.illegalResultTypeThisType(f);
                  }
              }
            t = t.outer();
          }
      }
  }


  private void checkLegalVisibility(Feature f)
  {
    if (f.isRoutine())
      {
        f.code().visit(new FeatureVisitor()
        {
          private Stack<Object> stack = new Stack<Object>();
          @Override public void actionBefore(Block b) { if (b._newScope) { stack.push(b); } }
          @Override public void actionBefore(AbstractCase c) { stack.push(c); }
          @Override public void actionAfter(Block b)  { if (b._newScope) { stack.pop(); } }
          @Override public void actionAfter (AbstractCase c) { stack.pop(); }
          @Override public Expr action(Feature fd, AbstractFeature outer) {
            if (!stack.isEmpty() && !fd.visibility().equals(Visi.PRIV))
              {
                AstErrors.illegalVisibilityModifier(fd);
              }
            return super.action(fd, outer);
          }
        }, f);
      }
  }


  /**
   * Check that an abstract feature is at least as visible as the outer feature.
   */
  private void checkAbstractVisibility(Feature f) {
    if(f.isAbstract() &&
       f.visibility().eraseTypeVisibility().ordinal() < f.outer().visibility().eraseTypeVisibility().ordinal())
      {
        AstErrors.abstractFeaturesVisibilityMoreRestrictiveThanOuter(f);
      }
  }


  /**
   * Check that {@code f} does not have more restrictive
   * visibility than every feature it redefines.
   */
  private void checkRedefVisibility(Feature f)
  {
    if (!f.isCoTypesThisType()
    // Function.call is public while actual lambdas-impl are not.
    // If lambda-impl were public then result-type and all arg-types
    // would have to be public as well. Hence this exception.
    && !f.isLambdaCall())
    {
      for (var redefined : f.redefines()) {
        if (redefined.visibility().ordinal() > f.visibility().ordinal())
          {
            AstErrors.redefMoreRestrictiveVisibility(f, redefined);
          }
      }
    }
  }


  /**
   * Are all used features in precondition at least as visible as feature?
   * @param f
   */
  private void checkPreconditionVisibility(Feature f)
  {
    f
      .contract()
      ._declared_preconditions
      .forEach(r -> r.visit(new FeatureVisitor() {
        @Override
        public void action(AbstractCall c)
        {
          super.action(c);
          if (// visibility of arg is allowed to be more restrictive
              // since it is always known by caller
              !f.arguments().contains(c.calledFeature())
              // do not check exprResult generated by label
              && !(c.target() instanceof Current)
              // type param is known by caller
              && !c.calledFeature().isTypeParameter()
              // the called feature must be at least as visible as the feature.
              && c.calledFeature().visibility().eraseTypeVisibility().ordinal() < f.visibility().eraseTypeVisibility().ordinal())
            {
              AstErrors.calledFeatureInPreconditionHasMoreRestrictiveVisibilityThanFeature(f, c);
            }
        }
      }, f));
  }


  /**
   * Check that {@code f} defines type if type visibility is explicitly specified.
   *
   * @param f
   */
  private void checkLegalTypeVisibility(Feature f)
  {
    if (!f.definesType() && f.visibility().definesTypeVisibility())
      {
        AstErrors.illegalTypeVisibilityModifier(f);
      }
    else if(f.definesType() && f.outer() != null && f.outer().visibility().typeVisibility().ordinal() < f.visibility().typeVisibility().ordinal())
      {
        AstErrors.illegalTypeVisibility(f);
      }
  }


  /**
   * Check that the types of the arguments are at least as visible as {@code f}.
   *
   * @param f
   */
  private void checkArgTypesVisibility(Feature f)
  {
    for (AbstractFeature arg : f.arguments())
      {
        if (!arg.isCoTypesThisType())
          {
            var s = arg.resultType().moreRestrictiveVisibility(effectiveFeatureVisibility(f));
            if (!s.isEmpty())
              {
                AstErrors.argTypeMoreRestrictiveVisbility(f, arg, s);
              }
          }
      }
  }


  /**
   * Check that result type is at least as visible as feature {@code f}.
   *
   * @param f
   */
  private void checkResultTypeVisibility(Feature f)
  {
    var s = f.resultType().moreRestrictiveVisibility(effectiveFeatureVisibility(f));
    if (!s.isEmpty())
      {
        AstErrors.resultTypeMoreRestrictiveVisibility(f, s);
      }
  }


  /**
   * Returns the effective visibility of a feature.
   *
   * Example:
   * A feature might be marked as public but one its
   * outer features type visibility is private.
   * Then the features effective visibility is also private.
   */
  private Visi effectiveFeatureVisibility(Feature f)
  {
    var result = f.visibility().eraseTypeVisibility();
    var o = f.outer();
    while (o != null)
      {
        var ov = o.visibility().typeVisibility();
        result = ov.ordinal() < result.ordinal() ? ov : result;
        o = o.outer();
      }
    return result;
  }


  /**
   * Check f's declared or inherited features for duplicates and flag errors if
   * incompatible duplicates are encountered.
   *
   * @param f a feature
   */
  private void checkDuplicateFeatures(Feature f)
  {
    var doi = declaredOrInheritedFeatures(f);
    for (var fn : doi.keySet())
      {
        checkDuplicateFeatures(f, fn, doi.get(fn));
      }
  }

  /**
   * Check outer's declared or inherited features with effective name {@code fn} for duplicates and flag errors if
   * incompatible duplicates are encountered.
   *
   * @param outer a feature
   *
   * @param fn the effective feature name within outer, used for error messages only
   *
   * @param fl list of features declared or inherited by outer with effective name fn.
   */
  private void checkDuplicateFeatures(AbstractFeature outer, FeatureName fn, List<AbstractFeature> fl)
  {
    if (PRECONDITIONS)
      require(outer != null,
              fn != null,
              fl != null);

    for (var f1 : fl)
      {
        for (var f2 : fl)
          {
            if (f1 != f2)
              {
                var isInherited1 = outer != f1.outer();
                var isInherited2 = outer != f2.outer();

                // NYI: take visibility into account!!!
                if (isInherited1 && isInherited2)
                  { // NYI: Should be ok if existing or f is abstract.
                    AstErrors.repeatedInheritanceCannotBeResolved(outer.pos(), outer, fn, f1, f2);
                  }
                else
                  {
                    // NYI: if (!isInherited && !sameModule(f, outer))
                    AstErrors.duplicateFeatureDeclaration(f1, f2);
                  }
              }
          }
      }
  }


  /**
   * Check that code in contract does not access inner features apart from
   * arguments, result field, outer refs or case fields (in case condition uses
   * a {@code match}). Produce AstErrors if needed.
   *
   * @param f the feature whose contract should be checked.
   */
  private void checkContractAccesses(AbstractFeature f)
  { //NYI: CLEANUP:  remove, has no effect.
  }


  /*---------------------------  library file  --------------------------*/


  /**
   * Create a ByteBuffer containing the .fum file binary data for this module.
   */
  public ByteBuffer data()
  {
    return new LibraryOut(this, _options._moduleName).buffer();
  }


  /*-------------------------------  misc  ------------------------------*/


  /**
   * Create String representation for debugging.
   */
  public String toString()
  {
    var r = new StringBuilder();
    r.append("SourceModule for paths: ");
    var comma = "";
    for (var s: _sourceDirs)
      {
        r.append(comma).append(s);
        comma = ", ";
      }
    return r.toString();
  }

}

/* end of file */<|MERGE_RESOLUTION|>--- conflicted
+++ resolved
@@ -1016,11 +1016,7 @@
       {
         for (var h : d._heirs)
           {
-<<<<<<< HEAD
-            addDeclaredOrInherited(data(h)._declaredOrInheritedFeatures, h, fn, f);
-=======
-            addDeclaredOrInherited(declaredOrInheritedFeatures(outer), h, fn, f);
->>>>>>> b704049a
+            addDeclaredOrInherited(declaredOrInheritedFeatures(h), h, fn, f);
             addToHeirs(h, fn, f);
           }
       }
