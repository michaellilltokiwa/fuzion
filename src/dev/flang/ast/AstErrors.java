/*

This file is part of the Fuzion language implementation.

The Fuzion language implementation is free software: you can redistribute it
and/or modify it under the terms of the GNU General Public License as published
by the Free Software Foundation, version 3 of the License.

The Fuzion language implementation is distributed in the hope that it will be
useful, but WITHOUT ANY WARRANTY; without even the implied warranty of
MERCHANTABILITY or FITNESS FOR A PARTICULAR PURPOSE.  See the GNU General Public
License for more details.

You should have received a copy of the GNU General Public License along with The
Fuzion language implementation.  If not, see <https://www.gnu.org/licenses/>.

*/

/*-----------------------------------------------------------------------
 *
 * Tokiwa Software GmbH, Germany
 *
 * Source of class AstErrors
 *
 *---------------------------------------------------------------------*/

package dev.flang.ast;

import java.util.Collection;
import java.util.Iterator;
import java.util.Map;
import java.util.Set;
import java.util.TreeSet;
<<<<<<< HEAD
=======
import java.util.stream.Collector;
>>>>>>> df22778a
import java.util.stream.Collectors;

import dev.flang.util.ANY;
import static dev.flang.util.Errors.*;
import dev.flang.util.FuzionConstants;
import dev.flang.util.List;
import dev.flang.util.SourcePosition;
import dev.flang.util.Terminal;


/**
 * Errors handles compilation error messages for Fuzion
 *
 * @author Fridtjof Siebert (siebert@tokiwa.software)
 */
public class AstErrors extends ANY
{

  /*-----------------------------  methods  -----------------------------*/


  /**
   * Handy functions to convert common types to strings in error messages. Will
   * set a color and enclose the string in single quotes.
   */
  public static String s(AbstractFeature f)
  {
    return sqn(f.qualifiedName());
  }
  public static String s(Feature f)
  {
    return s((AbstractFeature) f);
  }
  static String skw(String s) // keyword
  {
    return code(s);
  }
  static String sbn(AbstractFeature f) // feature base name
  {
    return sbn(f.featureName().baseName());
  }
  static String sbn(FeatureName fn) // feature base name plus arg count and id string
  {
    return sbn(fn.baseName()) + fn.argCountAndIdString();
  }
  static String sbn(String s) // feature base name
  {
    return code(s);
  }
  public static String sqn(String s) // feature qualified name
  {
    return code(s);
  }
  static String s(AbstractType t)
  {
    return st(t == null ? "--null--" : t.toString());
  }
  static String s(ReturnType rt)
  {
    return st(rt.toString());
  }
  static String st(String t)
  {
    return type(t);
  }
  static String s(Generic g)
  {
    return st(g.toString());
  }
  static String slg(List<Generic> g)
  {
    var sl = new List<String>();
    for (var e : g)
      {
        sl.add(s(e));
      }
    return sl.toString();
  }
  static String s(FormalGenerics fg)
  {
    return st(fg.toString());
  }
  static String s(Expr e)
  {
    return expr(e.toString());
  }
  static String sle(List<Expr> e)
  {
    return expr(e.toString());
  }
  static String s(Stmnt s)
  {
    return ss(s.toString());
  }
  static String ss(String s) // statement or expression
  {
    return expr(s);
  }
  public static String sfn(List<AbstractFeature> fs)
  {
    int c = 0;
    StringBuilder sb = new StringBuilder();
    for (var f : fs)
      {
        c++;
        sb.append(c == 1         ? "" :
                  c == fs.size() ? " and "
                                 : ", ");
        sb.append(s(f));
      }
    return sb.toString();
  }
  static String s(List<AbstractType> l)
  {
    return type(l.toString());
  }
  static String sn(List<String> names) // names as list "a, b, c"
  {
    return ss(names.toString());
  }
  static String sqn(List<String> names) // names as qualified name "a.b.c"
  {
    return ss(names.toString("", ".", ""));
  }
  static String code(String s) { return "'" + Terminal.PURPLE + s + Terminal.REGULAR_COLOR + "'"; }
  static String type(String s) { return "'" + Terminal.YELLOW + s + Terminal.REGULAR_COLOR + "'"; }
  static String expr(String s) { return "'" + Terminal.CYAN   + s + Terminal.REGULAR_COLOR + "'"; }



  /**
   * Convert a list of features into a String of the feature's qualified names
   * followed by their position and separated by "and".
   */
  static String featureList(List<AbstractFeature> fs)
  {
    StringBuilder sb = new StringBuilder();
    for (var f : fs)
      {
        sb.append(sb.length() > 0 ? "and " : "");
        sb.append("" + s(f) + " defined at " + f.pos().show() + "\n");
      }
    return sb.toString();
  }


  public static void statementNotAllowedOutsideOfFeatureDeclaration(Stmnt s)
  {
    error(s.pos(),
          "Statements other than feature declarations not allowed here",
          "Statements require a surrounding feature declaration.  The statements " +
          "are executed when that surrounding feature is called.  Without a surrounding " +
          "feature, is it not clear when and in which order statements should be executed. " +
          "The only exception to this is the main source file given as an argument directly " +
          "to the 'fz' command.");
  }


  public static void featureOfMustInherit(SourcePosition pos, SourcePosition ofPos)
  {
    error(pos,
          "Feature declaration that is implemented using " + code("of") + " must have inherit clause. ",
          "Feature implementation starting at " + ofPos.show() + "\n" +
          "To solve this, you may add an inherits clause like " + code(": choice ") + " before " + code("of") + "\n");
  }


  public static void featureOfMustContainOnlyDeclarations(Stmnt s, SourcePosition ofPos)
  {
    error(s.pos(),
          "Feature implementation using " + code("of") + " must contain only feature declarations. ",
          "Declaration started at " + ofPos.show() + "\n"
          );
  }


  public static void featureOfMustContainOnlyUnqualifiedNames(Feature f, SourcePosition ofPos)
  {
    error(f.pos(),
          "Feature implementation using " + code("of") + " must contain only unqualified declarations. ",
          "Qualified feature name " + sqn(f._qname) + " is not permitted.\n" +
          "Declaration started at " + ofPos.show() + "\n" +
          "To solve this, you may replace the qualified name " + sqn(f._qname) + " by an unqualified name such as " +
          ss(f._qname.size() > 0 ? f._qname.getLast() : "feature_name") + ".\n");
  }


  public static void featureOfMustNotHaveFormalGenerics(Feature f, SourcePosition ofPos)
  {
    error(f.pos(),
          "Feature implementation using " + code("of") + " must contain only features without type parameters. ",
          "Type parameters " + s(f.generics()) + " is not permitted.\n" +
          "Declaration started at " + ofPos.show() + "\n" +
          "To solve this, you may remove the formal generics " + s(f.generics()) + ".\n");
  }


  public static void featureOfMustContainOnlyConstructors(Feature f, SourcePosition ofPos)
  {
    error(f.pos(),
          "Feature implementation using " + code("of") + " must contain only constructors. ",
          "Feature " + sqn(f._qname) + " is not a constructor.\n" +
          "Declaration started at " + ofPos.show() + "\n" +
          (f.impl()._kind == Impl.Kind.RoutineDef
           ? ("To solve this, you may replace " + code("=>") + " by " + code("is") + " and " +
              "ensure that the code results in a value of type " + st("unit") + " " +
              "in the declaration of " + sqn(f._qname) + ".\n")
           : ("To solve this, you may remove the return type " + s(f._returnType) + " " +
              "from the declaration of " + sqn(f._qname) + ".\n")));
  }


  /**
   * Create an error message for a declaration of a feature using
   * FuzionConstants.RESULT_NAME.
   *
   * @param pos the source code position
   */
  static void declarationOfResultFeature(SourcePosition pos)
  {
    error(pos,
          "Feature declaration may not declare a feature with name " + sbn(FuzionConstants.RESULT_NAME) + "",
          "" + sbn(FuzionConstants.RESULT_NAME) + " is an automatically declared field for a routine's result value.\n"+
          "To solve this, if your intention was to return a result value, use " + ss("set " + FuzionConstants.RESULT_NAME + " := <value>") + ".\n"+
          "Otherwise, you may chose a different name than " + sbn(FuzionConstants.RESULT_NAME) + " for your feature.");
  }


  /**
   * is t an integer type i8..i128 or u8..u128.
   */
  private static boolean integerType(AbstractType t)
  {
    return
      t.compareTo(Types.resolved.t_i8 ) == 0 ||
      t.compareTo(Types.resolved.t_i16) == 0 ||
      t.compareTo(Types.resolved.t_i32) == 0 ||
      t.compareTo(Types.resolved.t_i64) == 0 ||
      t.compareTo(Types.resolved.t_u8 ) == 0 ||
      t.compareTo(Types.resolved.t_u16) == 0 ||
      t.compareTo(Types.resolved.t_u32) == 0 ||
      t.compareTo(Types.resolved.t_u64) == 0;
  }


  /**
   * Create an error message for incompatible types, e.g., in an assignment to a
   * field or in passing an argument to a call.
   *
   * @param pos the source code position
   *
   * @param where location of the incompaible types, e.g, "in assignment".
   *
   * @param detail detail on the use of incompatible types, e.g., "assignent to field abc.fgh\n".
   *
   * @param target string representing the target of the assignment, e.g., "field abc.fgh".
   *
   * @param frmlT the expected formal type
   *
   * @param value the value to be assigned.
   */
  static void incompatibleType(SourcePosition pos,
                               String where,
                               String detail,
                               String target,
                               AbstractType frmlT,
                               Expr value)
  {
    String remedy = null;
    var assignableToSB = new StringBuilder();
    var actlT = value.type();
    var valueThisOrOuter = !actlT.isRef() && (value.isCallToOuterRef() || value instanceof Current);
    if (valueThisOrOuter)
      {
        assignableToSB
          .append("assignable to       : ref ")
          .append(st(actlT.asRef().toString()));
        if (frmlT.isAssignableFromOrContainsError(actlT))
          {
            remedy = "To solve this, you could create a new value instance by calling the constructor of " + s(actlT) + ".\n";
          }
      }
    else
      {
        var assignableTo = new TreeSet<String>();
        frmlT.isAssignableFrom(actlT, assignableTo);
        for (var ts : assignableTo)
          {
            assignableToSB
              .append(assignableToSB.length() == 0
                      ?    "assignable to       : "
                      : ",\n                      ")
              .append(st(ts));
          }
      }
    if (remedy == null && frmlT.asRef().isAssignableFrom(value))
      {
        remedy = "To solve this, you could change the type of " + ss(target) + " to a " + st("ref")+ " type like " + s(frmlT.asRef()) + ".\n";
      }
    else if (integerType(frmlT) && integerType(actlT))
      {
        var fs =
          frmlT.compareTo(Types.resolved.t_i8 ) == 0  ? "i8"   :
          frmlT.compareTo(Types.resolved.t_i16) == 0  ? "i16"  :
          frmlT.compareTo(Types.resolved.t_i32) == 0  ? "i32 " :
          frmlT.compareTo(Types.resolved.t_i64) == 0  ? "i64"  :
          frmlT.compareTo(Types.resolved.t_u8 ) == 0  ? "u8"   :
          frmlT.compareTo(Types.resolved.t_u16) == 0  ? "u16"  :
          frmlT.compareTo(Types.resolved.t_u32) == 0  ? "u32"  :
          frmlT.compareTo(Types.resolved.t_u64) == 0  ? "u64"  : ERROR_STRING;
        remedy = "To solve this, you could convert the value using + " + ss(".as_" + fs) + ".\n";
      }
    else
      {
        remedy = "To solve this, you could change the type of the target " + ss(target) + " to " + s(actlT) + " or convert the type of the assigned value to " + s(frmlT) + ".\n";
      }

    error(pos,
          "Incompatible types " + where,
          detail +
          "expected formal type: " + s(frmlT) + "\n" +
          "actual type found   : " + s(actlT) + (valueThisOrOuter ? " or any subtype" : "") + "\n" +
          assignableToSB + (assignableToSB.length() > 0 ? "\n" : "") +
          "for value assigned  : " + s(value) + "\n" +
          remedy);
  }


  /**
   * Create an error message for incompatible types when assigning a value to a
   * field.
   *
   * @param pos the source code position of the assignment.
   *
   * @param field the field that is being assign to.
   *
   * @param frmlT the expected formal type
   *
   * @param value the value assigned to assignedField.
   */
  static void incompatibleTypeInAssignment(SourcePosition pos,
                                           AbstractFeature field,
                                           AbstractType frmlT,
                                           Expr value)
  {
    incompatibleType(pos,
                     "in assignment",
                     "assignment to field : " + s(field) + "\n",
                     field.qualifiedName(),
                     frmlT,
                     value);
  }


  /**
   * Create an error message for incompatible types when passing an argument to
   * a call.
   *
   * @param calledFeature the feature that is called
   *
   * @param count the number of the actual argument (0 == first argument, 1 ==
   * second argument, etc.)
   *
   * @param frmlT the expected formal type
   *
   * @param value the value to be assigned.
   */
  static void incompatibleArgumentTypeInCall(AbstractFeature calledFeature,
                                             int count,
                                             AbstractType frmlT,
                                             Expr value)
  {
    var frmls = calledFeature.valueArguments().iterator();
    AbstractFeature frml = null;
    int c;
    for (c = 0; c <= count && frmls.hasNext(); c++)
      {
        frml = frmls.next();
      }
    var f = ((c == count+1) && (frml != null)) ? frml : null;
    incompatibleType(value.pos(),
                     "when passing argument in a call",
                     "Actual type for argument #" + (count+1) + (f == null ? "" : " " + sbn(f)) + " does not match expected type.\n" +
                     "In call to          : " + s(calledFeature) + "\n",
                     (f == null ? "argument #" + (count+1) : f.featureName().baseName()),
                     frmlT,
                     value);
  }


  /**
   * Create an error message for incompatible types when assigning an element e
   * during array initilization of the form '[a, b, ..., e, ... ]'.
   *
   * @param pos the source code position of the assignment.
   *
   * @param arrayType the type of the array that is initialized
   *
   * @param frmlT the expected formal type
   *
   * @param value the value assigned to arrayType's elements.
   */
  static void incompatibleTypeInArrayInitialization(SourcePosition pos,
                                                    AbstractType arrayType,
                                                    AbstractType frmlT,
                                                    Expr value)
  {
    incompatibleType(pos,
                     "in array initialization",
                     "array type          : " + s(arrayType) + "\n",
                     "array element",
                     frmlT,
                     value);
  }

  public static void arrayInitCommaAndSemiMixed(SourcePosition pos, SourcePosition p1, SourcePosition p2)
  {
    error(pos,
          "Separator used in array initialization alters between ',' and ';'",
          "First separator defined at " + p1.show() + "\n" +
          "different separator used at " + p2.show());
  }

  static void assignmentTargetNotFound(Assign ass, AbstractFeature outer)
  {
    var solution = solutionDeclareReturnTypeIfResult(ass._name, 0);
    error(ass.pos(),
          "Could not find target field " + sbn(ass._name) + " in assignment",
          "Field not found: " + sbn(ass._name) + "\n" +
          "Within feature: " + s(outer) + "\n" +
          "For assignment: " + s(ass) + "\n" +
          solution);
  }

  static void assignmentToNonField(AbstractAssign ass, AbstractFeature f, AbstractFeature outer)
  {
    error(ass.pos(),
          "Target of assignment is not a field",
          "Target of assignement: " + s(f) + "\n" +
          "Within feature: " + s(outer) + "\n" +
          "For assignment: " + s(ass) + "\n");
  }

  static void assignmentToIndexVar(AbstractAssign ass, AbstractFeature f, AbstractFeature outer)
  {
    error(ass.pos(),
          "Target of assignment must not be a loop index variable",
          "Target of assignement: " + s(f) + "\n" +
          "Within feature: " + s(outer) + "\n" +
          "For assignment: " + s(ass) + "\n" +
          "Was defined as loop index variable at " + f.pos().show());
  }

  static void wrongNumberOfActualArguments(Call call)
  {
    int fsz = call._resolvedFormalArgumentTypes.length;
    boolean ferror = false;
    StringBuilder fstr = new StringBuilder();
    var fargs = call.calledFeature().valueArguments().iterator();
    AbstractFeature farg = null;
    for (var t : call._resolvedFormalArgumentTypes)
      {
        if (CHECKS) check
          (t != null);
        ferror = t == Types.t_ERROR;
        fstr.append(fstr.length
                    () > 0 ? ", " : "");
        farg = fargs.hasNext() ? fargs.next() : farg;
        fstr.append(farg != null ? sbn(farg) + " " : "");
        fstr.append(s(t));
      }
    if (!ferror) // if something went wrong earlier, report no error here
      {
        error(call.pos(),
              "Wrong number of actual arguments in call",
              "Number of actual arguments is " + call._actuals.size() + ", while call expects " + argumentsString(fsz) + ".\n" +
              "Called feature: " + s(call.calledFeature())+ "\n"+
              "Formal arguments: " + fstr + "");
      }
  }

  /**
   * Report that the given actualGenerics does not match the number of formal generics.
   *
   * @param fg the formal generics
   *
   * @param actualGenerics the actual generics
   *
   * @param pos the source code position at which the error should be reported
   *
   * @param detail1 part of the detail message to indicate where this happened,
   * i.e., "call" or "type".
   *
   * @param detail2 optional extra lines of detail message giving further
   * information, like "Calling feature: xyz.f\n" or "Type: Stack bool int\n".
   */
  static void wrongNumberOfGenericArguments(FormalGenerics fg,
                                            List<AbstractType> actualGenerics,
                                            SourcePosition pos,
                                            String detail1,
                                            String detail2)
  {
    error(pos,
          "Wrong number of generic arguments",
          "Wrong number of actual generic arguments in " + detail1 + ":\n" +
          detail2 +
          "expected " + fg.sizeText() + (fg == FormalGenerics.NONE ? "" : " for " + s(fg) + "") + "\n" +
          "found " + (actualGenerics.size() == 0 ? "none" : "" + actualGenerics.size() + ": " + s(actualGenerics) + "" ) + ".\n");
  }

  /**
   * A type that might originally be a generic argument could be a concrete type
   * when we detect an error. So if we have both, the original type and the
   * concrete type, we include both in the error message. If both are the same,
   * only one is shown.
   *
   * @param t the concrete type we found a problem with
   *
   * @param from the declared type that has become t when generics were
   * replaced. Might be equal to t.
   *
   * @return s(t) if t equals from, s(t) + " (from " + s(from + ")" otherwise.
   */
  static String typeWithFrom(AbstractType t, AbstractType from)
  {
    return t.compareTo(from) == 0
      ? s(t)
      : s(t) + " (from " + s(from) + ")";
  }

  public static void argumentTypeMismatchInRedefinition(AbstractFeature originalFeature, AbstractFeature originalArg, AbstractType originalArgType,
                                                        AbstractFeature redefinedFeature, AbstractFeature redefinedArg)
  {
    error(redefinedArg.pos(),
          "Wrong argument type in redefined feature",
          "In " + s(redefinedFeature) + " that redefines " + s(originalFeature) + " " +
          "argument type is " + s(redefinedArg.resultType()) + ", argument type should be " +
          // originalArg.resultType() might be a generic argument that has been replaced by originalArgType:
          typeWithFrom(originalArgType, originalArg.resultType()) + ".  " +
          "Original argument declared at " + originalArg.pos().show());
  }

  public static void resultTypeMismatchInRedefinition(AbstractFeature originalFeature, AbstractType originalType,
                                                      AbstractFeature redefinedFeature)
  {
    error(redefinedFeature.pos(),
          "Wrong result type in redefined feature",
          "In " + s(redefinedFeature) + " that redefines " + s(originalFeature) + " " +
          "result type is " + s(redefinedFeature.resultType()) + ", result type should be " +
          // originalFeature.resultType() might be a generic argument that has been replaced by originalType:
          typeWithFrom(originalType, originalFeature.resultType()) + ".  " +
          "Original feature declared at " + originalFeature.pos().show());
  }

  public static void constructorResultMustBeUnit(Expr res)
  {
    var rt = res.type();
    var srt = rt == null ? "an unknown type" : s(rt);
    error(res.posOfLast(), "Constructor code should result in type " + st("unit") + "",
          "Type returned by this constructor's implementation is " +srt + "\n" +
          "To solve this, you could turn this constructor into a routine by adding a matching result type " +
          "compatible to " + srt + " or by using " + code("=>") + " instead of " + code("is") + " to "+
          "infer the result type from the result expression.\n" +
          "Alternatively, you could explicitly return " + st("unit") + " as the last statement or " +
          "explicitly ignore the result of the last expression by an assignment " + st("_ := <expression>") + ".");
  }

  public static void argumentLengthsMismatch(AbstractFeature originalFeature, int originalNumArgs,
                                             AbstractFeature redefinedFeature, int actualNumArgs)
  {
    error(redefinedFeature.pos(),
          "Wrong number of arguments in redefined feature",
          "In " + s(redefinedFeature) + " that redefines " + s(originalFeature) + " " +
          "argument count is " + actualNumArgs + ", argument count should be " + originalNumArgs + " " +
          "Original feature declared at " + originalFeature.pos().show());
  }

  /* NYI: currently unused, need to check if a "while (23)" produces a useful error message
  static void whileConditionMustBeBool(SourcePosition pos, Type type)
  {
    if (CHECKS) check
      (count() > 0 || type != Types.t_ERROR);

    if (type != Types.t_ERROR)
      {
        error(pos,
              "Loop termination condition following 'while' must be assignable to type 'bool'",
              "Actual type is " + type);
      }
  }
  */

  /* NYI: currently unused, need to check if a "do until (23)" produces a useful error message
  static void untilConditionMustBeBool(SourcePosition pos, Type type)
  {
    if (CHECKS) check
      (count() > 0 || type != Types.t_ERROR);

    if (type != Types.t_ERROR)
      {
        error(pos,
              "Loop termination condition following 'until' must be assignable to type 'bool'",
              "Actual type is " + type);
      }
  }
  */

  static void ifConditionMustBeBool(SourcePosition pos, AbstractType type)
  {
    if (CHECKS) check
      (count() > 0 || type != Types.t_ERROR);

    if (type != Types.t_ERROR)
      {
        error(pos,
              "If condition must be assignable to type " + s(Types.resolved.t_bool) + "",
              "Actual type is " + s(type) + "");
      }
  }

  static void matchSubjectMustNotBeTypeParameter(SourcePosition pos, AbstractType t)
  {
    error(pos,
          "" + skw("match") + " subject type must not be a type parameter",
          "Matched type: " + s(t) + "\n" +
          "which is a type parameter declared at " + t.genericArgument().typeParameter().pos().show());

  }

  static void matchSubjectMustBeChoice(SourcePosition pos, AbstractType t)
  {
    error(pos,
          "" + skw("match") + " subject type must be a choice type",
          "Matched type: " + s(t) + ", which is not a choice type");

  }

  static void repeatedMatch(SourcePosition pos, SourcePosition[] earlierPos, AbstractType typeOrNull, List<AbstractType> choiceGenerics)
  {
    StringBuilder earlierPosString = new StringBuilder();
    TreeSet<SourcePosition> processed = new TreeSet<>();
    for (var ep : earlierPos)
      {
        if (!processed.contains(ep))
          {
            processed.add(ep);
            if (earlierPosString.length() > 0)
              {
                earlierPosString.append(", and at \n");
              }
            earlierPosString.append(ep.show());
          }
      }
    error(pos,
          "" + skw("case") + " clause matches type that had been matched already.",
          caseMatches(typeOrNull) +
          "Originally matched at " + earlierPosString + ".\n" +
          subjectTypes(choiceGenerics));
  }

  static void repeatedMatch(SourcePosition pos, SourcePosition earlierPos, AbstractType t, List<AbstractType> choiceGenerics)
  {
    repeatedMatch(pos, new SourcePosition[] { earlierPos }, t, choiceGenerics);
  }


  static void matchCaseDoesNotMatchAny(SourcePosition pos, AbstractType typeOrNull, List<AbstractType> choiceGenerics)
  {
    error(pos,
          "" + skw("case") + " clause in " + skw("match") + " statement does not match any type of the subject.",
          caseMatches(typeOrNull) +
          subjectTypes(choiceGenerics));
  }

  static void matchCaseMatchesSeveral(SourcePosition pos, AbstractType t, List<AbstractType> choiceGenerics, List<AbstractType> matches)
  {
    error(pos,
          "" + skw("case") + " clause in " + skw("match") + " statement matches several types of the subject",
          caseMatches(t) +
          subjectTypes(choiceGenerics) +
          "matches are " + typeListConjunction(matches));
  }

  static void missingMatches(SourcePosition pos, List<AbstractType> choiceGenerics, List<AbstractType> missingMatches)
  {
    if (choiceGenerics.size() == missingMatches.size())
      {
        error(pos,
              "" + skw("match") + " expression requires at least one case",
              "Match statement at " + pos.show() + "\n" +
              "To solve this, add a case.  If a case exists, check that the indentation is deeper than that of the surrounding " + skw("match") + " expression");
      }
    else
      {
        error(pos,
              "" + skw("match") + " statement does not cover all of the subject's types",
              "Missing cases for types: " + typeListConjunction(missingMatches) + "\n" +
              subjectTypes(choiceGenerics));
      }
  }

  /**
   * Create list of the form "'i32', 'string' or 'bool'"
   */
  private static String typeListAlternatives(List<AbstractType> tl)  { return typeList(tl, "or" ); }

  /**
   * Create list of the form "'i32', 'string' and 'bool'"
   */
  private static String typeListConjunction (List<AbstractType> tl)  { return typeList(tl, "and"); }

  /**
   * Create list of the form "'i32', 'string' " + conj + " 'bool'"
   */
  private static String typeList(List<AbstractType> tl, String conj)
  {
    StringBuilder mt = new StringBuilder();
    String comma = "", last = "";
    for (var t : tl)
      {
        if (last != "")
          {
            mt.append(comma).append(last);
            comma = ", ";
          }
        last = s(t);
      }
    mt.append(switch (tl.size()) {
      case 0, 1 -> "";
      case 2    -> " " + conj + " ";
      default   -> ", " + conj + " ";})
      .append(last);
    return mt.toString();
  }

  private static String typeOrAnyType(AbstractType typeOrNull)
  {
    return typeOrNull == null ? "any type" : "type " + s(typeOrNull);

  }
  private static String caseMatches(AbstractType typeOrNull)
  {
    return "Case matches " + typeOrAnyType(typeOrNull) + ".\n";
  }

  private static String subjectTypes(List<AbstractType> choiceGenerics)
  {
    return choiceGenerics.isEmpty()
      ? "Subject type is an empty choice type that cannot match any case.\n"
      : "Subject type is one of " + typeListAlternatives(choiceGenerics) + ".\n";
  }

  public static void internallyReferencedFeatureNotUnique(SourcePosition pos, String qname, Collection<AbstractFeature> set)
  {
    var sb = new StringBuilder();
    for (var f: set)
      {
        if (sb.length() != 0)
          {
            sb.append("\nand ");
          }
        sb.append("" + s(f) + " defined at " + f.pos().show());
      }
    error(pos,
          "Internally referenced feature not unique",
          "While searching for internally used feature " + sqn(qname) + " found " + sb);
  }

  /**
   * This shows an incompatibility between front end and API.
   *
   * @param qname something like "fuzion.java.JavaObject.javaRef"
   *
   * @param outer the outer feature of what cause a problem, e.g. fuzion.java
   *
   * @param name name of the feature that caused a problem, e.g., "JavaObject"
   */
  public static void internallyReferencedFeatureNotFound(SourcePosition pos, String qname, AbstractFeature outer, String name)
  {
    error(pos,
          "Internally referenced feature " + sqn(qname) + " not found",
          "Feature not found: " + sbn(name) + "\n" +
          ((outer == null || outer.isUniverse()) ? "" : "Outer feature: " + s(outer) + "\n"));
  }

  public static void repeatedInheritanceCannotBeResolved(SourcePosition pos, AbstractFeature heir, FeatureName fn, AbstractFeature f1, AbstractFeature f2)
  {
    error(pos,
          "Repeated inheritance of conflicting features",
          "Feature " + s(heir) + " inherits feature " + sbn(fn) + " repeatedly: " +
          "" + s(f1) + " defined at " + f1.pos().show() + "\n" + "and " +
          "" + s(f2) + " defined at " + f2.pos().show() + "\n" +
          "To solve this, you could add a redefintion of " + sbn(f1) + " to " + s(heir) + ".");
  }

  public static void duplicateFeatureDeclaration(SourcePosition pos, AbstractFeature f, AbstractFeature existing)
  {
    // suppress error message if errors were reported already and any feature
    // involved is f_ERROR
    if (count() == 0 || (f                != Types.f_ERROR &&
                         f       .outer() != Types.f_ERROR &&
                         existing         != Types.f_ERROR &&
                         existing.outer() != Types.f_ERROR    ))
      {
        error(pos,
              "Duplicate feature declaration",
              "Feature that was declared repeatedly: " + s(f) + "\n" +
              "originally declared at " + existing.pos().show() + "\n" +
              "To solve this, consider renaming one of these two features or changing its number of arguments");
      }
  }

  public static void qualifiedDeclarationNotAllowedForField(Feature f)
  {
    var q = f._qname;
    var o = new List<>(q.subList(0, f._qname.size()-1).iterator());
    error(f.pos(),
          "Qualified declaration not allowed for field",
          "All fields have to be declared textually within the source of their outer features.\n" +
          "Field declared: " + sqn(q) + "\n" +
          "To solve this, you could move the declaration into the implementation of feature " + sqn(o) +
          ".  Alternatively, you can declare a routine instead.");
  }

  static void cannotRedefine(SourcePosition pos, AbstractFeature f, AbstractFeature existing, String msg, String solution)
  {
    error(pos,
          msg,
          "Feature that redefines existing feature: " + s(f) + "\n" +
          "original feature: " + s(existing) + "\n" +
          "original feature defined in " + existing.pos().fileNameWithPosition()+ "\n" +
          solution);
  }

  public static void cannotRedefineGeneric(SourcePosition pos, AbstractFeature f, AbstractFeature existing)
  {
    cannotRedefine(pos, f, existing, "Cannot redefine feature with generic arguments",
                   "To solve this, ask the Fuzion team to remove this restriction :-)."); // NYI: inheritance and generics
  }

  public static void redefineModifierMissing(SourcePosition pos, AbstractFeature f, AbstractFeature existing)
  {
    cannotRedefine(pos, f, existing, "Redefinition must be declared using modifier " + skw("redef") + "",
                   "To solve this, if you did not intent to redefine an inherited feature, " +
                   "chose a different name for " + sbn(f) + ".  Otherwise, if you do " +
                   "want to redefine an inherited feature, add a " + skw("redef") + " modifier before the " +
                   "declaration of " + s(f) + ".");
  }

  public static void redefineModifierDoesNotRedefine(AbstractFeature f)
  {
    error(f.pos(),
          "Feature declared using modifier " + skw("redef") + " does not redefine another feature",
          "Redefining feature: " + s(f) + "\n" +
          "To solve this, check spelling and argument count against the feature you want to redefine or " +
          "remove " + skw("redef") + " modifier in the declaration of " + s(f) + ".");
  }

  static void ambiguousCallTargets(SourcePosition pos,
                                   FeatureName fn,
                                   List<AbstractFeature> targets)
  {
    error(pos,
          "Ambiguous call targets found for call to " + sbn(fn) + "",
          "Found several possible targets that match this call:\n" +
          featureList(targets));
  }

  /**
   * If name is FuzionConstants.RESULT_NAME and argcount is 0, return text that suggests
   * declaring a return type in the outer feature. Otherwise, return "".
   */
  static String solutionDeclareReturnTypeIfResult(String name, int argCount)
  {
    var solution = "";
    if (name.equals(FuzionConstants.RESULT_NAME) &&
        argCount == 0)
      {
        solution = "To solve this, make sure you declare a return type in the surrounding feature such that " +
          "the " + sbn(FuzionConstants.RESULT_NAME) + " field will be declared automatically.";
      }
    return solution;
  }

  static boolean errorInOuterFeatures(AbstractFeature f)
  {
    while (f != null && f != Types.f_ERROR)
      {
        f = f.outer();
      }
    return f == Types.f_ERROR;
  }

  static void calledFeatureNotFound(Call call,
                                    FeatureName calledName,
                                    AbstractFeature targetFeature)
  {
    if (count() == 0 || !errorInOuterFeatures(targetFeature))
      {
        var solution = solutionDeclareReturnTypeIfResult(calledName.baseName(),
                                                         calledName.argCount());
        error(call.pos(),
              "Could not find called feature",
              "Feature not found: " + sbn(calledName) + "\n" +
              "Target feature: " + s(targetFeature) + "\n" +
              "In call: " + s(call) + "\n" +
              solution);
      }
  }

  static void expectedActualTypeInCall(SourcePosition pos,
                                       AbstractFeature typeParameter)
  {
    var calledFeature = typeParameter.outer();
    error(pos,
          "Expected actual type parameter in call",
          "Call to " + s(calledFeature) + " expects type parameter " + s(typeParameter) + " at this position.\n" +
          "To solve this, provide a type such as " + type("i32") + " or " + type("Object") + " as an argument to this call.\n");
  }

  static void expectedTypeExpression(SourcePosition pos, Expr e)
  {
    error(pos,
          "Expected type in 'xyz.type' expression",
          "Expression of the form 'xyz.type' must use a type for 'xyz'\n" +
          "Expression found: " + s(e) + "\n"+
          "To solve this, provide a type such as " + type("i32") + " or " + type("Object") + " instead of " + s(e) + ".\n");
  }


  public static void ambiguousType(SourcePosition pos,
                                   String t,
                                   List<AbstractFeature> possibilities)
  {
    error(pos,
          "Ambiguous type",
          "For a type used in a declaration, overloading results in an ambiguity that cannot be resolved by the compiler.\n" +
          "Type that is ambiguous: " + st(t) + "\n" +
          "Possible features that match this type: \n" +
          featureList(possibilities) + "\n" +
          "To solve this, rename these features such that each one has a unique name.");
  }

  public static void typeNotFound(SourcePosition pos,
                                  String t,
                                  AbstractFeature outer,
                                  List<AbstractFeature> nontypes_found)
  {
    int n = nontypes_found.size();
    boolean hasAbstract = false;
    boolean hasReturnType = false;
    for (var f : nontypes_found)
      {
        hasAbstract = f.isAbstract();
        hasReturnType =  (!(f instanceof Feature ff) || ff._returnType != NoType.INSTANCE) && !f.isConstructor();
      }
    error(pos,
          "Type not found",
          "Type " + st(t) + " was not found, no corresponding feature nor formal generic argument exists\n" +
          "Type that was not found: " + st(t) + "\n" +
          "in feature: " + s(outer) + "\n" +
          (n == 0 ? "" :
           "However, " + singularOrPlural(n, "feature") + " " +
           (n == 1 ? "has been found that matches the type name but that does not define a type:\n"
                   : "have been found that match the type name but that do not define a type:\n") +
           featureList(nontypes_found) + "\n") +
          "To solve this, " + (!hasAbstract && !hasReturnType
                               ? "check the spelling of the type you have used"
                               : ((hasAbstract ? "implement (make non-abstract) " : "") +
                                  (hasAbstract && hasReturnType ? "and " : "") +
                                  (hasReturnType ? "remove the return type (or replace it by " + skw("ref") +") of " : "") + "one of these features")
                               ) + ".");
  }

  public static void initialValueNotAllowed(Feature f)
  {
    error(f.pos(),
          "Initial value not allowed for feature not embedded in outer feature",
          "Fuzion currently does not know when to execute this initializer, so it is forbidden.\n" +
          "To solve this, move the declaration inside another feature or ask the Fuzion team for help.");
  }

  static void missingResultTypeForField(Feature f)
  {
    if (CHECKS) check
      (count() > 0 || !f.featureName().baseName().equals(ERROR_STRING));

    if (!f.featureName().baseName().equals(ERROR_STRING))
      {
        error(f.pos(),
              "Missing result type in field declaration with initializaton",
              "Field declared: " + s(f) + "");
      }
  }

  static void outerFeatureNotFoundInThis(This t, AbstractFeature feat, String qname, List<String> available)
  {
    error(t.pos(),
          "Could not find outer feature in " + skw(".this") + "-expression",
          "Within feature: " + s(feat) + "\n" +
          "Outer feature that was not found: " + sqn(qname) + "\n" +
          "Outer features available: " + (available.size() == 0 ? "-- none! --" : available));
  }

  static void blockMustEndWithExpression(SourcePosition pos, AbstractType expectedType)
  {
    if (CHECKS) check
      (count() > 0  || expectedType != Types.t_ERROR);

    if (expectedType != Types.t_ERROR)
      {
        error(pos,
              "Block must end with a result expression",
              "This block must produce a value since its result is used by the enclosing statement.\n" +
              "Expected type of value: " + s(expectedType) + "");
      }
  }

  public static void constraintMustNotBeGenericArgument(AbstractFeature tp)
  {
    error(tp.pos(),
          "Constraint for type parameter must not be a type parameter",
          "Affected type parameter: " + s(tp) + "\n" +
          "_constraint: " + s(tp.resultType()) + "\n" +
          "To solve this, change the type provided, e.g. to the unconstraint " + st("type") + ".\n");
  }

  static void loopElseBlockRequiresWhileOrIterator(SourcePosition pos, Expr elseBlock)
  {
    error(pos, "Loop without while condition cannot have an else block",
          "Since the else block is executed if the while condition is false " +
          "or an iteration ended, it does not make sense " +
          "to have an else condition unless there is a while clause or an iterator " +
          "index variable.\n" +
          "The else block of this loop is declared at " + elseBlock.pos().show());
  }

  static void formalGenericAsOuterType(SourcePosition pos, Type t)
  {
    error(pos,
          "Formal generic cannot be used as outer type",
          "In a type >>a.b<<, the outer type >>a<< must not be a formal generic argument.\n" +
          "Type used: " + s(t) + "\n" +
          "Formal generic used " + s(t.outer()) + "\n" +
          "Formal generic declared in " + t.outer().genericArgument().typeParameter().pos().show() + "\n");
  }

  static void formalGenericWithGenericArgs(SourcePosition pos, Type t, Generic generic)
  {
    error(pos,
          "Formal generic cannot have generic arguments",
          "In a type with generic arguments >>A B<<, the base type >>A<< must not be a formal generic argument.\n" +
          "Type used: " + s(t) + "\n" +
          "Formal generic used " + s(generic) + "\n" +
          "Formal generic declared in " + generic.typeParameter().pos().show() + "\n");
  }

  static void refToChoice(SourcePosition pos)
  {
    error(pos,
          "ref to a choice type is not allowed",
          "a choice is always a value type");
  }

  static void genericsMustBeDisjoint(SourcePosition pos, AbstractType t1, AbstractType t2)
  {
    error(pos,
          "Generics arguments to choice type must be disjoint types",
          "The following types have overlapping values:\n" +
          "" + s(t1) + "" + /* " at " + t1.pos().show() + */ "\n" +  // NYI: use pos before Types were interned!
          "" + s(t2) + "" + /* " at " + t2.pos().show() + */ "\n");
  }

  static void illegalUseOfOpenFormalGeneric(SourcePosition pos, Generic generic)
  {
    error(pos,
          "Illegal use of open formal generic type",
          "Open formal generic type is permitted only as the type of the last argument in a formal arguments list of an abstract feature.\n" +
          "Open formal argument: " + s(generic) + "");
  }

  static void integerConstantOutOfLegalRange(SourcePosition pos, String constant, AbstractType t, String from, String to)
  {
    error(pos,
          "Integer constant value outside of allowed range for target type",
          "Type propagation results in a type that is too small for the value represented by the given constant.\n" +
          "Numeric literal: " + ss(constant) + "\n" +
          "Assigned to type: " + s(t) + "\n" +
          "Acceptable range of values: " + ss(from) + " .. " + ss(to));
  }

  static void nonWholeNumberUsedAsIntegerConstant(SourcePosition pos, String constant, AbstractType t)
  {
    error(pos,
          "Numeric literal used for integer type is not a whole number",
          "Type propagation results in an integer type that cannot whole a value that is not integer.\n" +
          "Numeric literal: " + ss(constant) + "\n" +
          "Assigned to type: " + s(t) + "\n");
  }

  static void floatConstantTooLarge(SourcePosition pos, String constant, AbstractType t, String max, String maxH)
  {
    error(pos,
          "Float constant value outside of allowed range for target type",
          "Type propagation results in a type that is too small for the value represented by the given constant.\n" +
          "Numeric literal: " + ss(constant) + "\n" +
          "Assigned to type: " + s(t) + "\n" +
          "Max allowed value: " + ss("-"+max) + " .. " + ss(max) + " or " + ss("-" + maxH) + " .. " + ss(maxH));
  }

  static void floatConstantTooSmall(SourcePosition pos, String constant, AbstractType t, String min, String minH)
  {
    error(pos,
          "Float constant value too small, would underflow to 0",
          "Type propagation results in a type whose precision does not allow to represented the given constant.\n" +
          "Numeric literal: " + ss(constant) + "\n" +
          "Assigned to type: " + s(t) + "\n" +
          "Min representable value > 0: " + ss(min) + " or " + ss(minH));
  }

  static void wrongNumberOfArgumentsInLambda(SourcePosition pos, List<String> names, AbstractType funType)
  {
    int req = funType.generics().size() - 1;
    int delta = names.size() - req;
    var ns = sn(names);
    error(pos,
          "Wrong number of arguments in lambda expression",
          "Lambda expression has " + singularOrPlural(names.size(), "argument") + " while the target type expects " +
          singularOrPlural(funType.generics().size()-1, "argument") + ".\n" +
          "Arguments of lambda expression: " + ns + "\n" +
          "Expected function type: " + funType + "\n" +
          "To solve this, " +
          (req == 0 ? "replace the list " + ns + " by " + ss("()") + "."
                    : (delta < 0 ? "add "    + singularOrPlural(-delta, "argument") + " to the list "   + ns
                                 : "remove " + singularOrPlural( delta, "argument") + " from the list " + ns) +
                      " before the " + ss("->") + " of the lambda expression.")
          );
  }

  static void expectedFunctionTypeForLambda(SourcePosition pos, AbstractType t)
  {
    error(pos,
          "Target type of a lambda expression must be " + s(Types.resolved.f_function) + ".",
          "A lambda expression can only be used if assigned to a field or argument of type "+ s(Types.resolved.f_function) + "\n" +
          "with argument count of the lambda expression equal to the number of generic parameters of the type.\n" +
          "Target type: " + s(t) + "\n" +
          "To solve this, assign the lambda expression to a field of function type, e.g., " + ss("f (i32, i32) -> bool := x, y -> x > y") + ".");
  }

  static void noTypeInferenceFromLambda(SourcePosition pos)
  {
    error(pos,
          "No type information can be inferred from a lambda expression",
          "A lambda expression can only be used if assigned to a field or argument of type "+ s(Types.resolved.f_function) + "\n" +
          "with argument count of the lambda expression equal to the number of generic parameters of the type.  The type of the\n" +
          "assigned field must be given explicitly.\n" +
          "To solve this, declare an explicit type for the target field, e.g., " + ss("f (i32, i32) -> bool := x, y -> x > y") + ".");
  }

  static void repeatedInheritanceOfChoice(SourcePosition pos, SourcePosition lastP)
  {
    error(pos,
          "Repeated inheritance of choice is not permitted",
          "A choice feature must inherit directly from choice exactly once.\n" +
          "Previous inheritance from choice at " + lastP);
  }

  static void cannotInheritFromChoice(SourcePosition pos)
  {
    error(pos,
          "Cannot inherit from choice feature",
          "Choice must be leaf.");
  }

  static void parentMustBeConstructor(SourcePosition pos, Feature heir, AbstractFeature parent)
  {
    error(pos,
          "Cannot inherit from non-constructor feature",
          "The parents of feature "+s(heir)+" include "+s(parent)+", which is not a constructor but a "+
          "'" + parent.kind() + "'.\n"+
          "Parent declared at " + parent.pos().show() +
          "To solve this, you might remove the inheritance cal to " + s(parent) + " or you could change " + s(parent) +
          " into a constructor, i.e., a feature without explicit result type declared using "+code("is")+".");
  }

  static void recursiveInheritance(SourcePosition pos, Feature f, String cycle)
  {
    error(pos,
          "Recursive inheritance in feature " + s(f),
          cycle);
  }

  static void choiceMustNotAccessSurroundingScope(SourcePosition pos, String accesses)
  {
    error(pos,
          "Choice type must not access fields of surrounding scope.",
          "A closure cannot be built for a choice type. Forbidden accesses occur at \n" +
          accesses);
  }

  static void choiceMustNotBeRef(SourcePosition pos)
  {
    error(pos,
          "choice feature must not be ref",
          "A choice feature must be a value type since it is not constructed ");
  }

  static void choiceMustNotContainFields(SourcePosition pos, AbstractFeature f)
  {
    error(pos,
          "Choice must not contain any fields",
          "Field " + s(f) + " is not permitted in choice.\n" +
          "Field declared at "+ f.pos().show());
  }

  static void choiceMustNotBeField(SourcePosition pos)
  {
    error(pos,
          "Choice feature must not be a field",
          "A choice feature must be a normal feature with empty code section");
  }

  static void choiceMustNotBeRoutine(SourcePosition pos)
  {
    error(pos,
          "Choice feature must not be defined as a routine with a result",
          "A choice feature must be a normal feature with empty code section");
  }

  static void choiceMustNotContainCode(SourcePosition pos)
  {
    error(pos,
          "Choice feature must not contain any code",
          "A choice feature must be a normal feature with empty code section");
  }

  static void choiceMustNotBeAbstract(SourcePosition pos)
  {
    error(pos,
          "Choice feature must not be abstract",
          "A choice feature must be a normal feature with empty code section");
  }

  static void choiceMustNotBeIntrinsic(SourcePosition pos)
  {
    error(pos,
          "Choice feature must not be intrinsic",
          "A choice feature must be a normal feature with empty code section");
  }

  static void choiceMustNotReferToOwnValueType(SourcePosition pos, AbstractType t)
  {
    error(pos,
          "Choice cannot refer to its own value type as one of the choice alternatives",
          "Embedding a choice type in itself would result in an infinitely large type.\n" +
          "Faulty generic argument: " + s(t) + " at " + t.pos().show());
  }

  static void choiceMustNotReferToOuterValueType(SourcePosition pos, AbstractType t)
  {
    error(pos,
          "Choice cannot refer to an outer value type as one of the choice alternatives",
          "Embedding an outer value in a choice type would result in infinitely large type.\n" +
          "Faulty generic argument: " + s(t) + " at " + t.pos().show());
  }

  static void fieldDefMustNotHaveType(SourcePosition pos, AbstractFeature f, ReturnType rt, Expr initialValue)
  {
    error(pos,
          "Field definition using " + ss(":=")+ " must not specify an explicit type",
          "Definition of field: " + s(f) + "\n" +
          "Explicit type given: " + s(rt) + "\n" +
          "Defining expression: " + s(initialValue));
  }

  static void routineDefMustNotHaveType(SourcePosition pos, AbstractFeature f, ReturnType rt, Expr code)
  {
    error(pos,
          "Function definition using " + ss("=>") + " must not specify an explicit type",
          "Definition of function: " + s(f) + "\n" +
          "Explicit type given: " + s(rt) + "\n" +
          "Defining expression: " + s(code));
  }

  static void forwardTypeInference(SourcePosition pos, AbstractFeature f, SourcePosition at)
  {
    // NYI: It would be nice to output the whole cycle here as part of the detail message
    error(pos,
          "Illegal forward or cyclic type inference",
          "The definition of a field using " + ss(":=") + ", or of a feature or function\n" +
          "using " + ss("=>") + " must not create cyclic type dependencies.\n"+
          "Referenced feature: " + s(f) + " at " + at.show());
  }

  static void illegalSelect(SourcePosition pos, String select, NumberFormatException e)
  {
    error(pos,
          "Illegal select clause",
          "Failed to parse integer " + ss(select) + ": " + e);
  }

  static void cannotAccessValueOfOpenGeneric(SourcePosition pos, AbstractFeature f, AbstractType t)
  {
    error(pos,
          "Cannot access value of open generic type",
          "When calling " + s(f) + " result type " + s(t) + " is open generic, " +
          "which cannot be accessed directly.  You might try to access one specific generic parameter " +
          "by adding '.0', '.1', etc.");
  }

  static void useOfSelectorRequiresCallWithOpenGeneric(SourcePosition pos, AbstractFeature f, String name, int select, AbstractType t)
  {
    error(pos,
          "Use of selector requires call to feature with open generic type",
          "In call to " + s(f) + "\n" +
          "Selected variant " + ss(name + "." + select) + "\n" +
          "Type of called feature: " + s(t));
  }

  static void selectorRange(SourcePosition pos, int sz, AbstractFeature f, String name, int select, List<AbstractType> types)
  {
    error(pos,
          "" +
          (sz > 1  ? "Selector must be in the range of 0.." + (sz - 1) + " for " + sz +" actual generic arguments" :
           sz == 1 ? "Selector must be 0 for one actual generic argument"
           : "Selector not permitted since no actual genenric arguments are")+
          " given for the open generic type",
          "In call to " + s(f) + "\n" +
          "Selected variant " + ss(name + "." + select) + "\n" +
          "Number of actual generic arguments: " + types.size() + "\n" +
          "Actual generic arguments: " + (sz == 0 ? "none" : s(types)) + "\n");
  }

  static void failedToInferOpenGenericArg(SourcePosition pos, int count, Expr actual)
  {
    error(pos,
          "Failed to infer open generic argument type from actual argument.",
          "Type of " + ordinal(count) + " actual argument could not be inferred at " + actual.pos().show());
  }

  static void incompatibleTypesDuringTypeInference(SourcePosition pos, Generic g, String foundAt)
  {
    error(pos,
          "Incompatible types found during type inference for generic arguments",
          "Types inferred for " + ordinal(g.index()+1) + " generic argument " + s(g) + ":\n" +
          foundAt);
  }

  static void failedToInferActualGeneric(SourcePosition pos, AbstractFeature cf, List<Generic> missing)
  {
    error(pos,
          "Failed to infer actual generic parameters",
          "In call to " + s(cf) + ", no actual generic parameters are given and inference of the generic parameters failed.\n" +
          "Expected generic parameters: " + s(cf.generics()) + "\n"+
          "Type inference failed for " + singularOrPlural(missing.size(), "generic argument") + " " + slg(missing) + "\n");
  }

  static void functionMustNotProvideActuals(SourcePosition pos, Call c, List<Expr> actuals)
  {
    error(pos,
          "Function declaration of the form " + ss("fun a.b") + " must not provide any actual arguments to " + ss("b") + ", " + ss("b") + " is not called here",
          "Call that followed " + ss("fun") + ": " + s(c) + "\n" +
          "Actual arguments: " + sle(actuals) + "\n");
  }

  static void functionMustNotProvideParentheses(SourcePosition pos, Call c)
  {
    error(pos,
          "Function declaration of the form " + ss("fun a.b") + " must not provide any parentheses " + ss("b()") + ", " + ss("b") +" is not called here",
          "Call that followed " + ss("fun") + ": " + s(c) + "\n");
  }

  static void cannotCallChoice(SourcePosition pos, AbstractFeature cf)
  {
    error(pos,
          "Cannot call choice feature",
          "A choice feature is only used as a type, values are created by assignments only.\n"+
          "Choice feature that is called: " + s(cf) + "\n" +
          "Declared at " + cf.pos().show());
  }

  static void incompatibleActualGeneric(SourcePosition pos, Generic f, AbstractType g)
  {
    error(pos,
          "Incompatible type parameter",
          "formal type parameter " + s(f) + " with constraint " + s(f.constraint()) + "\n"+
          "actual type parameter " + s(g) + "\n");
  }

  static void destructuringForGeneric(SourcePosition pos, AbstractType t, List<String> names)
  {
    error(pos,
          "Destructuring not possible for value whose type is a generic argument.",
          "Type of expression is " + s(t) + "\n" +
          "Cannot destructure value of generic argument type into (" + sn(names) + ")");
  }

  static void destructuringRepeatedEntry(SourcePosition pos, String n, int count)
  {
    error(pos,
          "Repeated entry in destructuring",
          "Variable " + ss(n) + " appears " + count + " times.");
  }


  static void destructuringMisMatch(SourcePosition pos, List<String> fieldNames, List<String> names)
  {
    int fn = fieldNames.size();
    int nn = names.size();
    error(pos,
          "Destructuring mismatch between number of visible fields and number of target variables.",
          "Found " + ((fn == 0) ? "no visible argument fields" :
                      (fn == 1) ? "one visible argument field" :
                      "" + fn + " visible argument fields"     ) + " " + sn(fieldNames) + "\n" +
          (nn == 0 ? "while there are no destructuring variables" :
           nn == 1 ? "while there is one destructuring variable: " + sn(names)
           : "while there are " + nn + " destructuring variables: " + sn(names)) + ".\n"
          );
  }

  static void illegalResultType(AbstractFeature f, ReturnType rt)
  {
    error(f.pos(),
          "Illegal result type " + s(rt) + " in field declaration with initialization using " + ss(":="),
          "Field declared: " + s(f));
  }

  static void illegalResultTypeDef(AbstractFeature f, ReturnType rt)
  {
    error(f.pos(),
          "Illegal result type " + s(rt) + " in field definition using " + ss(":="),
          "For field definition using " + ss(":=") + ", the type is determined automatically, " +
          "it must not be given explicitly.\n" +
          "Field declared: " + s(f));
  }

  static void illegalResultTypeNoInit(AbstractFeature f, ReturnType rt)
  {
    error(f.pos(),
          "Illegal result type " + s(rt) + " in field declaration using " + ss(":= ?"),
          "Field declared: " + s(f));
  }

  static void illegalResultTypeRoutineDef(AbstractFeature f, ReturnType rt)
  {
    error(f.pos(),
          "Illegal result type " + s(rt) + " in feature definition using " + ss("=>"),
          "For function definition using " + ss("=>") + ", the type is determined automatically, " +
          "it must not be given explicitly.\n" +
          "Feature declared: " + s(f));
  }

  static void failedToInferType(Expr e)
  {
    error(e.pos(),
          "Failed to infer type of expression.",
          "Expression with unknown type: " + s(e));
  }

  static void incompatibleResultsOnBranches(SourcePosition pos, String msg, List<AbstractType> types, Map<AbstractType, List<SourcePosition>> positions)
  {
    StringBuilder typesMsg = new StringBuilder();
    for (var t : types)
      {
        var l = positions.get(t);
        typesMsg.append(( l.size() == 1 ? "block returns" : "blocks return") + " value of type " + s(t) + " at ");
        boolean first = true;
        for (SourcePosition p : l)
          {
            typesMsg.append((first ? "" : "and at ") + p.show() + "\n");
            first = false;
          }
      }
    error(pos,
          msg,
          "Incompatible result types in different branches:\n" +
          typesMsg);
  }

  static void lossOfPrecision(SourcePosition pos, String _originalString, int _base, AbstractType _type)
  {
    error(pos,
      "Loss of precision for: " + _originalString,
      "Expected number given in base " + _base + " to fit into " + _type + " without loss of precision.");
  }

<<<<<<< HEAD
  public static void argumentNamesNotDistinct(SourcePosition pos, Set<String> duplicateNames)
  {
    error(pos,
      "Names of arguments used in this feature must be distinct.",
          "The duplicate" + (duplicateNames.size() > 1 ? " names are " : " name is ")
          + duplicateNames
            .stream()
            .map(n -> sbn(n))
            .collect(Collectors.joining(", ")) + "\n"
          + "To solve this, rename the arguments to have unique names."
        );
=======
  public static void ambiguousAssignmentToChoice(AbstractType frmlT, Expr value)
  {
    error(value.pos(),
      "Ambiguous assignment to " + s(frmlT) + " from " + s(value.type()), s(value.type()) + " is assignable to " + frmlT.choiceGenerics().stream()
          .filter(cg -> cg.isAssignableFrom(value.type()))
          .map(cg -> s(cg))
          .collect(Collectors.joining(", "))
      );
>>>>>>> df22778a
  }
}

/* end of file */<|MERGE_RESOLUTION|>--- conflicted
+++ resolved
@@ -31,10 +31,7 @@
 import java.util.Map;
 import java.util.Set;
 import java.util.TreeSet;
-<<<<<<< HEAD
-=======
 import java.util.stream.Collector;
->>>>>>> df22778a
 import java.util.stream.Collectors;
 
 import dev.flang.util.ANY;
@@ -1521,7 +1518,6 @@
       "Expected number given in base " + _base + " to fit into " + _type + " without loss of precision.");
   }
 
-<<<<<<< HEAD
   public static void argumentNamesNotDistinct(SourcePosition pos, Set<String> duplicateNames)
   {
     error(pos,
@@ -1533,7 +1529,8 @@
             .collect(Collectors.joining(", ")) + "\n"
           + "To solve this, rename the arguments to have unique names."
         );
-=======
+  }
+
   public static void ambiguousAssignmentToChoice(AbstractType frmlT, Expr value)
   {
     error(value.pos(),
@@ -1542,7 +1539,6 @@
           .map(cg -> s(cg))
           .collect(Collectors.joining(", "))
       );
->>>>>>> df22778a
   }
 }
 
