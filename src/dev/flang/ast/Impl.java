--- conflicted
+++ resolved
@@ -645,18 +645,10 @@
       default -> { check(false); yield null; }
       };
 
-<<<<<<< HEAD
-    return result;
-=======
     if (CHECKS) check
       (!urgent || result != null);
 
-    return result != null &&
-           result.isTypeType() &&
-           !(_expr instanceof Call c && c.calledFeature() == Types.resolved.f_type_as_value)
-      ? Types.resolved.f_Type.selfType()
-      : result;
->>>>>>> d0ef41d6
+    return result;
   }
 
 
