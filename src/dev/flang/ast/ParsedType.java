/*

This file is part of the Fuzion language implementation.

The Fuzion language implementation is free software: you can redistribute it
and/or modify it under the terms of the GNU General Public License as published
by the Free Software Foundation, version 3 of the License.

The Fuzion language implementation is distributed in the hope that it will be
useful, but WITHOUT ANY WARRANTY; without even the implied warranty of
MERCHANTABILITY or FITNESS FOR A PARTICULAR PURPOSE.  See the GNU General Public
License for more details.

You should have received a copy of the GNU General Public License along with The
Fuzion language implementation.  If not, see <https://www.gnu.org/licenses/>.

*/

/*-----------------------------------------------------------------------
 *
 * Tokiwa Software GmbH, Germany
 *
 * Source of class ParsedType
 *
 *---------------------------------------------------------------------*/

package dev.flang.ast;

import java.util.Optional;

import dev.flang.util.HasSourcePosition;
import dev.flang.util.List;


/**
 * A ParsedType is a type as it was created by the parser. During resolution,
 * this will be replaced by ResolvedParametricType or NormalType.
 *
 * @author Fridtjof Siebert (siebert@tokiwa.software)
 */
public class ParsedType extends UnresolvedType
{


  /*----------------------------  variables  ----------------------------*/


  /*--------------------------  constructors  ---------------------------*/


  /**
   * Constructor for a parsed type
   *
   * @param pos the source code position of the type
   *
   * @param name the name of the type
   *
   * @param generics list of type parameters
   *
   * @param outer outer type or null if unqualified.
   */
  public ParsedType(HasSourcePosition pos, String name, List<AbstractType> generics, AbstractType outer)
  {
    super(pos, name, generics, outer);
  }


  /**
   * Constructor for a parsed type to be called by BuiltInType's constructor.
   *
   * @param pos the source code position of the type
   *
   * @param name the name of the type
   *
   * @param generics list of type parameters
   *
   * @param outer outer type or null if unqualified.
<<<<<<< HEAD
=======
   *
   * @param rov UnresolvedType.TypeKind.Boxed or UnresolvedType.TypeKind.LikeUnderlyingFeature
>>>>>>> 8326de3b
   */
  ParsedType(HasSourcePosition pos, String name, List<AbstractType> generics, AbstractType outer, Optional<TypeKind> rov)
  {
    super(pos, name, generics, outer, rov);
  }


  /**
   * Create a clone of original that uses originalOuterFeature as context to
   * look up features the type is built from.
   *
   * @param original the original value type
   *
   * @param originalOuterFeature the original feature, which is not a type
   * feature.
   */
  ParsedType(UnresolvedType original, AbstractFeature originalOuterFeature)
  {
    super(original, originalOuterFeature);
  }


  /*-----------------------------  methods  -----------------------------*/


  /**
   * For a type that is not a type parameter, create a new variant using given
   * actual generics and outer type.
   *
   * @param g2 the new actual generics to be used
   *
   * @param o2 the new outer type to be used (which may also differ in its
   * actual generics).
   *
   * @return a new type with same feature(), but using g2/o2 as generics
   * and outer type.
   */
  public AbstractType applyTypePars(List<AbstractType> g2, AbstractType o2)
  {
    return new ParsedType(_pos, name(), g2, o2, _typeKind);
  }


  /**
   * Create a clone of this Type that uses originalOuterFeature as context to
   * look up features the type is built from.  Generics will be looked up in the
   * current context.
   *
   * This is used for type features that use types from the original feature,
   * but needs to replace generics by the type feature's generics.
   *
   * @param originalOuterFeature the original feature, which is not a type
   * feature.
   */
  UnresolvedType clone(AbstractFeature originalOuterFeature)
  {
    return
      new ParsedType(this, originalOuterFeature)
      {
        AbstractFeature originalOuterFeature(AbstractFeature currentOuter)
        {
          return originalOuterFeature;
        }
      };
  }


  /**
   * May this unresolved type be a free type. This is the case for explicit free
   * types such as {@code X : Any}, and for all normal types like {@code XYZ} that are not
   * qualified by an outer type {@code outer.XYZ} and that do not have actual type
   * parameters {@code XYZ T1 T2} and that are not boxed.
   */
  public boolean mayBeFreeType()
  {
    return
      outer() == null      &&
      generics().isEmpty() &&
      _typeKind.isEmpty();
  }


  /**
   * For a type {@code XYZ} with mayBeFreeType() returning true, this gives the name
   * of the free type, which would be {@code "XYZ"} in this example.
   *
   * @return the name of the free type, which becomes the name of the type
   * parameter created for it.
   */
  public String freeTypeName()
  {
    return name();
  }


}

/* end of file */<|MERGE_RESOLUTION|>--- conflicted
+++ resolved
@@ -75,11 +75,6 @@
    * @param generics list of type parameters
    *
    * @param outer outer type or null if unqualified.
-<<<<<<< HEAD
-=======
-   *
-   * @param rov UnresolvedType.TypeKind.Boxed or UnresolvedType.TypeKind.LikeUnderlyingFeature
->>>>>>> 8326de3b
    */
   ParsedType(HasSourcePosition pos, String name, List<AbstractType> generics, AbstractType outer, Optional<TypeKind> rov)
   {
