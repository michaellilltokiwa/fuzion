/*

This file is part of the Fuzion language implementation.

The Fuzion language implementation is free software: you can redistribute it
and/or modify it under the terms of the GNU General Public License as published
by the Free Software Foundation, version 3 of the License.

The Fuzion language implementation is distributed in the hope that it will be
useful, but WITHOUT ANY WARRANTY; without even the implied warranty of
MERCHANTABILITY or FITNESS FOR A PARTICULAR PURPOSE.  See the GNU General Public
License for more details.

You should have received a copy of the GNU General Public License along with The
Fuzion language implementation.  If not, see <https://www.gnu.org/licenses/>.

*/

/*-----------------------------------------------------------------------
 *
 * Tokiwa Software GmbH, Germany
 *
 * Source of class Feature
 *
 *---------------------------------------------------------------------*/

package dev.flang.ast;

import java.util.ArrayList;
import java.util.HashSet;
import java.util.LinkedList;
import java.util.ListIterator;
import java.util.Optional;
import java.util.Set;
import java.util.TreeSet;
import java.util.stream.Collectors;

import dev.flang.util.Errors;
import dev.flang.util.FuzionConstants;
import dev.flang.util.List;
import dev.flang.util.SourcePosition;


/**
 * Feature is part of the Fuzion abstract syntax tree and represents a single
 * feature declaration.
 *
 * @author Fridtjof Siebert (siebert@tokiwa.software)
 */
public class Feature extends AbstractFeature
{


  /*------------------------  static variables  -------------------------*/


  /**
   * static counter used to generate unique _id values.
   */
  static int _ids_ = 0;


  /*----------------------------  variables  ----------------------------*/


  /**
   * Unique identifier to define a total ordered over Features (used in
   * compareTo)
   */
  int _id = _ids_++;


  /**
   * The state of this feature.
   */
  private State _state = State.LOADING;


  /**
   * Set during RESOLVING_INHERITANCE in case this is part of a cyclic
   * inheritance.
   */
  private boolean _detectedCyclicInheritance = false;
  boolean detectedCyclicInheritance() { return _detectedCyclicInheritance; }


  /**
   * The sourcecode position of this feature declaration, used for error
   * messages.
   */
  private final SourcePosition _pos;


  /**
   * The sourcecode position of this feature's return type, if given explicitly.
   */
  private final SourcePosition _posOfReturnType;


  Context _sourceCodeContext = Context.NONE;


  /**
   * The visibility of this feature
   */
  private Visi _visibility;
  public Visi visibility()
  {
    return _visibility == Visi.UNSPECIFIED
      ? Visi.PRIV
      : _visibility;
  }


  /**
   * Is visibility explicitly specified in source code (or already set)?
   */
  public boolean isVisibilitySpecified()
  {
    return _visibility != Visi.UNSPECIFIED;
  }


  /**
   * This is used for feature defined using {@code choice of}
   * to set same visibility for choice elements as for choice in Parser.
   *
   * @param v
   */
  public void setVisibility(Visi v)
  {
    if (PRECONDITIONS) require
      (_visibility == Visi.UNSPECIFIED);

    _visibility = v;
  }


  /**
   * the modifiers of this feature
   */
  public final int _modifiers;
  public int modifiers() { return _modifiers; }


  /**
   * the result type of this feature.  Special values this might have are
   *
   * NoType: for no result type (as for an abstract or intrinsic feature)
   *
   * RefType: for constructors
   *
   * ValueType: for constructors of value types
   */
  ReturnType _returnType;
  public ReturnType returnType() { return _returnType; }


  /**
   * The qualified name of this feature as given at its declaration. This
   * usually has just one entry equal to name. If it has several entries, this
   * gives the fully qualified name of this feature.
   */
  public final List<String> _qname;


  /**
   * The FeatureName of this feature, i.e., the combination of its name and the
   * number of arguments.
   *
   * NOTE that during findDeclarations phase, this field is overwritten for
   * fields such as
   *
   *    x := 42
   *    x := x + 1
   *
   * to have FeatureNames with different ids for these two x's.
   */
  private FeatureName _featureName;


  /**
   * The formal arguments of this feature
   */
  private List<AbstractFeature> _arguments;
  public List<AbstractFeature> arguments()
  {
    return _arguments;
  }


  /**
   * The parents of this feature
   */
  private final List<AbstractCall> _inherits;
  public final List<AbstractCall> inherits() { return _inherits; }


  /**
   * The contract of this feature
   */
  private final Contract _contract;
  public Contract contract() { return _contract; }


  /**
   * For pre and post features the contract of the features
   * the pre/post features originate from. Otherwise the contract of
   * the feature itself.
   */
  public Contract originalContract()
  {
    return contract();
  }


  /**
   * Lists of features we redefine and hence from which we inherit pre or post
   * conditions.  Used during front end only to create calls to redefined
   * features post conditions when generating post condition feature for this
   * contract.
   */
  List<AbstractFeature> _inheritedPre  = new List<>();
  List<AbstractFeature> _inheritedPost = new List<>();


  /**
   * precondition feature, added during syntax sugar phase.
   */
  Feature _preFeature = null;
  @Override
  public AbstractFeature preFeature()
  {
    return _preFeature;
  }

  /**
   * pre bool feature, added during syntax sugar phase.
   */
  Feature _preBoolFeature = null;
  @Override
  public AbstractFeature preBoolFeature()
  {
    return _preBoolFeature;
  }

  /**
   * pre and call feature, added during syntax sugar phase.
   */
  Feature _preAndCallFeature = null;
  @Override
  public AbstractFeature preAndCallFeature()
  {
    return _preAndCallFeature;
  }

  /**
   * post feature, added during syntax sugar phase.
   */
  Feature _postFeature = null;
  @Override
  public AbstractFeature postFeature()
  {
    return _postFeature;
  }


  /**
   * The implementation of this feature
   */
  private Impl _impl;
  public Impl impl() { return _impl; }

  /**
   * Update the implementation of this feature, used in Loop.
   */
  void setImpl(Impl newImpl)
  {
    _impl = newImpl;
  }


  /**
   * Reference to this feature's root, i.e., its outer feature.
   */
  private AbstractFeature _outer = null;


  /**
   * In case this is a function returning a result different than self or single
   * and not implemented as a field, this is the result variable. Created during
   * LOADING.
   */
  private Feature _resultField = null;


  /**
   * For Features with !returnType.isConstructorType(), this will be set to the
   * result type during resolveTypes.
   */
  private AbstractType _resultType = null;


  /**
   * Actions collected to be executed as soon as this feature has reached
   * State.RESOLVED_DECLARATIONS, see method whenResolvedDeclarations().
   */
  private LinkedList<Runnable> whenResolvedDeclarations = new LinkedList<>();


  /**
   * Actions collected to be executed as soon as this feature has reached
   * State.RESOLVED_TYPES, see method whenResolvedTypes().
   */
  private LinkedList<Runnable> whenResolvedTypes = new LinkedList<>();


  /**
   * Field containing reference to outer feature, set after
   * RESOLVED_DECLARATIONS.
   */
  private Feature _outerRef = null;


  /**
   * Is this a loop's index variable that is automatically updated by the loops
   * for-clause.  If so, assignments outside the loop prolog or nextIteration
   * parts are not allowed.
   */
  boolean _isIndexVarUpdatedByLoop = false;
  public boolean isIndexVarUpdatedByLoop() { return _isIndexVarUpdatedByLoop; }


  /**
   * Is this a loop's variable that is being iterated over using the {@code in} keyword?
   * If so, also store the internal list name.
   */
  boolean _isLoopIterator = false;
  String _loopIteratorListName;


  /**
   * All features that have been found to be directly redefined by this feature.
   * This does not include redefinitions of redefinitions.  For Features loaded
   * from source code, this set is collected during RESOLVING_DECLARATIONS.  For
   * LibraryFeature, this will be loaded from the library module file.
   */
  private Set<AbstractFeature> _redefines = null;
  public Set<AbstractFeature> redefines()
  {
    if (_redefines == null)
      {
        _redefines = new TreeSet<>();
      }
    return _redefines;
  }


  /*
   * feature that contains the declaration of this feature if
   * this.isExtensionFeature() or if this feature is found to be declared in a
   * block with _newscope=true (e.g. if/else, loop) or in a case-block
   *
   * example:
   * ```
   * f0 =>
   *   if cc1 then
   *      f1 =>
   *        f2 =>
   *        if cc2 then
   *          f3 =>
   *      {
   *        f4 =>
   *      }
   * ```
   * f1, f3 and f4 have _declaredInScope!=null in this example.
   * f2 is has _declaredInScope==null, i.e. does not need to be checked if in scope.
   * This is because if f1 is accessible then f2 is also always accessible.
   *
   */
  public AbstractFeature _declaredInScope = null;


  /**
   * List of effects explicitly needed by this feature.
   */
  private List<AbstractType> _effects;


  /**
   * has this feature been used?
   */
  private boolean _isUsed = false;


  /*--------------------------  constructors  ---------------------------*/


  /**
   * Quick-and-dirty way to generate unique names for anonymous features.
   */
  static long uniqueAnonymousFeatureId = 0;

  /**
   * Quick-and-dirty way to generate unique names for underscore fields.
   */
  static long underscoreId = 0;

  /**
   * Quick-and-dirty way to generate unique names for destructure temporary features.
   */
  static long uniqueDestructureFeatureId = 0;


  /**
   * Constructor for universe
   */
  public Feature()
  {
    this(SourcePosition.builtIn,
         Visi.PUB,
         0,
         ValueType.INSTANCE,
         new List<String>(FuzionConstants.UNIVERSE_NAME),
         new List<>(),
         new List<>(),
         Contract.EMPTY_CONTRACT,
         new Impl(SourcePosition.builtIn,
                  new Block(new List<Expr>()),
                  Impl.Kind.Routine));
  }


  /**
   * Constructor for Types.f_ERROR, dummy feature for error handling.
   *
   * @param b ignored, just to have a different signature
   */
  Feature(boolean b)
  {
    this();
    _state = State.ERROR;
    _featureName = FeatureName.get(Types.ERROR_NAME, arguments().size());
  }


  /**
   * Create an anonymous feature
   *
   * @param pos the sourcecode position, used for error messages.
   *
   * @param r the result type
   *
   * @param i the inherits calls
   *
   * @param c the contract
   *
   * @param b the implementation block
   */
  public static Feature anonymous(SourcePosition pos,
                                  ReturnType r,
                                  List<AbstractCall> i,
                                  Contract c,
                                  Block b)
  {
    return new Feature(pos,
                       Visi.UNSPECIFIED,
                       0,
                       r,
                       new List<String>(FuzionConstants.ANONYMOUS_FEATURE_PREFIX + (uniqueAnonymousFeatureId++)),
                       new List<>(),
                       i,
                       c,
                       new Impl(b.pos(), b, Impl.Kind.Routine))
      {
        boolean isAnonymousInnerFeature()
        {
          return true;
        }
      };
  }


  /**
   * Create a temporary feature for destructuring
   *
   * @param pos the sourcecode position, used for error messages.
   *
   * @param e the expression that is used in the field definition implementation
   */
  public static Feature destructure(SourcePosition pos,
                                    Expr e)
  {
    return new Feature(pos,
                       Visi.PRIV,
                       0,
                       NoType.INSTANCE,
                       new List<String>(FuzionConstants.DESTRUCTURE_PREFIX + (uniqueDestructureFeatureId++)),
                       new List<>(),
                       Function.NO_CALLS,
                       Contract.EMPTY_CONTRACT,
                       new Impl(pos, e, Impl.Kind.FieldDef));
  }


  /**
   * Constructor for automatically generated variables (result,
   * outer).
   *
   * @param pos the sourcecode position, used for error messages.
   *
   * @param v the visibility
   *
   * @param t the result type
   *
   * @param qname the name of this feature
   *
   * @param outer the declaring feature that will be set as an outer feature of
   * the newly created feature via a call to findDeclarations.
   */
  Feature(Resolution res,
          SourcePosition pos,
          Visi v,
          AbstractType t,
          String qname,
          AbstractFeature outer)
  {
    this(pos,
         v,
         0,
         t,
         qname,
         null);
    res._module.findDeclarations(this, outer);
  }


  /**
   * Constructor for field within a case of a match, e.g. the field "a" in "x ?
   * A a => ".
   *
   * @param pos the sourcecode position, used for error messages.
   *
   * @param v the visibility
   *
   * @param t the result type
   *
   * @param qname the name of this feature
   */
  Feature(SourcePosition pos,
          Visi v,
          AbstractType t,
          String qname)
  {
    this(pos,
         v,
         0,
         t,
         qname,
         null);
  }


  /**
   * Loop index variable field
   *
   * @param pos the sourcecode position, used for error messages.
   *
   * @param v the visibility
   *
   * @param t the result type, null in case it is inferred from initialValue
   *
   * @param qname the name of this feature
   */
  Feature(SourcePosition pos,
          Visi v,
          AbstractType t,
          String qname,
          Impl impl)
  {
    this(pos,
         v,
         0,
         t == null ? NoType.INSTANCE : new FunctionReturnType(t), /* NYI: try to avoid creation of ReturnType here, set actualtype directly? */
         new List<String>(qname),
         new List<>(),
         new List<>(),
         null,
         impl);
    if (PRECONDITIONS) require
      (t != Types.t_UNDEFINED);
  }


  /**
   * Constructor for argument features
   *
   * @param pos the sourcecode position, used for error messages.
   *
   * @param v the visibility
   *
   * @param m the modifiers
   *
   * @param t the result type
   *
   * @param n the name of this argument, never qualified
   *
   * @param c the contract
   *
   * @param i Impl.FIELD or Impl.TYPE_PARAMETER
   */
  public Feature(SourcePosition pos,
                 Visi v,
                 int m,
                 AbstractType t,
                 String n,
                 Contract c,
                 Impl i)
  {
    this(pos,
         v,
         m,
         t == null ? NoType.INSTANCE: new FunctionReturnType(t), /* NYI: try to avoid creation of ReturnType here, set actualtype directly? */
         new List<String>(n),
         new List<>(),
         new List<>(),
         c,
         i);
    if (PRECONDITIONS) require
      (t != Types.t_UNDEFINED || n == FuzionConstants.INTERNAL_RESULT_NAME);
  }


  /**
   * Constructor for internally generated fields
   *
   * @param pos the sourcecode position, used for error messages.
   *
   * @param v the visibility
   *
   * @param m the modifiers
   *
   * @param t the result type
   *
   * @param n the name of this argument, never qualified
   *
   * @param c the contract
   */
  public Feature(SourcePosition pos,
                 Visi v,
                 int m,
                 AbstractType t,
                 String n,
                 Contract c)
  {
    this(pos, v, m, t, n, c, Impl.FIELD);
  }


  /**
   * Quick-and-dirty way to generate unique names for anonymous inner features
   * declared for inline functions.
   */
  static long uniqueFunctionId = 0;

  /**
   * Constructor for function features
   *
   * @param pos the sourcecode position, used for error messages.
   *
   * @param r the result type
   *
   * @param qname the name of this feature
   *
   * @param a the arguments
   *
   * @param i the inherits calls
   *
   * @param c the contract
   *
   * @param p the implementation
   */
  Feature(SourcePosition pos,
          ReturnType r,
          List<String> qname,
          List<AbstractFeature> a,
          List<AbstractCall> i,
          Contract c,
          Impl     p)
  {
    this(pos,
         Visi.PRIV,
         0,
         r,
         qname,
         a,
         i,
         c,
         p,
         null);
  }


  /**
   * Constructor used by parser
   *
   * @param v the visibility
   *
   * @param m the modifiers
   *
   * @param r the result type
   *
   * @param qpname the name of this feature
   *
   * @param a the arguments
   *
   * @param i the inherits calls
   *
   * @param c the contract
   *
   * @param p the implementation (feature body etc).
   */
  public Feature(Visi v,
                 int m,
                 ReturnType r,
                 List<ParsedName> qpname,
                 List<AbstractFeature> a,
                 List<AbstractCall> i,
                 Contract c,
                 Impl p,
                 List<AbstractType> effects)
  {
    this(qpname.getLast()._pos, v, m, r, qpname.map2(x -> x._name), a, i, c, p, effects);

    // arguments of function features must not have visibility modifier
    if (!isConstructor())
      {
        for (var arg : a)
          {
            if (arg instanceof Feature f && f.isVisibilitySpecified())
              {
                AstErrors.illegalVisibilityArgument(f);
              }
          }
      }

    if (PRECONDITIONS) require
      (qpname.size() >= 1,
       p != null);
  }


  /**
   * Constructor without effects
   *
   * @param pos the sourcecode position, used for error messages.
   *
   * @param v the visibility
   *
   * @param m the modifiers
   *
   * @param r the result type
   *
   * @param qname the name of this feature
   *
   * @param a the arguments
   *
   * @param i the inherits calls
   *
   * @param c the contract
   *
   * @param p the implementation (feature body etc).
   */
  public Feature(SourcePosition pos,
                 Visi v,
                 int m,
                 ReturnType r,
                 List<String> qname,
                 List<AbstractFeature> a,
                 List<AbstractCall> i,
                 Contract c,
                 Impl p)
  {
    this(pos,v,m,r,qname,a,i,c,p,null);
  }


  /**
   * Constructor
   *
   * @param pos the sourcecode position, used for error messages.
   *
   * @param v the visibility
   *
   * @param m the modifiers
   *
   * @param r the result type
   *
   * @param qname the name of this feature
   *
   * @param a the arguments
   *
   * @param i the inherits calls
   *
   * @param c the contract
   *
   * @param p the implementation (feature body etc).
   */
  public Feature(SourcePosition pos,
                 Visi v,
                 int m,
                 ReturnType r,
                 List<String> qname,
                 List<AbstractFeature> a,
                 List<AbstractCall> i,
                 Contract c,
                 Impl p,
                 List<AbstractType> effects) // NYI: UNDER DEVELOPMENT: effects
  {
    if (PRECONDITIONS) require
      (pos != null,
       qname.size() >= 1,
       p != null);

    this._pos        = pos;
    this._visibility = v;
    this._modifiers  = m;
    this._returnType = r;
    this._posOfReturnType = r == NoType.INSTANCE || r.isConstructorType() ? pos : r.functionReturnTypePos();
    String n = qname.getLast();
    if (n.equals("_"))
      {
        // NYI: Check that this feature is allowed to have this name, i.e., it
        // is declared in a Destructure expression.
        n = FuzionConstants.UNDERSCORE_PREFIX + underscoreId++;
      }
    this._qname     = qname;
    this._arguments = a;
    this._featureName = FeatureName.get(n, arguments().size());
    this._inherits   = (i.isEmpty() &&
                        (p._kind != Impl.Kind.FieldActual) &&
                        (p._kind != Impl.Kind.FieldDef   ) &&
                        (p._kind != Impl.Kind.FieldInit  ) &&
                        (p._kind != Impl.Kind.Field      ) &&
                        (p._kind != Impl.Kind.TypeParameter ) &&
                        (p._kind != Impl.Kind.TypeParameterOpen ) &&
                        (qname.size() != 1 || (!qname.getFirst().equals(FuzionConstants.ANY_NAME  ) &&
                                               !qname.getFirst().equals(FuzionConstants.UNIVERSE_NAME))))
      ? new List<>(new Call(_pos, FuzionConstants.ANY_NAME))
      : i;

    this._contract = c == null ? Contract.EMPTY_CONTRACT : c;
    this._impl = p;
    this._effects = effects;

    // check args for duplicate names
    if (!a.stream()
          .map(arg -> arg.featureName().baseName())
          .filter(argName -> !argName.equals("_"))
          .allMatch(new HashSet<>()::add))
      {
        var usedNames = new HashSet<>();
        var duplicateNames = a.stream()
              .map(arg -> arg.featureName().baseName())
              .filter(argName -> !argName.equals("_"))
              .filter(argName -> !usedNames.add(argName))
              .collect(Collectors.toSet());
        // NYI: UNDER DEVELOPMENT: report pos of arguments not pos of feature
        AstErrors.argumentNamesNotDistinct(this, duplicateNames);
      }
  }


  /*-----------------------------  methods  -----------------------------*/


  /**
   * Helper method to check if one of the features is fixed and the other is abstract
   */
  public static boolean isAbstractAndFixedPair(AbstractFeature f1, AbstractFeature f2)
  {
    return f1.isAbstract() && f2.isFixed() || f1.isFixed() && f2.isAbstract();
  }


  /**
   * Return the state of this feature.
   */
  public State state()
  {
    return _state;
  }


  /**
   * set the state to a new value
   */
  public void setState(State newState)
  {
    if (PRECONDITIONS) require
     (newState.ordinal() == _state.ordinal() + 1 || newState == State.RESOLVED || isUniverse());

    this._state = newState;
  }


  /**
   * The sourcecode position of this expression, used for error messages.
   */
  public SourcePosition pos()
  {
    return _pos;
  }


  /**
   * The sourcecode position of this feature declaration's result type, null if
   * not available.
   */
  public SourcePosition resultTypePos()
  {
    return _returnType.posOrNull();
  }


  /**
   * Check for possible errors related to the feature name. Currently, this only
   * checks that no feature uses FuzionConstants.RESULT_NAME as its base name
   * since this is reserved for the implicit result field.
   */
  public void checkName()
  {
    if (!isResultField() && _qname.getLast().equals(FuzionConstants.RESULT_NAME))
      {
        AstErrors.declarationOfResultFeature(_pos);
      }
  }


  /**
   * Get the outer feature of this feature, or null if this is the universe.
   *
   * The outer is set during FIND_DECLARATIONS, so this cannot be called before
   * the find declarations phase is done (i.e. we are in State.LOADED), or
   * before _outer was during the finding declarations phase.
   */
  public AbstractFeature outer()
  {
    if (PRECONDITIONS) require
      (Errors.any() || isUniverse() || state().atLeast(State.FINDING_DECLARATIONS),
      !isFreeType() || _outer.arguments().contains(this));

    return _outer;
  }


  /**
   * Has the outer feature for this feature been set?  This is always the case
   * after phase LOADING, so this may only be called during phase LOADING.
   */
  public boolean outerSet()
  {
    if (PRECONDITIONS) require
      (Errors.any() || isUniverse() || state() == State.LOADING);

    return _outer != null;
  }

  /**
   * Set outer feature for this feature. Has to be done during phase LOADING.
   */
  public void setOuter(AbstractFeature outer)
  {
    if (PRECONDITIONS) require
      (isUniverse() || state() == State.LOADING,
       !outerSet());

    this._outer = outer;
  }


  // this caching reduces build time of base.fum by ~50%
  private Optional<Kind> _kind = Optional.empty();
  /**
   * What is this Feature's kind?
   *
   * @return Routine, Field, Intrinsic, Abstract or Choice.
   */
  public Kind kind()
  {
    var result = _kind;
    if (result.isEmpty())
      {
        var kind = state().atLeast(State.RESOLVING_TYPES) && Types.resolved != null && isChoiceAfterTypesResolved()
                     || isChoiceBeforeTypesResolved()
          ? Kind.Choice
          : switch (implKind()) {
              case FieldInit, FieldDef, FieldActual, FieldIter, Field -> Kind.Field;
              case TypeParameter                                      -> Kind.TypeParameter;
              case TypeParameterOpen                                  -> Kind.OpenTypeParameter;
              case Routine, RoutineDef                                -> Kind.Routine;
              case Abstract                                           -> Kind.Abstract;
              case Intrinsic                                          -> Kind.Intrinsic;
              case Native                                             -> Kind.Native;
            };
        // cache only when we have resolved types.
        if (state().atLeast(State.RESOLVING_TYPES) && Types.resolved != null)
          {
            _kind = Optional.of(kind);
          }
         result = Optional.of(kind);
      }
    return result.get();
  }


  /**
   * get the kind of this feature.
   */
  public Impl.Kind implKind()
  {
    return _impl._kind;
  }


  /**
   * get the code of this feature.
   */
  public Expr code()
  {
    if (PRECONDITIONS) require
      (isRoutine());

    return _impl.expr();
  }


  /**
   * Is this an anonymous feature, i.e., a feature declared within an expression
   * and without giving a name, in contrast to an normal feature defined by a
   * feature declaration?
   *
   * @return true iff this feature is anonymous.
   */
  boolean isAnonymousInnerFeature()
  {
    return false;
  }


  /**
   * Is this a field that was added by fz, not by the user. If so, we do not
   * enforce visibility only after its declaration.
   *
   * @return true iff this feature is anonymous.
   */
  public boolean isArtificialField()
  {
    return isField() && _featureName.isInternal();
  }


  /**
   * true iff this is the automatically generated field RESULT_NAME or
   * INTERNAL_RESULT_NAME.
   *
   * @return true iff this is a result field.
   */
  public boolean isResultField()
  {
    return false;
  }


  /**
   * if hasResultField(), add a corresponding field to hold the result.
   */
  public void addResultField(Resolution res)
  {
    if (PRECONDITIONS) require
      (_state == State.FINDING_DECLARATIONS);

    if (hasResultField())
      {
        var t = _impl._kind == Impl.Kind.Routine
          ? _returnType.functionReturnType()
          : Types.t_UNDEFINED /* dummy type, will be replaced during TYPES_INFERENCING phase */;

        if (CHECKS) check
          (_resultField == null);
        _resultField = new Feature(res,
                                   _pos,
                                   Visi.PRIV,
                                   t,
                                   FuzionConstants.INTERNAL_RESULT_NAME,
                                   this)
          {
            public boolean isResultField() { return true; }
          };
      }
  }


  /**
   * Is this a case-field declared in a match-clause?
   */
  public boolean isCaseField()
  {
    return false;
  }


  /**
   * true iff this feature is a function or field that returns a result, but not
   * a constructor that returns its frame object.
   *
   * @return true iff this has a function result
   */
  boolean hasResult()
  {
    return isField() || hasResultField();
  }


  /**
   * In case a cycle in choice generic arguments is detected, this function is
   * used to erase the generics altogether to avoid later problems when
   * traversing types.
   */
  private void eraseChoiceGenerics()
  {
    if (PRECONDITIONS) require
      (_state.atLeast(State.RESOLVING_TYPES),
       Errors.any());

    if (this.isBaseChoice())
      { // if this == choice, there are only formal generics, so nothing to erase
      }
    else
      {
        for (var p: _inherits)
          {
            if (CHECKS) check
              (Errors.any() || p.calledFeature() != null);

            if (p.calledFeature().isBaseChoice())
              {
                if (p instanceof Call cp)
                  {
                    cp._generics = new List<AbstractType>(Types.t_ERROR);
                  }
              }
          }
      }
  }


  /**
   * Is this a choice-type, i.e., is it 'choice' or does it directly inherit from 'choice'?
   */
  boolean isChoiceBeforeTypesResolved()
  {
    if (state().atLeast(State.RESOLVED_DECLARATIONS))
      {
        if (isBaseChoice())
          {
            return true;
          }
        else
          {
            for (var p: inherits())
              {
                if (CHECKS) check
                  (Errors.any() || p.calledFeature() != null);

                var pf = p.calledFeature();
                if (pf != null && pf.isChoice())
                  {
                    return true;
                  }
              }
          }
      }
    return false;
  }


  /**
   * Is this a choice-type, i.e., does it directly inherit from choice?
   */
  boolean isChoiceAfterTypesResolved()
  {
    return choiceGenerics() != null;
  }


  /*
   * Inheritance resolution for a feature f: recursively, perform inheritance
   * resolution for the outer feature of f and for all direct ancestors of a f,
   * then perform inheritance resolution of the feature f itself.
   *
   * @param res this is called during type resolution, res gives the resolution
   * instance.
   */
  public void scheduleForResolution(Resolution res)
  {
    if (PRECONDITIONS) require
      (state().atLeast(State.LOADED));

    if (_state == State.LOADED)
      {
        _state = State.RESOLVING;
        res.add(this);
      }
  }


  /**
   * visit all the expressions within this feature.
   *
   * @param v the visitor instance that defines an action to be performed on
   * visited objects.
   */
  public void visit(FeatureVisitor v)
  {
    for (var c: _inherits)
      {
        Expr nc = c.visit(v, this);
        if (CHECKS) check
          (Errors.any() || c == nc); // NYI: This will fail when doing funny stuff like inherit from bool.infix &&, need to check and handle explicitly
      }
    _impl.visit(v, this);
    _returnType.visit(v, this);
  }


  /**
   * May this be a field declared directly in universe?
   */
  private boolean _legalPartOfUniverse = false;


  /**
   * Application code that is read from stdin or directly from a file is allowed
   * to declare and initialize fields directly in the universe.  This is called
   * for features that are declared in stdin or directly read file.
   */
  public void legalPartOfUniverse()
  {
    this._legalPartOfUniverse = true;
  }


  /**
   * May this be a field declared directly in universe?
   */
  public boolean isLegalPartOfUniverse()
  {
    return _legalPartOfUniverse;
  }


  /**
   * Check if this is the last argument of a feature and t is its return type.
   * This is needed during type resolution since this is the only place where an
   * open formal generic may be used.
   *
   * @return true iff this is the last argument of a feature and t is its return
   * type.
   */
  boolean isLastArgType(AbstractType t)
  {
    return
      outer() != null &&
      !outer().arguments().isEmpty() &&
      outer().arguments().getLast() == this &&
      t == _returnType.functionReturnType();
  }


  /**
   * buffer to collect cycle part of error message shown by
   * cyclicInheritanceError().
   */
  private static ArrayList<String> cyclicInhData = new ArrayList<>();


  /**
   * Helper function for resolveInheritance: In case a cycle was detected, this
   * is used to collect information on the cycle when returning from recursive
   * inheritance resolution.  When returning from the last element in the cycle,
   * create an error message from cyclicInhData.
   *
   * @param p the inherits call from this that is part of a cycle
   *
   * @param i the iterator over this.inherits() that has produced p. This will be
   * used to replace this entry to break the cycle (and hopefully avoid other
   * problems during compilation).
   */
  private void cyclicInheritanceError(AbstractCall p, ListIterator<AbstractCall> i)
  {
    if (PRECONDITIONS) require
      (p != null,
       p.calledFeature() instanceof Feature fp && fp.detectedCyclicInheritance(),
       i != null);

    var parent = p.calledFeature();
    String inh = "    inherits " + parent.qualifiedName() + " at " + p.pos().show() + "\n";
    if (_detectedCyclicInheritance)
      { // the cycle closes while returning from recursion in resolveInheritance, so show the error:
        StringBuilder cycle = new StringBuilder(inh);
        for (int c = 1; c <= cyclicInhData.size(); c++)
          {
            cycle.append(( c + 1 < 10 ? " " : "") + (c + 1) + cyclicInhData.get(cyclicInhData.size() - c));
          }
        AstErrors.recursiveInheritance(_pos, this, cycle.toString());
        cyclicInhData.clear();
      }
    else
      { // mark all member of the cycle
        cyclicInhData.add(": feature " + qualifiedName()+" at " + _pos.show() + "\n" + inh);
        _detectedCyclicInheritance = true;
      }

    // try to fix recursive inheritance to keep compiler from crashing
    i.set(new Call(_pos, FuzionConstants.ANY_NAME));
  }


  /**
   * Inheritance resolution for a feature f: recursively, perform inheritance
   * resolution for the outer feature of f and for all direct ancestors of a f,
   * then perform inheritance resolution of the feature f itself.
   *
   * After inheritance resolution for a feature f, add it to the set of features
   * to be type resolved.
   *
   * @param res this is called during type resolution, res gives the resolution
   * instance.
   */
  void resolveInheritance(Resolution res)
  {
    if (PRECONDITIONS) require
      (_state.atLeast(State.LOADED));

    if (_state == State.RESOLVING_INHERITANCE)
      {
        _detectedCyclicInheritance = true;
      }
    else if (_state == State.RESOLVING)
      {
        _state = State.RESOLVING_INHERITANCE;

        if (CHECKS) check
          ((_outer == null) || res.state(_outer).atLeast(State.RESOLVING));

        var i = _inherits.listIterator();
        while (i.hasNext() && !_detectedCyclicInheritance)
          {
            var p = i.next();
            if (p instanceof Call cp)
              {
                cp._isInheritanceCall = true;
              }
            p.loadCalledFeature(res, context());
            var parent = p.calledFeature();
            if (CHECKS) check
              (Errors.any() || parent != null);
            if (parent instanceof Feature fp)
              {
                fp.resolveInheritance(res);
                if (fp.detectedCyclicInheritance())
                  {
                    cyclicInheritanceError(p, i);
                  }
              }
            if (!parent.isConstructor() && !parent.isChoice() /* choice is handled in choiceTypeCheckAndInternalFields */)
              {
                AstErrors.parentMustBeConstructor(p.pos(), this, parent);
              }
          }
        _state = State.RESOLVED_INHERITANCE;
        res.scheduleForDeclarations(this);
      }

    if (POSTCONDITIONS) ensure
      (_detectedCyclicInheritance || _state.atLeast(State.RESOLVED_INHERITANCE));
  }


  /*
   * Declaration resolution for a feature f: For all declarations of features in
   * f (formal arguments, local features, implicit result field), add these
   * features to the set of features to be resolved for inheritance. Schedule f
   * for type resolution.
   *
   * @param res this is called during type resolution, res gives the resolution
   * instance.
   */
  void resolveDeclarations(Resolution res)
  {
    if (PRECONDITIONS) require
      (_state.atLeast(State.RESOLVED_INHERITANCE));

    if (_state == State.RESOLVED_INHERITANCE)
      {
        _state = State.RESOLVING_DECLARATIONS;

        this._returnType = _impl.checkReturnType(this);
        res._module.findDeclaredOrInheritedFeatures(this);


        if (CHECKS) check
          (_state == State.RESOLVING_DECLARATIONS);
        /**
         * Find all the types used in this that refer to formal generic arguments of
         * this or any of this' outer classes.
         */
        resolveArgumentTypes(res);
        visit(res.resolveTypesOnly(this));

        _state = State.RESOLVED_DECLARATIONS;
        while (!whenResolvedDeclarations.isEmpty())
          {
            whenResolvedDeclarations.removeFirst().run();
          }
        res.scheduleForTypeResolution(this);
      }

    if (POSTCONDITIONS) ensure
      (_state.atLeast(State.RESOLVING_DECLARATIONS));
  }


  /**
   * Perform an action as soon as this feature has reached
   * State.atLeast(State.RESOLVED_DECLARATIONS).  Perform the action immediately
   * if this is already the case, otherwise record the action to perform it as
   * soon as this is the case.
   *
   * @param r the action
   */
  public void whenResolvedDeclarations(Runnable r)
  {
    if (_state.atLeast(State.RESOLVED_DECLARATIONS))
      {
        r.run();
      }
    else
      {
        whenResolvedDeclarations.add(r);
      }
  }


  static class ResolveTypes extends ContextVisitor
  {
    Resolution res;
    ResolveTypes(Resolution r, Context context)
    {
      super(context);
      res = r;
    }
    @Override public void         action      (AbstractAssign  a) {        a.resolveTypes      (res,   _context); }
    @Override public void         actionBefore(Call            c) {        c.tryResolveTypeCall(res,   _context); }
    @Override public Call         action      (Call            c) { return c.resolveTypes      (res,   _context); }
    @Override public Expr         action      (Feature         f, AbstractFeature outer)
    {
      if (f.isExtensionFeature() && f.outer() != null)
        {
          f._sourceCodeContext = f.outer().context();
        }
      else if (f._sourceCodeContext == Context.NONE)  // for a lambda, this is already set.
        {
          f._sourceCodeContext = _context;
        }
      return f;
    }
    @Override public Function     action      (Function        f) {        f.resolveTypes      (res,   _context); return f; }
    @Override public void         action      (AbstractMatch   m)
    {
      if (m instanceof Match mm)
        {
          mm.resolveTypes(res, _context);
        }
    }

    @Override public Expr         action      (This            t) { return t.resolveTypes      (res,   _context); }
    @Override public AbstractType action      (AbstractType    t) { return t.resolve           (res,   _context); }
    @Override public Expr         action      (AbstractCurrent c) { return c.resolveTypes      (res,   _context); }

    @Override public boolean doVisitActuals() { return false; }
  }


  /**
   * Is this feature with a qualified feature name such as
   *
   *   String.danish => String.this.replace "a" "å"
   *
   * i.e., a feature declaration that is located syntactially outside of the
   * outer feature's declaration.
   */
  public boolean isExtensionFeature()
  {
    return _qname.size() > 1 && _qname.get(0) != FuzionConstants.TYPE_NAME;
  }


  /**
   * Resolve argument types such that type parameters for free types will be
   * added.
   *
   * @param res the resolution instance.
   */
  void resolveArgumentTypes(Resolution res)
  {
    valueArguments().stream().forEach(a -> { if (a instanceof Feature af) af.returnType().resolveArgumentType(res, af); } );
  }


  /**
   * Type resolution for a feature f: For all expressions and expressions in f's
   * inheritance clause, contract, and implementation, determine the static type
   * of the expression. Were needed, perform type inference. Schedule f for
   * syntactic sugar resolution.
   *
   * NOTE: This is called by Resolution.java. To force a feature is in state
   * RESOLVED_TYPES, use Resolution.resolveTypes(f).
   *
   * @param res this is called during type resolution, res gives the resolution
   * instance.
   */
  void internalResolveTypes(Resolution res)
  {
    if (PRECONDITIONS) require
      (_state.atLeast(State.RESOLVED_DECLARATIONS));

    var old_state = _state;

    if (_state == State.RESOLVED_DECLARATIONS)
      {
        _state = State.RESOLVING_TYPES;

        if (Contract.requiresPreConditionsFeature(this) && preFeature() == null)
          {
            Contract.addPreFeature(res, this, context(), false);
          }

        visit(res.resolveTypesFully(this));

        if (_effects != null)
        {
          for (var e : _effects)
            {
              var t = e.resolve(res, context());

              if (t != Types.t_ERROR && (!(t.selfOrConstraint(res, context()))
                                            .feature().inheritsFrom(Types.resolved.f_effect)))
                {
                  AstErrors.notAnEffect(t, ((UnresolvedType) e).pos());
                }
            }
        }

        _state = State.RESOLVED_TYPES;
        while (!whenResolvedTypes.isEmpty())
          {
            whenResolvedTypes.removeFirst().run();
          }
        res.scheduleForSyntacticSugar1Resolution(this);
      }

    if (POSTCONDITIONS) ensure
      (old_state == State.RESOLVING_TYPES && _state == old_state /* recursive attempt to resolve types */ ||
       _state.atLeast(State.RESOLVING_TYPES));
  }


  /**
   * Perform an action as soon as this feature has reached
   * State.atLeast(State.RESOLVED_TYPES).  Perform the action immediately if
   * this is already the case, otherwise record the action to perform it as soon
   * as this is the case.
   *
   * This is used to solve cyclic dependencies in case features A and B use one
   * another.
   *
   * @param r the action
   */
  void whenResolvedTypes(Runnable r)
  {
    if (_state.atLeast(State.RESOLVED_TYPES))
      {
        r.run();
      }
    else
      {
        whenResolvedTypes.add(r);
      }
  }


  /**
   * Syntactic sugar resolution of a feature f after type resolution. Currently
   * used for lazy boolean operations like {@code &&}, {@code ||} and for compile-time constants
   * safety, debug_level, debug.
   *
   * @param res the resolution instance.
   */
  void resolveSyntacticSugar1(Resolution res)
  {
    if (PRECONDITIONS) require
      (_state.atLeast(State.RESOLVED_TYPES));

    if (_state == State.RESOLVED_TYPES)
      {
        _state = State.RESOLVING_SUGAR1;

        Contract.addContractFeatures(res, this, context());
        if (needsCotype())
          {
            res.cotype(this);
          }
        var context = context();
        // we can not use ContextVisitor here, because we
        // - want to visit actuals of Calls
        // - they may not be resolved yet
        // - ContextVisitor relies on actuals being resolved because it calls {@code calledFeature}
        visit(new FeatureVisitor()
          {
            @Override public Expr action(Feature f, AbstractFeature outer) { return f.resolveSyntacticSugar1(res, context, this); }
            @Override public Expr action(Call    c) { return c.resolveSyntacticSugar1(res, context      ); }
          });


        _state = State.RESOLVED_SUGAR1;
        res.scheduleForTypeInference(this);
      }

    if (POSTCONDITIONS) ensure
      (_state.atLeast(State.RESOLVED_SUGAR1));
  }


  /**
   * @return true if this feature needs a cotype
   */
  private boolean needsCotype()
  {
    return !isUniverse() && !isCotype()
        && !isField() /* NYI: UNDER DEVELOPMENT: does not work yet for fields */
        && !isTypeParameter();
  }


  /**
   * Find list of all accesses to this feature's closure by any of its inner
   * features.
   */
  List<AbstractCall> closureAccesses(Resolution res)
  {
    List<AbstractCall> result = new List<>();
    var v = new FeatureVisitor() {
      @Override public void action(AbstractCall c)
      {
        if (dependsOnOuterRef(c))
          {
            result.add(c);
          }
      }
      @Override public Expr action(Feature f, AbstractFeature outer)
      {
        f.visit(this);
        return super.action(f, outer);
      }
    };
    res._module.forEachDeclaredOrInheritedFeature(this, af -> { if (af instanceof Feature f) { f.visit(v); }; } );
    return result;
  }


  /**
   * Returns true if the call depends on an outer reference.
   * @param c
   * @return
   */
  private boolean dependsOnOuterRef(AbstractCall c)
  {
    return c.calledFeature() == outerRef() ||
    // see issue #698 for an example where this applies.
      c.calledFeature().inherits().stream().anyMatch(ihc -> ihc.target().isCallToOuterRef());
  }


  /**
   * Check that this feature and all its declared or inherited features does not
   * contain code that would access the outer features of this feature.  If such
   * accesses exists, report an error that this not allowed.
   *
   * @param errorPos the position this error should be reported at, this should
   * be the definition of the choice type.
   */
  void checkNoClosureAccesses(Resolution res, SourcePosition errorPos)
  {
    var closureAccesses = closureAccesses(res);
    if (!closureAccesses.isEmpty())
      {
        StringBuilder accesses = new StringBuilder();
        for (var c: closureAccesses)
          {
            accesses.append(c.pos().show()).append("\n");
          }
        AstErrors.choiceMustNotAccessSurroundingScope(errorPos, accesses.toString());
      }
  }


  /**
   * Does this expression consist of nothing but declarations? I.e., it has no
   * code that actually would be executed at runtime.
   */
  public boolean containsOnlyDeclarations()
  {
    return switch (_impl._kind)
      {
      case FieldInit,    // a field with initialization syntactic sugar
           FieldDef      // a field with implicit type
        -> false;
      case Field,        // a field
           FieldActual,  // a field with implicit type taken from actual argument to call
           RoutineDef,   // normal feature with code and implicit result type
           Routine,      // normal feature with code
           Intrinsic,    // intrinsic feature
           Abstract      // abstract feature
        -> true;
      default -> throw new Error("missing case "+_impl._kind);
      };
  }


  /**
   * For a choice feature, perform compile time checks for validity and add
   * internal fields for the type tag and the values.
   *
   * Due to bootstrapping, this cannot be performed during resolveTypes, so it
   * is part of the typeInference pass.
   *
   *
   * @param res this is called during type interference, res gives the resolution
   * instance to schedule new fields for resolution.
   */
  private void checkChoiceAndAddInternalFields(Resolution res)
  {
    if (PRECONDITIONS) require
      (isChoice());

    var inheritsChoice = inherits().stream().filter(p -> p.calledFeature().isChoice()).collect(Collectors.toList());
    if (inheritsChoice.size() > 1)
      {
        AstErrors.repeatedInheritanceOfChoice(inheritsChoice.get(1).pos(),
                                              inheritsChoice.get(0).pos());
      }

    if (isRef())
      {
        AstErrors.choiceMustNotBeRef(_pos);
      }

    // choice type must not contain any code, but may contain inner features
    switch (_impl._kind)
      {
      case FieldInit:    // a field with initialization syntactic sugar
      case FieldDef:     // a field with implicit type
      case FieldActual:  // a field with implicit type taken from actual argument to call
      case Field:        // a field
        {
          AstErrors.choiceMustNotBeField(_pos);
          break;
        }
      case RoutineDef:  // normal feature with code and implicit result type
        {
          AstErrors.choiceMustNotBeRoutine(_pos);
          break;
        }
      case Routine:      // normal feature with code
        {
          if (!_impl.containsOnlyDeclarations())
            {
              AstErrors.choiceMustNotContainCode(_pos);
            }
          break;
        }
      case Abstract:
        { // not ok
          AstErrors.choiceMustNotBeAbstract(_pos);
          break;
        }
      case Intrinsic:
        {
          AstErrors.choiceMustNotBeIntrinsic(_pos);
          break;
        }
      }

    res._module.forEachDeclaredOrInheritedFeature(this,
                                                  p ->
      {
        if (_returnType != NoType.INSTANCE &&
            _returnType != ValueType.INSTANCE)
          { // choice type must not have a result type
            if (!(Errors.any() && _returnType == RefType.INSTANCE))  // this was covered by AstErrors.choiceMustNotBeRef
              {
                /*
    // tag::fuzion_rule_CHOICE_RESULT[]
A ((Choice)) declaration must not contain a result type.
    // end::fuzion_rule_CHOICE_RESULT[]
                */
                AstErrors.choiceMustNotHaveResultType(_pos, _returnType);
              }
          }
        else if (p.isField() && !p.isOuterRef() &&
                 !(Errors.any() && (p instanceof Feature pf && (pf.isArtificialField() || /* do not report auto-generated fields like `result` in choice if there are other problems */
                                                                pf.isResultField()
                                                                )
                                    )
                   )
                 )
          { // choice type must not have any fields
            AstErrors.mustNotContainFields(_pos, p, "Choice");
          }
      });

    for (var t : choiceGenerics())
      {
        if (CHECKS) check
          (Errors.any() || t != null);
        if (t != null && !t.isRef())
          {
            if (t.compareToIgnoreOuter(selfType()) == 0)
              {
                AstErrors.choiceMustNotReferToOwnValueType(_pos, t);
                eraseChoiceGenerics();
              }
            var o = outer();
            while (o != null)
              {
                if (t.compareTo(o.thisType()) == 0)
                  {
                    AstErrors.choiceMustNotReferToOuterValueType(_pos, t);
                    eraseChoiceGenerics();
                  }
                o = o.outer();
              }
          }
      }

    checkNoClosureAccesses(res, _pos);
    for (var p : _inherits)
      {
        p.calledFeature().checkNoClosureAccesses(res, p.pos());
      }
  }


  /**
   * Choice related checks: Check if this inherits from a choice and flag an
   * error if this is the case.
   *
   * Check if this is a choice and if so, call checkChoiceAndAddInternalFields
   * for further checking and adding of fields.
   *
   * @param res this is called during type interference, res gives the resolution
   * instance to schedule new fields for resolution.
   */
  void choiceTypeCheckAndInternalFields(Resolution res)
  {
    if (isChoice())
      {
        checkChoiceAndAddInternalFields(res);
      }
    if (isBuiltInPrimitive())
      {
        checkBuiltInPrimitive(res);
      }
  }


  /**
   * check that primitives do not contain fields
   *
   * @param res
   */
  private void checkBuiltInPrimitive(Resolution res)
  {
    res._module.forEachDeclaredOrInheritedFeature(this,
                                                  p ->
      {
        // primitives must not have any fields
        if (p.isField() && !p.isOuterRef() && !(p.featureName().baseName().equals("val") && p.resultType().compareTo(selfType())==0) )
          {
            AstErrors.mustNotContainFields(_pos, p, this.featureName().baseName());
          }
      });
  }


  /**
   * Type inference determines static types that are not given explicitly in the
   * source code.
   *
   * @param res this is called during type inference, res gives the resolution
   * instance to schedule new features for resolution.
   */
  void typeInference(Resolution res)
  {
    if (PRECONDITIONS) require
      (_state.atLeast(State.RESOLVED_TYPES));

    if (_state == State.RESOLVED_SUGAR1)
      {
        _state = State.TYPES_INFERENCING;

        if (outer() instanceof Feature o)
          {
            o.typeInference(res);
          }

        var rt = resultTypeIfPresentUrgent(res, true);

        if (rt.isThisType() && rt.feature() == this)
          { // we are in the case of issue #1186: A routine returns itself:
            //
            //  a => a.this
            AstErrors.routineMustNotReturnItself(this);
            _resultType = Types.t_ERROR;
          }

        /**
         * Perform type inference from outside to the inside, i.e., propagate the
         * expected type as in
         *
         *   f (b bool) i64              { if (b) { 23 } else { -17 } }
         *   g (b bool) choice<A, f32> } { b ? 3.4 : A }
         *   abstract myfun { abstract x(a i32) i32 }
         *   h myfun { fun (a) => a*a }
         *
         * Here, i64 will be propagated to be used as the type of "23" and
         * "-17", choice<A, f32> will be used as the type of "3.4" and "A", and
         * myfun will be used as the type of "fun (a) => a*a", which implies
         * that i32 will be the type for "a".
         */
        visit(new ContextVisitor(context()) {
            @Override public void  action(AbstractAssign a) { a.propagateExpectedType(res, _context); }
            @Override public Call  action(Call           c) { c.propagateExpectedType(res, _context); return c; }
            @Override public void  action(Impl           i) { i.propagateExpectedType(res, _context); }
          });

        /*
         * extra pass to automatically wrap values into 'Lazy'
         * or unwrap values inheriting {@code unwrap}
         */
        visit(new ContextVisitor(context()) {
            // we must do this from the outside of calls towards the inside to
            // get the corrected nesting of Lazy features created during this
            // phase
            public boolean visitActualsLate() { return true; }
            @Override public void  action(AbstractAssign a) { a.wrapValueInLazy  (res, _context); a.unwrapValue  (res, _context); }
            @Override public Expr  action(Call           c) { c.wrapActualsInLazy(res, _context); c.unwrapActuals(res, _context); return c; }
          });

        if (isConstructor())
          {
            _impl.propagateExpectedType(res, context(), Types.resolved.t_unit);
          }

        _state = State.TYPES_INFERENCED;
        res.scheduleForSyntacticSugar2Resolution(this);
      }

    if (POSTCONDITIONS) ensure
      (_state.atLeast(State.TYPES_INFERENCED));
  }


  /**
   * Perform static type checking, i.e., make sure, that for all assignments from
   * actual to formal arguments or from values to fields, the types match.
   *
   * @param res this is called during type resolution, res gives the resolution
   * instance.
   */
  void checkTypes(Resolution res)
  {
    if (PRECONDITIONS) require
      (_state == State.RESOLVED_SUGAR2);

    _state = State.CHECKING_TYPES;

    choiceTypeCheckAndInternalFields(res);

    selfType().checkChoice(_pos, context());

    _resultType.checkChoice(_posOfReturnType == SourcePosition.builtIn ? _pos : _posOfReturnType, context());

    visit(new ContextVisitor(context()) {
        /* if an error is reported in a call it might no longer make sense to check the actuals: */
        @Override public boolean visitActualsLate() { return true; }
        @Override public void         action(AbstractAssign a) {        a.checkTypes(res,  _context);           }
        @Override public Call         action(Call           c) {        c.checkTypes(res,  _context); return c; }
        @Override public Expr         action(Constant       c) {        c.checkRange(); return c;               }
        @Override public void         action(AbstractMatch  m) {        m.checkTypes(_context);                 }
        @Override public Expr         action(InlineArray    i) {        i.checkTypes(      _context); return i; }
        @Override public AbstractType action(AbstractType   t) { return t.checkConstraints(_context);           }
        @Override public void         actionBefore(Block    b) {        b.checkTypes();                         }
        @Override public Expr         action(Function       f) { return f.checkTypes();                         }
      });

    res._module.checkTypes(this);

    // warn about unused, non public, non ignored fields
    if (isUsageCheckRequired() && !isUsed())
      {
        AstErrors.unusedField(this);
      }

    visit(new ContextVisitor(context()) {
      @Override public Expr action(Feature f, AbstractFeature outer) { return new Nop(_pos);}
    });

    checkNative(res);

    _state = State.RESOLVED;
  }


  /**
   * Check native features result and argument
   * types for legality.
   */
  private void checkNative(Resolution res)
  {
    if (kind() == Kind.Native)
      {
        for (var arg : arguments())
          {
            checkLegalNativeArg(res, arg);
          }

        checkLegalNativeResultType(res, resultTypePos(), resultType());
      }
  }


  private void checkLegalNativeArg(Resolution res, AbstractFeature arg)
  {
    ensureTypeSetsInitialized(res);
    var at = arg.resultType();
    if (!(arg.isTypeParameter()
          || Types.resolved.legalNativeArgumentTypes.contains(at)
          || at.selfOrConstraint(Context.NONE).isFunctionTypeExcludingLazy()
          // NYI: BUG: check if array element type is valid
          || !at.isGenericArgument() && at.feature() == Types.resolved.f_array
          || !at.isGenericArgument() && at.feature().mayBeNativeValue()
          || !at.isGenericArgument() && Types.resolved.f_fuzion_sys_array_data.resultType().feature() == at.feature()
          )
        )
      {
        AstErrors.illegalNativeType(arg.pos(), "Argument type", at);
      }
  }


  private void checkLegalNativeResultType(Resolution res, SourcePosition pos, AbstractType rt)
  {
    ensureTypeSetsInitialized(res);
    if (!(Types.resolved.legalNativeResultTypes.contains(rt) || !rt.isGenericArgument() && rt.feature().mayBeNativeValue()))
      {
        AstErrors.illegalNativeType(pos, "Result type", rt);
      }
  }


  /**
   * Ensures that
   *  Types.legalNativeArgumentTypes
   * and
   *  Types.resolved.legalNativeResultTypes
   * are initialized.
   * Initializes them if they are not yet initialized.
   */
  private void ensureTypeSetsInitialized(Resolution res)
  {
    // We can not do this in constructor of
    // Resolved since not everything we need
    // might be fully resolved yet.
    if (Types.resolved.legalNativeArgumentTypes.isEmpty())
      {
        var fd = res._module.lookupFeature(res.universe, FeatureName.get("File_Descriptor", 0)).selfType();
        var dd = res._module.lookupFeature(res.universe, FeatureName.get("Directory_Descriptor", 0)).selfType();
        var mm = res._module.lookupFeature(res.universe, FeatureName.get("Mapped_Memory", 0)).selfType();
        var nr = res._module.lookupFeature(res.universe, FeatureName.get("Native_Ref", 0)).selfType();
        Types.resolved.legalNativeResultTypes.addAll(Types.resolved.numericTypes);
        Types.resolved.legalNativeResultTypes.add(fd);
        Types.resolved.legalNativeResultTypes.add(dd);
        Types.resolved.legalNativeResultTypes.add(mm);
        Types.resolved.legalNativeResultTypes.add(nr);
        Types.resolved.legalNativeResultTypes.add(Types.resolved.t_unit);
        Types.resolved.legalNativeResultTypes.add(Types.resolved.t_bool);
        Types.resolved.legalNativeArgumentTypes.addAll(Types.resolved.numericTypes);
        Types.resolved.legalNativeArgumentTypes.add(fd);
        Types.resolved.legalNativeArgumentTypes.add(dd);
        Types.resolved.legalNativeArgumentTypes.add(mm);
        Types.resolved.legalNativeArgumentTypes.add(nr);
      }
  }


  /**
   * The result field declared automatically in case hasResultField().
   *
   * @return the result or null if this does not have a result field.
   */
  public Feature resultField()
  {
    if (PRECONDITIONS) require
      (_state.atLeast(State.LOADED));

    Feature result = _resultField;

    if (POSTCONDITIONS) ensure
      (Errors.any() ||
       hasResultField() == (result != null) ||

       // the following will later be checked by checkChoiceAndAddInternalFields() and
       // reported as an error (fuzion rule CHOICE_RESULT):
       isChoice() && (result != null)
       );
    return result;
  }


  /**
   * Syntactic sugar resolution of a feature f: For all expressions and
   * expressions in f's inheritance clause, contract, and implementation, resolve
   * syntactic sugar, e.g., by replacing anonymous inner functions by
   * declaration of corresponding inner features. Add (f,{@literal <>}) to the list of
   * features to be searched for runtime types to be layouted.
   *
   * @param res this is called during type resolution, res gives the resolution
   * instance.
   */
  void resolveSyntacticSugar2(Resolution res)
  {
    if (PRECONDITIONS) require
      (_state == State.TYPES_INFERENCED);

    _state = State.RESOLVING_SUGAR2;

    visit(new ContextVisitor(context()) {
        @Override public Expr action(Function    f) { return f.resolveSyntacticSugar2(res); }
        @Override public Expr action(InlineArray i) { return i.resolveSyntacticSugar2(res, _context); }
        @Override public void action(Impl        i) {        i.resolveSyntacticSugar2(res, _context); }
        @Override public Expr action(Constant    c) { return c.resolveSyntacticSugar2(res, _context); }
        @Override public void action(AbstractMatch am){ if (am instanceof Match m) { m.addFieldsForSubject(res, _context); } }
      });


    visit(new ContextVisitor(context()) {
        public void  action(AbstractCall c)
          {
            if (!(c instanceof Call cc) || cc.calledFeatureKnown())
              {
                var feat = c.calledFeature();

                if (feat instanceof Feature f)
                  {
                    f.recordUsage();
                  }
              }
          };
      });

    _state = State.RESOLVED_SUGAR2;
    res.scheduleForCheckTypes(this);
  }


  /**
   * visit all the expressions within this feature.
   *
   * @param v the visitor instance that defines an action to be performed on
   * visited objects.
   *
   * @param outer the feature surrounding this expression.
   *
   * @return this.
   */
  public Expr visit(FeatureVisitor v, AbstractFeature outer)
  {
    // impl.initialValue is code executed by outer, not by this. So we visit it
    // here, while impl.code is visited when impl.visit is called with this as
    // outer argument.
    //
    if (_impl.hasInitialValue() &&
        /* initial value has been replaced by explicit assignment during
         * RESOLVING_TYPES phase: */
        (outer == null || !outer.state().atLeast(State.RESOLVING_SUGAR1)))
      {
        _impl.visitExpr(v, outer);
      }
    return v.action(this, outer);
  }


  /**
   * resolve syntactic sugar of feature declaration, i.e., add assignment for the
   * initial value of fields.
   *
   * @param res the resolution instance.
   *
   * @param context the source code context where this feature declaration is done
   *
   * @param rss1 the visitor to resolve syntax sugar 1, used to visit recursively.
   */
  Expr resolveSyntacticSugar1(Resolution res, Context context, FeatureVisitor rss1)
  {
    var outer = context.outerFeature();

    if (PRECONDITIONS) require
      (res != null,
       outer.state() == State.RESOLVING_SUGAR1,
       isUniverse() || outer != null || Errors.any());

    Expr result = this;

    if (CHECKS) check
      (Errors.any() ||
       (_impl._kind != Impl.Kind.FieldDef    &&
        _impl._kind != Impl.Kind.FieldActual)
       || _returnType == NoType.INSTANCE);

    if (_impl.hasInitialValue())
      {
        // outer() != outer may be the case for fields declared in types
        //
        //   type.f := x
        //
        // or for qualified declarations
        //
        //   String.new_field := 3
        //
        // which should have caused errors already.
        if (CHECKS) check
          (Errors.any() || this.outer() == outer);

        if (this.outer() == outer)
          {
            /* add assignment of initial value: */
            AbstractAssign ass = new Assign(res, _pos, this, _impl.expr(), context);
            ass = ass.visit(rss1, outer);
            result = new Block(new List<>(this, ass));
          }
      }
    return result;
  }


  /**
   * During type resolution, add a type parameter created for a free type like
   * {@code T} in {@code f(x T) is ...}.
   *
   * @param res the resolution instance.
   *
   * @param ta the newly created type parameter feature.
   *
   * @return the generic instance for ta
   */
  AbstractFeature addTypeParameter(Resolution res, Feature ta)
  {
    if (PRECONDITIONS) require
      (ta.isFreeType());

    // A call to generics() has the side effects of setting _generics,
    // _arguments
    var ignore = generics();

    // Now we patch the new type parameter ta into _arguments,
    // and _generics:
    var a = _arguments;
    _arguments = new List<>(a);
    var tas = typeArguments();
    _arguments.add(tas.size(), ta);

    checkDuplicateFeature(res);

    res._module.findDeclarations(ta, this);

    res._module.addTypeParameter(this, ta);

    return ta;
  }


  /**
   * check if outer already contains a feature with
   * the feature name of this feature
   *
   * @param res the current Resolution instance
   */
  private void checkDuplicateFeature(Resolution res)
  {
    var newFeatureName = FeatureName.get(_featureName.baseName(), _arguments.size());
    var existing = res._module.lookupFeature(_outer, newFeatureName);
    if (existing != null && !isAbstractAndFixedPair(existing, this))
      {
        AstErrors.duplicateFeatureDeclaration(existing, this);
      }
  }


  /**
   * Is this a type parameter created for a free type?
   */
  boolean isFreeType()
  {
    return false;
  }


  /**
   * resultTypeIfPresentUrgent returns the result type of this feature using the
   * formal generic argument.
   *
   * @param urgent if true and the result type is inferred and inference would
   * currently not succeed, then enforce it even if that would produce an error.
   *
   * @return this feature's result type, null in case the type is currently
   * unknown since the type inference is incomplete.
   */
  @Override
  AbstractType resultTypeIfPresentUrgent(Resolution res, boolean urgent)
  {
    AbstractType result;

    if (res != null && this != Types.f_ERROR && !res.state(this).atLeast(State.RESOLVING_TYPES))
      {
        res.resolveTypes(this);
      }

    if (_resultType != null)
      {
        result = _resultType;
      }
    else
      {
        if (outer() != null && this == outer().resultField())
          {
            result = outer().resultTypeIfPresent(res);
          }
        else if (_impl.typeInferable())
          {
            if (CHECKS) check
              (!state().atLeast(State.TYPES_INFERENCED));
            result = _impl.inferredType(res, this, urgent);
          }
        else if (_returnType.isConstructorType())
          {
            result = selfType();
          }
        else if (_returnType == NoType.INSTANCE)
          {
            if (urgent)
              {
                AstErrors.failedToInferResultType(this);
              }
            result = urgent ? Types.t_ERROR : null;
          }
        else if (isOuterRef())
          {
            result = outer().outer().thisType(outer().isFixed());
          }
<<<<<<< HEAD
        else if (isOpenTypeParameter())
          {
            result = Types.resolved != null ? Types.resolved.f_OpenType.resultTypeIfPresentUrgent(res, urgent)
                                            : null;
=======
        else if (isTypeParameter())
          { // NYI: CLEANUP: handling of isOpenTypeParameter() will be added in PR #5681
            result = Types.resolved.f_Type.resultTypeIfPresentUrgent(res, urgent);
>>>>>>> e2db5a37
          }
        else
          {
            result = _returnType.functionReturnType(true);
            if (result != null && result.isIncompleteType())
              {
                // we need to resolve _outer which contains
                // this case field before having a usable functionReturnType
                res.resolveTypes(_outer);
              }
            result = _returnType.functionReturnType();
            result = urgent && result == null ? Types.t_ERROR : result;
          }
        if (res != null && result != null && outer() != null)
          {
            result = result.resolve(res, outer().context());
          }

        if (result != null)
          {
            // FORWARD_CYCLIC should be returned only once.
            // We then want to return t_ERROR.
            _resultType = result == Types.t_FORWARD_CYCLIC ? Types.t_ERROR : result;

            if (_resultType.isOpenGeneric())
              {
                var ignore = openTypeFeature(res);
              }
          }
      }

    if (POSTCONDITIONS) ensure
      (!urgent || result != null,
       result != Types.t_UNDEFINED,
       Errors.any() || result != Types.t_ERROR,
       result == null || result instanceof ResolvedType);

    return result;
  }


  /**
   * After type resolution, resultType returns the result type of this
   * feature using the formal generic argument.
   *
   * @return the result type, t_ERROR in case of an error.
   * Never null.
   */
  @Override
  public AbstractType resultType()
  {
    if (PRECONDITIONS) require
      (Errors.any() || _state.atLeast(State.RESOLVED_TYPES));

    var result = _state.atLeast(State.RESOLVED_TYPES)
      ? resultTypeIfPresentUrgent(null, true)
      : Types.t_ERROR;

    if (POSTCONDITIONS) ensure
      (Errors.any() || result != Types.t_ERROR,
       Errors.any() || !result.containsUndefined(false));

    return result;
  }


  /**
   * constraint returns the constraint type of this type parameter, Any if no
   * constraint was set.  This ignores any context constraints like `pre T : numeric`
   *
   * @return the constraint.
   */
  @Override
  public AbstractType constraint()
  {
    if (PRECONDITIONS) require
      (state().atLeast(State.RESOLVED_TYPES),
       isTypeParameter());

    var result = _returnType.functionReturnType();

    if (POSTCONDITIONS) ensure
      (result != null);

    return result;
  }


  public FeatureName featureName()
  {
    if (CHECKS) check
      (// the feature name is currently not changed in addTypeParameter, so
       // we add freeTypesCount() here.
       arguments().size() == _featureName.argCount() + freeTypesCount());

    return _featureName;
  }


  /**
   * Number of free types among the type parameters.
   */
  public int freeTypesCount()
  {
    var result = 0;
    for (var tp : _arguments)
      {
        result += ((Feature) tp).isFreeType() ? 1 : 0;
      }
    return result;
  }


  /**
   * Set the feature's name to a new value.  This can only be used to modify the
   * feature name's id field, which is used to distinguish several fields with
   * equal name as in
   *
   *   x := 42
   *   x := x + 1
   *
   * or when distinguishing features with same name from different modules.
   */
  public void setFeatureName(FeatureName newFeatureName)
  {
    if (PRECONDITIONS) require
      (_featureName.baseName() == newFeatureName.baseName());

    _featureName = newFeatureName;
  }


  /**
   * outerRefName
   *
   * @return
   */
  private String outerRefName()
  {
    if (PRECONDITIONS) require
      (_outer != null);

    return FuzionConstants.OUTER_REF_PREFIX + qualifiedName() + FuzionConstants.OUTER_REF_SUFFIX;
  }


  /**
   * Is this a routine that returns the current instance as its result?
   */
  public boolean isConstructor()
  {
    return isRoutine() && _returnType.isConstructorType() ||
      // special handling if this is called before resolveDeclarations:
      !state().atLeast(State.RESOLVING_DECLARATIONS) && _impl._kind == Impl.Kind.Routine && _returnType == NoType.INSTANCE;
  }


  /**
   * Is this a constructor returning a reference result?
   */
  public boolean isRef()
  {
    return _returnType == RefType.INSTANCE;
  }


  /**
   * Add implicit field to the outer feature of this.
   */
  public void addOuterRef(Resolution res)
  {
    if (PRECONDITIONS) require
      (_state.atLeast(State.FINDING_DECLARATIONS));

    if (hasOuterRef())
      {
        var outerRefType = isOuterRefAdrOfValue()
          ? this._outer.selfType().asRef()
          : this._outer.selfType();
        _outerRef = new Feature(res,
                                _pos,
                                Visi.PRIV,
                                outerRefType,
                                outerRefName(),
                                this);

        whenResolvedTypes(()->_outerRef.scheduleForResolution(res));
      }
  }


  /**
   * outerRef returns the field of this feature that refers to the
   * outer field.
   *
   * @return the outer ref if it exists, null otherwise.
   */
  public AbstractFeature outerRef()
  {
    if (PRECONDITIONS) require
      (isUniverse() || _state.atLeast(State.RESOLVING_DECLARATIONS));

    Feature result = _outerRef;

    if (POSTCONDITIONS) ensure
      (!hasOuterRef() || result != null);

    return result;
  }


  /**
   * Check if this is an outer ref field.
   */
  public boolean isOuterRef()
  {
    var o = outer();
    return o != null && (o instanceof Feature of ? of._outerRef : o.outerRef()) == this;
  }


  /**
   * Compare this to other for sorting Feature
   */
  public int compareTo(AbstractFeature other)
  {
    return (other instanceof Feature of)
      ? _id - of._id
      : +1;
  }


  /**
   * Is this the {@code call} implementation of a lambda?
   */
  public boolean isLambdaCall()
  {
    return false;
  }


  /**
   * Is this the 'THIS_TYPE' type parameter in a type feature?
   *
   * Overriding since AbstractFeature.isCoTypesThisType needs outer to be
   * in state of at least FINDING_DECLARATIONS which is not always the case
   * when isCoTypesThisType is called.
   */
  @Override
  public boolean isCoTypesThisType()
  {
    return false;
  }


  /**
   * Is this base-lib's choice-feature?
   */
  @Override
  boolean isBaseChoice()
  {
    if (PRECONDITIONS) require
      (state().atLeast(State.RESOLVED_DECLARATIONS));

    return Types.resolved != null
      ? this == Types.resolved.f_choice
      : (featureName().baseName().equals(FuzionConstants.CHOICE_NAME) && featureName().argCount() == 1 && outer().isUniverse());
  }


  /**
   * Does this feature define a type that is
   * (potentially) qualifiable in sourcecode?
   */
  public boolean definesUsableType()
  {
    return definesType() && !featureName().isInternal();
  }


  /**
   * Record usage of this feature, i.e. mark it as used.
   */
  private void recordUsage()
  {
    _isUsed = true;
  }


  /**
   * Has this feature been used?
   */
  private boolean isUsed()
  {
    return _isUsed;
  }

  /**
   * Is this a feature for which an error should be shown if it is never used?
   * i.e. a field that meets certain conditions
   */
  private boolean isUsageCheckRequired()
  {
    return kind() == AbstractFeature.Kind.Field
          && visibility().eraseTypeVisibility() != Visi.PUB  // public fields may be unused
          && !featureName().isInternal()                     // don't warn for internal features
          && !this.outer().featureName().isInternal()        // don't warn for inner features of internal features
          && !featureName().isNameless()                     // don't warn for nameless features
          && !isArgument()                                   // don't warn for arguments
          && redefines().isEmpty();                          // don't warn for unused redefinitions
  }


  /**
   * This is used in Function.java to
   * refine a result type.
   * e.g.:
   *
   * 1) result needs tagging:
   * String => outcome String
   *
   * 2) result needs boxing:
   * array i32 => Sequence i32
   *
   * @param res the current Resolution instance
   *
   * @param refinedResultType the refined result type
   */
  void setRefinedResultType(Resolution res, Context context, AbstractType refinedResultType)
  {
    if (CHECKS) check
      // we must not patch result type later, because then
      // result type of result field etc. is also already set.
      (!state().atLeast(State.RESOLVING_SUGAR1),
      _resultType == null || refinedResultType.isAssignableFrom(_resultType, context).yes());

    _resultType = refinedResultType;
  }


}

/* end of file */<|MERGE_RESOLUTION|>--- conflicted
+++ resolved
@@ -2380,16 +2380,12 @@
           {
             result = outer().outer().thisType(outer().isFixed());
           }
-<<<<<<< HEAD
-        else if (isOpenTypeParameter())
-          {
-            result = Types.resolved != null ? Types.resolved.f_OpenType.resultTypeIfPresentUrgent(res, urgent)
-                                            : null;
-=======
         else if (isTypeParameter())
           { // NYI: CLEANUP: handling of isOpenTypeParameter() will be added in PR #5681
-            result = Types.resolved.f_Type.resultTypeIfPresentUrgent(res, urgent);
->>>>>>> e2db5a37
+            result =
+              (isOpenTypeParameter()
+               ? Types.resolved.f_OpenType
+               : Types.resolved.f_Type    ).resultTypeIfPresentUrgent(res, urgent);
           }
         else
           {
