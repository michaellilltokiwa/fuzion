--- conflicted
+++ resolved
@@ -2025,11 +2025,7 @@
       @Override public Expr action(Feature f, AbstractFeature outer) { return new Nop(_pos);}
     });
 
-<<<<<<< HEAD
-    checkNative();
-=======
     checkNative(res);
->>>>>>> cc7400eb
 
     _state = State.RESOLVED;
   }
@@ -2039,29 +2035,12 @@
    * Check native features result and argument
    * types for legality.
    */
-<<<<<<< HEAD
-  private void checkNative()
-=======
   private void checkNative(Resolution res)
->>>>>>> cc7400eb
   {
     if (kind() == Kind.Native)
       {
         for (var arg : arguments())
           {
-<<<<<<< HEAD
-            checkLegalNativeArg(arg.pos(), arg.resultType());
-          }
-
-        checkLegalNativeResultType(resultTypePos(), resultType());
-      }
-  }
-
-
-  private void checkLegalNativeArg(SourcePosition pos, AbstractType at)
-  {
-    ensureTypeSetsInitialized();
-=======
             checkLegalNativeArg(res, arg.pos(), arg.resultType());
           }
 
@@ -2073,7 +2052,6 @@
   private void checkLegalNativeArg(Resolution res, SourcePosition pos, AbstractType at)
   {
     ensureTypeSetsInitialized(res);
->>>>>>> cc7400eb
     if (!(Types.resolved.legalNativeArgumentTypes.contains(at)
           || at.isFunctionTypeExcludingLazy()
           || at.isGenericArgument() && at.genericArgument().constraint(Context.NONE).isFunctionTypeExcludingLazy()))
@@ -2083,15 +2061,9 @@
   }
 
 
-<<<<<<< HEAD
-  private void checkLegalNativeResultType(SourcePosition pos, AbstractType rt)
-  {
-    ensureTypeSetsInitialized();
-=======
   private void checkLegalNativeResultType(Resolution res, SourcePosition pos, AbstractType rt)
   {
     ensureTypeSetsInitialized(res);
->>>>>>> cc7400eb
     if (!Types.resolved.legalNativeResultTypes.contains(rt))
       {
         AstErrors.illegalNativeType(pos, "Result type", rt);
@@ -2107,11 +2079,7 @@
    * are initialized.
    * Initializes them if they are not yet initialized.
    */
-<<<<<<< HEAD
-  private void ensureTypeSetsInitialized()
-=======
   private void ensureTypeSetsInitialized(Resolution res)
->>>>>>> cc7400eb
   {
     // We can not do this in constructor of
     // Resolved since not everything we need
@@ -2119,10 +2087,6 @@
     if (Types.resolved.legalNativeArgumentTypes.isEmpty())
       {
         var ptr = Types.resolved.f_fuzion_sys_array_data.resultType();
-<<<<<<< HEAD
-        Types.resolved.legalNativeResultTypes.addAll(Types.resolved.numericTypes);
-        Types.resolved.legalNativeResultTypes.add(ptr);
-=======
         var fd = res._module.lookupFeature(res.universe, FeatureName.get("File_Descriptor", 0), null).selfType();
         var dd = res._module.lookupFeature(res.universe, FeatureName.get("Directory_Descriptor", 0), null).selfType();
         var mm = res._module.lookupFeature(res.universe, FeatureName.get("Mapped_Memory", 0), null).selfType();
@@ -2133,18 +2097,14 @@
         Types.resolved.legalNativeResultTypes.add(dd);
         Types.resolved.legalNativeResultTypes.add(mm);
         Types.resolved.legalNativeResultTypes.add(nr);
->>>>>>> cc7400eb
         Types.resolved.legalNativeResultTypes.add(Types.resolved.t_unit);
         Types.resolved.legalNativeResultTypes.add(Types.resolved.t_bool);
         Types.resolved.legalNativeArgumentTypes.addAll(Types.resolved.numericTypes);
         Types.resolved.legalNativeArgumentTypes.add(ptr);
-<<<<<<< HEAD
-=======
         Types.resolved.legalNativeArgumentTypes.add(fd);
         Types.resolved.legalNativeArgumentTypes.add(dd);
         Types.resolved.legalNativeArgumentTypes.add(mm);
         Types.resolved.legalNativeArgumentTypes.add(nr);
->>>>>>> cc7400eb
       }
   }
 
