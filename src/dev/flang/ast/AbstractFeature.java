/*

This file is part of the Fuzion language implementation.

The Fuzion language implementation is free software: you can redistribute it
and/or modify it under the terms of the GNU General Public License as published
by the Free Software Foundation, version 3 of the License.

The Fuzion language implementation is distributed in the hope that it will be
useful, but WITHOUT ANY WARRANTY; without even the implied warranty of
MERCHANTABILITY or FITNESS FOR A PARTICULAR PURPOSE.  See the GNU General Public
License for more details.

You should have received a copy of the GNU General Public License along with The
Fuzion language implementation.  If not, see <https://www.gnu.org/licenses/>.

*/

/*-----------------------------------------------------------------------
 *
 * Tokiwa Software GmbH, Germany
 *
 * Source of class AbstractFeature
 *
 *---------------------------------------------------------------------*/

package dev.flang.ast;

import java.util.Arrays;
import java.util.Collection;
import java.util.Set;
import java.util.TreeSet;

import dev.flang.util.ANY;
import dev.flang.util.Errors;
import dev.flang.util.FuzionConstants;
import dev.flang.util.HasSourcePosition;
import dev.flang.util.List;
import dev.flang.util.SourcePosition;


/**
 * AbstractFeature is represents a Fuzion feature in the front end.  This
 * feature might either be part of the abstract syntax tree or part of a binary
 * module file.
 *
 * @author Fridtjof Siebert (siebert@tokiwa.software)
 */
public abstract class AbstractFeature extends ANY implements Comparable<AbstractFeature>, HasSourcePosition
{


  /*------------------------------  enums  ------------------------------*/


  /**
   * The basic types of features in Fuzion:
   */
  public enum Kind
  {
    Routine,
    Field,
    TypeParameter,
    OpenTypeParameter,
    Intrinsic,
    Abstract,
    Choice;

    /**
     * get the Kind that corresponds to the given ordinal number.
     */
    public static Kind from(int ordinal)
    {
      if (CHECKS) check
        (values()[ordinal].ordinal() == ordinal);

      return values()[ordinal];
    }
  }


  /*------------------------  static variables  -------------------------*/


  /**
   * Counter for assigning unique names to typeFeature() results. This is
   * currently used only for non-constructors since they do not create a type
   * name.
   *
   * NYI (see #285): This might create name clashes since equal ids might be
   * assigned to type features in different modules.
   */
  static int _typeFeatureId_ = 0;


  /*----------------------------  variables  ----------------------------*/



  /**
   * NYI: to be removed: Temporary mapping from Feature to corresponding
   * libraryFeature (if it exists) and back to the ast.Feature.
   *
   * As long as the duality of ast.Feature/fe.LibraryFeature exists, a check for
   * feature equality should be done using sameAs.
   */
  public AbstractFeature _libraryFeature = null; // NYI: remove when USE_FUM is default
  public AbstractFeature libraryFeature() // NYI: remove
  {
    return _libraryFeature == null ? this : _libraryFeature;
  }


  /**
   * For a Feature that can be called and hasThisType() is true, this will be
   * set to the frame type during resolution.  This type uses the formal
   * generics as actual generics. For a generic feature, these must be replaced.
   */
  protected AbstractType _thisType = null;


  /**
   * Reserved fields to be used by dev.flang.air to find used features and to
   * mark features that are called dynamically.
   */
  public HasSourcePosition _usedAt;
  public boolean _calledDynamically;


  /**
   * Caching used in front end.
   */
  public Object _frontEndData;


  /**
   * cached result of valueArguments();
   */
  private List<AbstractFeature> _valueArguments = null;


  /**
   * cached result of typeArguments();
   */
  private List<AbstractFeature> _typeArguments = null;


  /**
   * The formal generic arguments of this feature, cached result of generics()
   */
  private FormalGenerics _generics;


  /**
   * cached result of typeFeature()
   */
  private AbstractFeature _typeFeature = null;


  /*-----------------------------  methods  -----------------------------*/

  /**
   * All features that have been found to be directly redefined by this feature.
   * This does not include redefintions of redefinitions.  Four Features loaded
   * from source code, this set is collected during RESOLVING_DECLARATIONS.  For
   * LibraryFeature, this will be loaded from the library module file.
   */
  public abstract Set<AbstractFeature> redefines();


  /* pre-implemented convenience functions: */
  public boolean isRoutine() { return kind() == Kind.Routine; }
  public boolean isField() { return kind() == Kind.Field; }
  public boolean isAbstract() { return kind() == Kind.Abstract; }
  public boolean isIntrinsic() { return kind() == Kind.Intrinsic; }
  public boolean isChoice() { return kind() == Kind.Choice; }
  public boolean isTypeParameter() { return switch (kind()) { case TypeParameter, OpenTypeParameter -> true; default -> false; }; }
  public boolean isOpenTypeParameter() { return kind() == Kind.OpenTypeParameter; }


  /**
   * What is this Feature's kind?
   *
   * @return Routine, Field, Intrinsic, Abstract or Choice.
   */
  public abstract Kind kind();


  /**
   * Is this an intrinsic feature that creates an instance of its result ref
   * type?
   */
  public abstract boolean isIntrinsicConstructor();


  /**
   * get a reference to the outermost feature.
   */
  public AbstractFeature universe()
  {
    if (PRECONDITIONS) require
      (state().atLeast(Feature.State.LOADED));

    AbstractFeature r = this;
    while (!r.isUniverse() && r != Types.f_ERROR)
      {
        r = r.outer();
      }
    return r;
  }


  /**
   * is this the outermost feature?
   */
  public boolean isUniverse()
  {
    return false;
  }


  /**
   * qualifiedName returns the qualified name of this feature
   *
   * @return the qualified name, e.g. "fuzion.std.out.println"
   */
  public String qualifiedName()
  {
    var n = featureName().baseName();
    return
      isUniverse()         ||
      outer() == null      ||
      outer().isUniverse()    ? n
                              : outer().qualifiedName() + "." + n;
  }


  /**
   * Obtain the effective name of this feature when actualGenerics are the
   * actual generics of its outer() feature.
   */
  public FeatureName effectiveName(List<AbstractType> actualGenerics)
  {
    var result = featureName();
    if (hasOpenGenericsArgList())
      {
        var argCount = arguments().size() + actualGenerics.size() - outer().generics().list.size();
        if (CHECKS) check
          (argCount >= 0);
        result =  FeatureName.get(result.baseName(),
                                  argCount);
      }
    return result;
  }


  /**
   * Return the state of this feature.
   *
   * This is only relevant for ast.Feature to document the resolution state.
   *
   * NYI: Remove, replace by Resolution.state(Feature).
   */
  Feature.State state()
  {
    return Feature.State.RESOLVED;
  }



  /**
   * Perform an action as soon as this feature has reached
   * State.atLeast(State.RESOLVED_DECLARATIONS).  Perform the action immediately
   * if this is already the case, otherwise record the action to perform it as
   * soon as this is the case.
   *
   * @param r the action
   */
  public void whenResolvedDeclarations(Runnable r)
  {
    r.run();
  }


  /**
   * Check if this is an outer ref field.
   */
  public boolean isOuterRef()
  {
    var o = outer();
    return o != null && o.outerRef() == this;
  }


  /**
   * Is this a choice feature, i.e., does it directly inherit from choice? If
   * so, return the actual generic parameters passed to the choice.
   *
   * @return null if this is not a choice feature, the actual generic
   * parameters, i.e, the actual choice types, otherwise.
   */
  public List<AbstractType> choiceGenerics()
  {
    if (PRECONDITIONS) require
      (state().atLeast(Feature.State.RESOLVING_TYPES));

    List<AbstractType> result;

    if (this == Types.f_ERROR)
      {
        result = null;
      }
    else if (this.compareTo(Types.resolved.f_choice) == 0)
      {
        result = generics().asActuals();
      }
    else
      {
        result = null;
        AbstractCall lastP = null;
        for (var p: inherits())
          {
            if (CHECKS) check
              (Errors.count() > 0 || p.calledFeature() != null);

            if (p.calledFeature() == Types.resolved.f_choice)
              {
                if (lastP != null)
                  {
                    AstErrors.repeatedInheritanceOfChoice(p.pos(), lastP.pos());
                  }
                lastP = p;
                result = p.generics();
              }
          }
      }
    return result;
  }


  /**
   * Check if this features argument list contains arguments of open generic
   * type. If this is the case, then the argCount of the feature name may change
   * when inherited.
   */
  public boolean hasOpenGenericsArgList()
  {
    boolean result = false;
    AbstractFeature o = this;
    while (o != null && !result)
      {
        for (var g : o.generics().list)
          {
            if (g.isOpen())
              {
                for (AbstractFeature a : arguments())
                  {
                    AbstractType t;
                    if (a instanceof Feature af)
                      {
                        t = af.returnType().functionReturnType();
                        if (!t.checkedForGeneric())
                          {
                            af.visit(Feature.findGenerics);
                          }
                      }
                    else
                      {
                        t = a.resultType();
                      }
                    result = result || t.isGenericArgument() && t.genericArgument() == g;
                  }
              }
          }
        o = o.outer();
      }
    return result;
  }


  /**
   * Find formal generic argument of this feature with given name.
   *
   * @param name the name of a formal generic argument.
   *
   * @return null if name is not the name of a formal generic argument
   * of this. Otherwise, a reference to the formal generic argument.
   */
  public Generic getGeneric(String name)
  {
    Generic result = generics().get(name);

    if (POSTCONDITIONS) ensure
      ((result == null) || (result.name().equals(name) && (result.feature() == this)));
    // result == null ==> for all g in generics: !g.name.equals(name)

    return result;
  }


  /**
   * thisType returns the type of this feature's frame object.  This can be
   * called even if !hasThisType() since thisClazz() is used also for abstract
   * or intrinsic feature to determine the resultClazz().
   *
   * @return this feature's frame object
   */
  public AbstractType thisType()
  {
    if (PRECONDITIONS) require
      (state().atLeast(Feature.State.FINDING_DECLARATIONS));

    AbstractType result = _thisType;
    if (result == null)
      {
        result = this == Types.f_ERROR
          ? Types.t_ERROR
          : createThisType();
        _thisType = result;
      }
    if (state().atLeast(Feature.State.RESOLVED_TYPES))
      {
        result = Types.intern(result);
      }

    if (POSTCONDITIONS) ensure
      (result != null,
       Errors.count() > 0 || result.isRef() == isThisRef(),
       // does not hold if feature is declared repeatedly
       Errors.count() > 0 || result.featureOfType() == this,
       true || // this condition is very expensive to check and obviously true:
       !state().atLeast(Feature.State.RESOLVED_TYPES) || result == Types.intern(result)
       );

    return result;
  }


  /**
   * For a type feature, create the inheritance call for a parent type feature.
   *
   * @param p the source position
   *
   * @param typeParameters the type parameters passed to the call
   *
   * @param res Resolution instance used to resolve types in this call.
   *
   * @return instance of Call to be used for the parent call in typeFeature().
   */
  private Call typeCall(SourcePosition p, List<AbstractType> typeParameters, Resolution res)
  {
    var o = outer();
    var oc = o == null || o.isUniverse()
      ? new Universe()
      : outer().typeCall(p, new List<>(), res);
    var tf = typeFeature(res);
    var c = new Call(p,
                     tf.featureName().baseName(),
                     typeParameters,
                     Call.NO_PARENTHESES,
                     oc,
                     tf,
                     tf.thisType());
    c.resolveTypes(res, this);
    return c;
  }


  /**
   * For every Type 't', the corresponding type feature 't.type'.
   *
   * @param res Resolution instance used to resolve this for types.
   *
   * @return The feature describing this type.
   */
  public AbstractFeature typeFeature(Resolution res)
  {
    if (PRECONDITIONS) require
      (state().atLeast(Feature.State.FINDING_DECLARATIONS),
       res != null);

    if (!hasTypeFeature())
      {
        var o = outer() == null || outer().isUniverse() ? universe() : outer().typeFeature(res);
        var name = featureName().baseName() + "." + FuzionConstants.TYPE_NAME;
        if (!isConstructor() && !isChoice())
          {
            name = name + "_" + (_typeFeatureId_++);
          }
        var p = pos();
        // redef name := "<type name>"
<<<<<<< HEAD
        var n = new Feature(p, SourcePosition.notAvailable, Consts.VISIBILITY_PUBLIC, Consts.MODIFIER_REDEFINE, new Type("string"), "name", new Contract(null, null, null), Impl.FIELD);
        // type.#type : Type is
        //   redef name => "<type name>"
        var tf = new Feature(p, SourcePosition.notAvailable, visibility(), 0, NoType.INSTANCE, new List<>(name), new List<Feature>(),
                             new List<>(new Call(p, "Type")), // NYI: inherit from this' parents typeFeatures!
=======
        var n = new Feature(p, Consts.VISIBILITY_PUBLIC, Consts.MODIFIER_REDEFINE, new Type("string"), "name", new Contract(null, null, null), Impl.FIELD);
        // type.#type : p1.#type, p2.#type is
        //   redef name => "<type name>"
        var inh = new List<AbstractCall>();
        for (var pc: inherits())
          {
            var c = pc.calledFeature().typeCall(p,
                                                true ? new List<>() : pc.generics(), // NYI (see #284): Support generics in parent types!
                                                res);
            inh.add(c);
          }
        if (inh.isEmpty())
          {
            inh.add(new Call(p, "Type"));
          }
        var tf = new Feature(p, visibility(), 0, NoType.INSTANCE, new List<>(name), new List<Feature>(),
                             inh,
>>>>>>> 942d4445
                             new Contract(null,null,null),
                             new Impl(p, new Block(p, new List<>(n)), Impl.Kind.Routine));
        _typeFeature = tf;
        res._module.findDeclarations(tf, o);
        tf.scheduleForResolution(res);
        res.resolveDeclarations(tf);
      }
    return typeFeature();
  }


  /**
   * Check if a typeFeature exists already, either because this feature was
   * loaded from a library .fum file that includes a typeFeature, or because one
   * was created explicitly using typeFeature(res).
   */
  public boolean hasTypeFeature()
  {
    if (_typeFeature == null)
      {
        _typeFeature = existingTypeFeature();
      }
    return _typeFeature != null;
  }


  /**
   * Return existing typeFeature.
   */
  public AbstractFeature typeFeature()
  {
    if (PRECONDITIONS) require
      (hasTypeFeature());

    return _typeFeature;
  }


  /**
   * If we have an existing type feature (store in a .fum library file), return that
   * type feature. return null otherwise.
   */
  public AbstractFeature existingTypeFeature()
  {
    return null;
  }


  /**
   * createThisType returns a new instance of the type of this feature's frame
   * object.  This can be called even if !hasThisType() since thisClazz() is
   * used also for abstract or intrinsic feature to determine the resultClazz().
   *
   * @return this feature's frame object
   */
  protected AbstractType createThisType()
  {
    if (PRECONDITIONS) require
      (state().atLeast(Feature.State.FINDING_DECLARATIONS));

    var result = new Type(pos(), featureName().baseName(), generics().asActuals(), null, this, Type.RefOrVal.LikeUnderlyingFeature);

    if (POSTCONDITIONS) ensure
      (result != null,
       Errors.count() > 0 || result.isRef() == isThisRef(),
       // does not hold if feature is declared repeatedly
       Errors.count() > 0 || result.featureOfType() == this,
       true || // this condition is very expensive to check and obviously true:
       !state().atLeast(Feature.State.RESOLVED_TYPES) || result == Types.intern(result)
       );

    return result;
  }


  /**
   * resultTypeRaw returns the result type of this feature using the
   * formal generic argument.
   *
   * @return this feature's result type using the formal generics, null in
   * case the type is currently unknown (in particular, in case of a type
   * inference from a field declared later).
   */
  AbstractType resultTypeRaw()
  {
    return resultType();
  }


  /**
   * resultTypeRaw returns the result type of this feature with given
   * actual generics applied.
   *
   * @param generics the actual generic arguments to create the type, or null if
   * generics should not be replaced.
   *
   * @return this feature's result type using the given actual generics, null in
   * case the type is currently unknown (in particular, in case of a type
   * inference to a field declared later).
   */
  AbstractType resultTypeRaw(List<AbstractType> actualGenerics)
  {
    if (CHECKS) check
      (state().atLeast(Feature.State.RESOLVING_TYPES));

    var result = resultTypeRaw();
    if (result != null)
      {
        result = result.actualType(this, actualGenerics);
      }

    return result;
  }


  /**
   * Type resolution for a feature f: For all expressions and statements in f's
   * inheritance clause, contract, and implementation, determine the static type
   * of the expression. Were needed, perform type inference. Schedule f for
   * syntactic sugar resolution.
   *
   * @param res this is called during type resolution, res gives the resolution
   * instance.
   */
  void resolveTypes(Resolution res)
  {
  }


  /**
   * In case this has not been resolved for types yet, do so. Next, try to
   * determine the result type of this feature. If the type is not explicit, but
   * needs to be inferenced, the result might still be null. Inferenced types
   * become available once this is in state RESOLVED_TYPES.
   *
   * @param res Resolution instance use to resolve this for types.
   *
   * @param generics the generics argument to be passed to resultTypeRaw
   *
   * @return the result type, Types.resulved.t_unit if none and null in case the
   * type must be inferenced and is not available yet.
   */
  AbstractType resultTypeIfPresent(Resolution res, List<AbstractType> generics)
  {
    if (!state().atLeast(Feature.State.RESOLVING_TYPES))
      {
        res.resolveDeclarations(this);
        resolveTypes(res);
      }
    var result = resultTypeRaw(generics);
    if (result != null && result instanceof Type rt)
      {
        result = rt.visit(Feature.findGenerics,outer());
      }
    return result;
  }


  /**
   * In case this has not been resolved for types yet, do so. Next, try to
   * determine the result type of this feature. If the type is not explicit, but
   * needs to be inferred, but it could not be inferred, cause a runtime
   * error since we apparently have a cyclic dependencies for type inference.
   *
   * @param rpos the source code position to be used for error reporting
   *
   * @param res Resolution instance use to resolve this for types.
   *
   * @param generics the actual generic arguments to be applied to the type
   *
   * @return the result type, Types.resulved.t_unit if none and
   * Types.t_ERROR in case the type could not be inferenced and error
   * was reported.
   */
  AbstractType resultTypeForTypeInference(SourcePosition rpos, Resolution res, List<AbstractType> generics)
  {
    var result = resultTypeIfPresent(res, generics);
    if (result == null)
      {
        AstErrors.forwardTypeInference(rpos, this, pos());
        result = Types.t_ERROR;
      }
    return result;
  }


  /**
   * Check that this feature and all its declared or inherited features does not
   * contain code that would access the outer features of this feature.  If such
   * accesses exists, report an error that this not allowed.
   *
   * @param errorPos the position this error should be reported at, this should
   * be the definition of the choice type.
   */
  void checkNoClosureAccesses(Resolution res, SourcePosition errorPos)
  {
    // NYI: Check if there is any chance a library feature used in a choice makes illegal closure accesses
  }


  /**
   * Perform an action as soon as this feature has reached
   * State.atLeast(State.RESOLVED_TYPES).  Perform the action immediately if
   * this is already the case, otherwise record the action to perform it as soon
   * as this is the case.
   *
   * This is used to solve cyclic dependencies in case features A and B use one
   * another.
   *
   * @param r the action
   */
  void whenResolvedTypes(Runnable r)
  {
    r.run();
  }


  /**
   * Check if this is a built in primitive.  For these, the type of an outer
   * reference for inner features is not a reference, but a copy of the value
   * itself since there are no inner features to modify the value.
   */
  public boolean isBuiltInPrimitive()
  {
    return !isUniverse()
      && outer() != null
      && outer().isUniverse()
      && (   "i8"  .equals(featureName().baseName())
          || "i16" .equals(featureName().baseName())
          || "i32" .equals(featureName().baseName())
          || "i64" .equals(featureName().baseName())
          || "u8"  .equals(featureName().baseName())
          || "u16" .equals(featureName().baseName())
          || "u32" .equals(featureName().baseName())
          || "u64" .equals(featureName().baseName())
          || "f32" .equals(featureName().baseName())
          || "f64" .equals(featureName().baseName())
          || "bool".equals(featureName().baseName()));
  }


  /**
   * If outer is a value type, we can either store its address in the inner
   * feature's data, or we can copy the value if it is small enough and
   * immutable.
   *
   * @return true iff outerRef is the copy of an outer value type, false iff
   * otuerRef is the address of an outer value type or a reference to an outer
   * reference type.
   */
  public boolean isOuterRefCopyOfValue()
  {
    if (PRECONDITIONS) require
      (outer() != null);

    // if outher is a small and immutable value type, we can copy it:
    return this.outer().isBuiltInPrimitive();  // NYI: We might copy user defined small types as well
  }


  /**
   * If outer is a value type, we can either store its address in the inner
   * feature's data, or we can copy the value if it is small enough and
   * immutable.
   *
   * @return true iff outerRef is the address of an outer value type, false iff
   * otuerRef is the address of an outer value type or a reference to an outer
   * reference type.
   */
  public boolean isOuterRefAdrOfValue()
  {
    if (PRECONDITIONS) require
      (outer() != null);

    return !this.outer().isThisRef() && !isOuterRefCopyOfValue();
  }


  /**
   * Is this a routine that returns the current instance as its result?
   */
  public abstract boolean isConstructor();


  /**
   * Are calls to this feature performed using dynamic binding?
   */
  public boolean isDynamic()
  {
    if (PRECONDITIONS) require
      (this == Types.f_ERROR || outer() != null);

    return
      this != Types.f_ERROR &&
      generics() == FormalGenerics.NONE &&
      !outer().isChoice();
  }


  /**
   * Is this a constructor returning a reference result?
   */
  public abstract boolean isThisRef();


  /**
   * true iff this feature as a result field. This is the case if the returnType
   * is not a constructortype (self, value, single) and this is not a field.
   *
   * @return true iff this has a result field.
   */
  public boolean hasResultField()
  {
    return isRoutine() && !isConstructor();
  }


  /**
   * For a feature with given FeatureName fn that is directly inherited from
   * this through inheritance call p to heir, this determines the actual
   * FeatureName as seen in the heir feature.
   *
   * The reasons for a feature name to change during inheritance are
   *
   * - actual generic arguments to open generic parameters change the argument
   *   count.
   *
   * - explicit renaming during inheritance
   *
   * @param module the main SrcModule
   *
   * @param f a feature that is declared in or inherted by this feature
   *
   * @param fn a feature name within this feature
   *
   * @param p an inheritance call in heir inheriting from this
   *
   * @param the heir that contains the inheritance call p
   *
   * @return the new feature name as seen within heir.
   */
  public FeatureName handDown(SrcModule module, AbstractFeature f, FeatureName fn, AbstractCall p, AbstractFeature heir)
  {
    if (PRECONDITIONS) require
      (module == null || module.declaredOrInheritedFeatures(this).get(fn) == f,
       this != heir);

    if (f.outer() == p.calledFeature()) // NYI: currently does not support inheriting open generic over several levels
      {
        // NYI: This might be incorrect in case p.generics() is inferred but not set yet.
        fn = f.effectiveName(p.generics());
      }

    return fn;
  }


  /**
   * Determine the actual types of an array of types in this feature after it
   * was inherited by heir. The types may change on the way due to formal
   * generics being replaced by actual generic arguments on the way.
   *
   * Due to open generics, even the number of types may change through
   * inheritance.
   *
   * @param a an array of types to be handed down
   *
   * @param heir a feature that inhertis from outer()
   *
   * @return the types from the argument array a has seen this within
   * heir. Their number might have changed due to open generics.
   */
  public AbstractType[] handDown(Resolution res, AbstractType[] a, AbstractFeature heir)  // NYI: This does not distinguish different inheritance chains yet
  {
    if (PRECONDITIONS) require
      (heir != null,
       state().atLeast(Feature.State.RESOLVING_TYPES));

    if (heir != Types.f_ERROR)
      {
        for (AbstractCall c : heir.findInheritanceChain(outer()))
          {
            for (int i = 0; i < a.length; i++)
              {
                var ti = a[i];
                if (ti.isOpenGeneric())
                  {
                    var frmlTs = ti.genericArgument().replaceOpen(c.generics());
                    a = Arrays.copyOf(a, a.length - 1 + frmlTs.size());
                    for (var tg : frmlTs)
                      {
                        if (CHECKS) check
                          (tg == Types.intern(tg));
                        a[i] = tg;
                        i++;
                      }
                    i = i - 1;
                  }
                else
                  {
                    FormalGenerics.resolve(res, c.generics(), heir);
                    ti = ti.actualType(c.calledFeature(), c.generics());
                    a[i] = Types.intern(ti);
                  }
              }
          }
      }
    return a;
  }


  /**
   * Get the actual type from a type used in this feature after it was inherited
   * by heir.  During inheritance, formal generics may be replaced by actual
   * generics.
   *
   * @param t a type used in this feature, must not be an open generic type
   * (which can be replaced by several types during inheritance).
   *
   * @param heir a heir of this, might be equal to this.
   *
   * @return interned type that represents t seen as it is seen from heir.
   */
  public AbstractType handDownNonOpen(Resolution res, AbstractType t, AbstractFeature heir)
  {
    if (PRECONDITIONS) require
      (!t.isOpenGeneric(),
       heir != null,
       heir.state().atLeast(Feature.State.CHECKING_TYPES1));

    var a = handDown(res, new AbstractType[] { t }, heir);

    if (CHECKS) check
      (Errors.count() > 0 || a.length == 1);

    return a.length == 1 ? a[0] : Types.t_ERROR;
  }


  /**
   * Find the chain of inheritance calls from this to its parent f.
   *
   * NYI: Repeated inheritance handling is still missing, there might be several
   * different inheritance chains, need to check if they lead to the same result
   * (wrt generic arguments) or renaminging/selection of the preferred
   * implementation.
   *
   * @param ancestor the ancestor feature this inherits from
   *
   * @return The inheritance chain from the inheritance call to ancestor at the
   * first index down to the last inheritance call within this.  Empty list in
   * case this == ancestor, null in case this does not inherit from ancestor.
   */
  public List<AbstractCall> tryFindInheritanceChain(AbstractFeature ancestor)
  {
    List<AbstractCall> result;
    if (this == ancestor)
      {
        result = new List<>();
      }
    else
      {
        result = null;
        for (var c : inherits())
          {
            result = c.calledFeature().tryFindInheritanceChain(ancestor);
            if (result != null)
              {
                result.add(c);
                break;
              }
          }
      }
    return result;
  }


  /**
   * Find the chain of inheritance calls from this to its parent f.
   *
   * NYI: Repeated inheritance handling is still missing, there might be several
   * different inheritance chains, need to check if they lead to the same result
   * (wrt generic arguments) or renaminging/selection of the preferred
   * implementation.
   *
   * @param ancestor the ancestor feature this inherits from
   *
   * @return The inheritance chain from the inheritance call to ancestor at the
   * first index down to the last inheritance call within this.  Empty list in
   * case this == ancestor, never null.
   */
  public List<AbstractCall> findInheritanceChain(AbstractFeature ancestor)
  {
    if (PRECONDITIONS) require
      (ancestor != null);

    List<AbstractCall> result = tryFindInheritanceChain(ancestor);

    if (POSTCONDITIONS) ensure
      (this == Types.f_ERROR || ancestor == Types.f_ERROR || Errors.count() > 0 || result != null);

    return result;
  }


  /**
   * Check if this is equal to or inherits from parent
   *
   * @param parent a loaded feature
   *
   * @return true iff this is a heir of parent.
   */
  public boolean inheritsFrom(AbstractFeature parent)
  {
    if (PRECONDITIONS) require
                         (state().atLeast(Feature.State.LOADED),
       parent != null && parent.state().atLeast(Feature.State.LOADED));

    if (this == parent)
      {
        return true;
      }
    else
      {
        for (var p : inherits())
          {
            if (p.calledFeature().inheritsFrom(parent))
              {
                return true;
              }
          }
      }
    return false;
  }


  /**
   * Does this Feature have an outer ref field, i.e., is outerRef() != null?
   */
  public boolean hasOuterRef()
  {
    return
      (this != Types.f_ERROR) &&
      // !isAbstract() &&      // NYI: check why abstract requires outer ref
      // !isIntrinsic() &&     // outer is require for backend code generator
      !isField() &&
      !isChoice() &&
      !isUniverse() &&
      !outer().isUniverse();
  }


  /**
   * Is this a field of open generic type?
   */
  public boolean isOpenGenericField()
  {
    return isField() && resultType().isOpenGeneric();
  }


  public void visitCode(FeatureVisitor fv)
  {
    for (var c: inherits())
      {
        var nc = c.visit(fv, this);
        if (CHECKS) check
          (c == nc); // NYI: This will fail when doing funny stuff like inherit from bool.infix &&, need to check and handle explicitly
      }
    contract().visit(fv, this);
    if (isRoutine())
      {
        code().visit(fv, this);
      }
  }


  /**
   * Call v.action(s) on all statements s within this feature.
   *
   * @param v the action to be performed on the statements.
   */
  public void visitStatements(StatementVisitor v)
  {
    for (var c: inherits())
      {
        c.visitStatements(v);
      }
    contract().visitStatements(v);
    if (isRoutine())
      {
        code().visitStatements(v);
      }
  }


  /**
   * Determine the formal argument types of this feature.
   *
   * @return a new array containing this feature's formal argument types.
   */
  public AbstractType[] argTypes()
  {
    int argnum = 0;
    var result = new AbstractType[arguments().size()];
    for (var frml : arguments())
      {
        if (CHECKS) check
          (Errors.count() > 0 || frml.state().atLeast(Feature.State.RESOLVED_DECLARATIONS));

        var frmlT = frml.resultType();
        if (CHECKS) check
          (frmlT == Types.intern(frmlT));

        result[argnum] = frmlT;
        argnum++;
      }

    if (POSTCONDITIONS) ensure
      (result != null);

    return result;
  }


  /**
   * Visibility of this feature
   */
  public abstract Visi visibility();

  public abstract FeatureName featureName();
  public abstract List<AbstractCall> inherits();
  public abstract AbstractFeature outer();
  public abstract List<AbstractFeature> arguments();
  public abstract AbstractType resultType();
  public abstract AbstractFeature resultField();
  public abstract AbstractFeature outerRef();


  /**
   * Get inner feature with given name, ignoring the argument count.
   *
   * @param name the name of the feature within this.
   *
   * @return the found feature or null in case of an error.
   */
  public AbstractFeature get(SrcModule mod, String name)
  {
    return get(mod, name, -1);
  }


  /**
   * Get inner feature with given name and argCount.
   *
   * @param name the name of the feature within this.
   *
   * @param argcount the number of arguments, -1 if not specified.
   *
   * @return the found feature or Types.f_ERROR in case of an error.
   */
  public AbstractFeature get(SrcModule mod, String name, int argcount)
  {
    AbstractFeature result = Types.f_ERROR;
    var d = mod.declaredFeatures(this);
    var set = (argcount >= 0
               ? FeatureName.getAll(d, name, argcount)
               : FeatureName.getAll(d, name          )).values();
    if (set.size() == 1)
      {
        for (var f2 : set)
          {
            result = f2;
          }
      }
    else if (set.isEmpty())
      {
        AstErrors.internallyReferencedFeatureNotFound(pos(), name, this, name);
      }
    else
      { // NYI: This might happen if the user adds additional features
        // with different argCounts. name should contain argCount to
        // avoid this
        AstErrors.internallyReferencedFeatureNotUnique(pos(), name + (argcount >= 0 ? " (" + Errors.argumentsString(argcount) : ""), set);
      }
    return result;
  }


  // following are used in IR/Clazzes middle end or later only:
  public abstract AbstractFeature choiceTag();

  // following are used in IR/Clazzes middle end or later only:
  public Impl.Kind implKind() { return Impl.Kind.Routine; /* NYI! */ }      // NYI: remove, used only in Clazz.java for some obscure case

  public Expr initialValue()   // NYI: remove, used only in Clazz.java for some obscure case
  {
    throw new Error("AbstractFeature.initialValue");
  }


  // following used in MIR or later
  public abstract Expr code();

  // in FUIR or later
  public abstract Contract contract();


  /**
   * List of arguments that are values, i.e., not type parameters or effects.
   */
  public List<AbstractFeature> valueArguments()
  {
    if (_valueArguments == null)
      {
        var args = arguments();
        if (args.stream().anyMatch(a -> a.isTypeParameter()))
          {
            _valueArguments = new List<>();
            _valueArguments.addAll(args.stream().filter(a -> !a.isTypeParameter()).toList());
          }
        else
          {
            _valueArguments = args;
          }
      }
    return _valueArguments;
  }


  /**
   * List of arguments that are types, i.e., not type parameters or effects.
   */
  public List<AbstractFeature> typeArguments()
  {
    if (_typeArguments == null)
      {
        var args = arguments();
        if (args.stream().anyMatch(a -> a.isTypeParameter()))
          {
            _typeArguments = new List<>();
            _typeArguments.addAll(args.stream().filter(a -> a.isTypeParameter()).toList());
          }
        else if (args.stream().anyMatch(a -> !a.isTypeParameter()))
          {
            _typeArguments = new List<>();
          }
        else
          {
            _typeArguments = args;
          }
      }
    return _typeArguments;
  }


  /**
   * The formal generic arguments of this feature
   */
  public FormalGenerics generics()
  {
    if (_generics == null)
      {
        // Recreate FormalGenerics from typeParameters
        // NYI: Remove, FormalGenerics should use AbstractFeature.typeArguments() instead of its own list of Generics.
        if (typeArguments().isEmpty())
          {
            _generics = FormalGenerics.NONE;
          }
        else
          {
            var l = new List<Generic>();
            var open = false;
            for (var a0 : typeArguments())
              {
                l.add(new Generic(a0));
                open = open || a0.isOpenTypeParameter();
              }
            _generics = new FormalGenerics(l);
          }
      }
    return _generics;
  }


  /**
   * Return the index of this type parameter within the type arguments of its
   * outer feature.
   *
   * @return the index such that formalGenerics.get(result)) this
   */
  public int typeParameterIndex()
  {
    if (PRECONDITIONS) require
      (isTypeParameter());

    var result = 0;
    for (var tp : outer().typeArguments())
      {
        if (tp == this)
          {
            return result;
          }
        result++;
      }
    throw new Error("AbstractFeature.typeParameterIndex() failed for " + this);
  }


}

/* end of file */<|MERGE_RESOLUTION|>--- conflicted
+++ resolved
@@ -489,14 +489,7 @@
           }
         var p = pos();
         // redef name := "<type name>"
-<<<<<<< HEAD
         var n = new Feature(p, SourcePosition.notAvailable, Consts.VISIBILITY_PUBLIC, Consts.MODIFIER_REDEFINE, new Type("string"), "name", new Contract(null, null, null), Impl.FIELD);
-        // type.#type : Type is
-        //   redef name => "<type name>"
-        var tf = new Feature(p, SourcePosition.notAvailable, visibility(), 0, NoType.INSTANCE, new List<>(name), new List<Feature>(),
-                             new List<>(new Call(p, "Type")), // NYI: inherit from this' parents typeFeatures!
-=======
-        var n = new Feature(p, Consts.VISIBILITY_PUBLIC, Consts.MODIFIER_REDEFINE, new Type("string"), "name", new Contract(null, null, null), Impl.FIELD);
         // type.#type : p1.#type, p2.#type is
         //   redef name => "<type name>"
         var inh = new List<AbstractCall>();
@@ -511,9 +504,8 @@
           {
             inh.add(new Call(p, "Type"));
           }
-        var tf = new Feature(p, visibility(), 0, NoType.INSTANCE, new List<>(name), new List<Feature>(),
+        var tf = new Feature(p, SourcePosition.notAvailable, visibility(), 0, NoType.INSTANCE, new List<>(name), new List<Feature>(),
                              inh,
->>>>>>> 942d4445
                              new Contract(null,null,null),
                              new Impl(p, new Block(p, new List<>(n)), Impl.Kind.Routine));
         _typeFeature = tf;
