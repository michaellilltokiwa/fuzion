/*

This file is part of the Fuzion language implementation.

The Fuzion language implementation is free software: you can redistribute it
and/or modify it under the terms of the GNU General Public License as published
by the Free Software Foundation, version 3 of the License.

The Fuzion language implementation is distributed in the hope that it will be
useful, but WITHOUT ANY WARRANTY; without even the implied warranty of
MERCHANTABILITY or FITNESS FOR A PARTICULAR PURPOSE.  See the GNU General Public
License for more details.

You should have received a copy of the GNU General Public License along with The
Fuzion language implementation.  If not, see <https://www.gnu.org/licenses/>.

*/

/*-----------------------------------------------------------------------
 *
 * Tokiwa Software GmbH, Germany
 *
 * Source of class AbstractFeature
 *
 *---------------------------------------------------------------------*/

package dev.flang.ast;

import java.util.Arrays;
import java.util.Collection;
import java.util.Set;
import java.util.TreeSet;

import dev.flang.util.ANY;
import dev.flang.util.Errors;
import dev.flang.util.FuzionConstants;
import dev.flang.util.HasSourcePosition;
import dev.flang.util.List;
import dev.flang.util.SourcePosition;


/**
 * AbstractFeature is represents a Fuzion feature in the front end.  This
 * feature might either be part of the abstract syntax tree or part of a binary
 * module file.
 *
 * @author Fridtjof Siebert (siebert@tokiwa.software)
 */
public abstract class AbstractFeature extends ANY implements Comparable<AbstractFeature>, HasSourcePosition
{


  /*------------------------------  enums  ------------------------------*/


  /**
   * The basic types of features in Fuzion:
   */
  public enum Kind
  {
    Routine,
    Field,
    TypeParameter,
    OpenTypeParameter,
    Intrinsic,
    Abstract,
    Choice;

    /**
     * get the Kind that corresponds to the given ordinal number.
     */
    public static Kind from(int ordinal)
    {
      if (CHECKS) check
        (values()[ordinal].ordinal() == ordinal);

      return values()[ordinal];
    }
  }


  /*------------------------  static variables  -------------------------*/


  /**
   * Counter for assigning unique names to typeFeature() results. This is
   * currently used only for non-constructors since they do not create a type
   * name.
   *
   * NYI (see #285): This might create name clashes since equal ids might be
   * assigned to type features in different modules.
   */
  static int _typeFeatureId_ = 0;


  /*----------------------------  variables  ----------------------------*/


  /**
   * For a Feature that can be called and hasThisType() is true, this will be
   * set to the frame type during resolution.  This type uses the formal
   * generics as actual generics. For a generic feature, these must be replaced.
   */
  protected AbstractType _thisType = null;


  /**
   * Reserved fields to be used by dev.flang.air to find used features and to
   * mark features that are called dynamically.
   */
  public HasSourcePosition _usedAt;
  public boolean _calledDynamically;


  /**
   * Caching used in front end.
   */
  public Object _frontEndData;


  /**
   * cached result of valueArguments();
   */
  private List<AbstractFeature> _valueArguments = null;


  /**
   * cached result of typeArguments();
   */
  private List<AbstractFeature> _typeArguments = null;


  /**
   * The formal generic arguments of this feature, cached result of generics()
   */
  private FormalGenerics _generics;


  /**
   * cached result of nonStaticTypeFeature()
   */
  private AbstractFeature _nonStaticTypeFeature = null;


  /**
   * cached result of typeFeature()
   */
  private AbstractFeature _typeFeature = null;


  /**
   * Flag used in dev.flang.fe.SourceModule to avoid endless recursion when
   * loading inner features from source directories.
   *
   * NYI: CLEANUP: Remove when #462 is fixed.
   */
  public boolean _loadedInner = false;


  /*-----------------------------  methods  -----------------------------*/

  /**
   * All features that have been found to be directly redefined by this feature.
   * This does not include redefintions of redefinitions.  Four Features loaded
   * from source code, this set is collected during RESOLVING_DECLARATIONS.  For
   * LibraryFeature, this will be loaded from the library module file.
   */
  public abstract Set<AbstractFeature> redefines();


  /* pre-implemented convenience functions: */
  public boolean isRoutine() { return kind() == Kind.Routine; }
  public boolean isField() { return kind() == Kind.Field; }
  public boolean isAbstract() { return kind() == Kind.Abstract; }
  public boolean isIntrinsic() { return kind() == Kind.Intrinsic; }
  public boolean isChoice() { return kind() == Kind.Choice; }
  public boolean isTypeParameter() { return switch (kind()) { case TypeParameter, OpenTypeParameter -> true; default -> false; }; }
  public boolean isOpenTypeParameter() { return kind() == Kind.OpenTypeParameter; }


  /**
   * Is this base-lib's choice-feature?
   */
  boolean isBaseChoice()
  {
    if (PRECONDITIONS) require
      (state().atLeast(Feature.State.RESOLVED_DECLARATIONS));

    // NYI: cleanup: would be nice to implement this as follows or similar:
    //
    //   return this == Types.resolved.f_choice;
    //
    return (featureName().baseName().equals("choice") && featureName().argCount() == 1 && outer().isUniverse());
  }


  /**
   * What is this Feature's kind?
   *
   * @return Routine, Field, Intrinsic, Abstract or Choice.
   */
  public abstract Kind kind();


  /**
   * Is this an intrinsic feature that creates an instance of its result ref
   * type?
   */
  public abstract boolean isIntrinsicConstructor();


  /**
   * get a reference to the outermost feature.
   */
  public AbstractFeature universe()
  {
    if (PRECONDITIONS) require
      (state().atLeast(Feature.State.LOADED));

    AbstractFeature r = this;
    while (!r.isUniverse() && r != Types.f_ERROR)
      {
        r = r.outer();
      }
    return r;
  }


  /**
   * is this the outermost feature?
   */
  public boolean isUniverse()
  {
    return false;
  }


  /**
   * qualifiedName returns the qualified name of this feature
   *
   * @return the qualified name, e.g. "fuzion.std.out.println"
   */
  public String qualifiedName()
  {
    var n = featureName().baseName();
    return
      isUniverse()         ||
      outer() == null      ||
      outer().isUniverse()    ? n
                              : outer().qualifiedName() + "." + n;
  }


  /**
   * Obtain the effective name of this feature when actualGenerics are the
   * actual generics of its outer() feature.
   */
  public FeatureName effectiveName(List<AbstractType> actualGenerics)
  {
    var result = featureName();
    if (hasOpenGenericsArgList())
      {
        var argCount = arguments().size() + actualGenerics.size() - outer().generics().list.size();
        if (CHECKS) check
          (Errors.count() > 0 || argCount >= 0);
        if (argCount < 0)
          {
            argCount = 0;
          }
        result =  FeatureName.get(result.baseName(),
                                  argCount);
      }
    return result;
  }


  /**
   * Return the state of this feature.
   *
   * This is only relevant for ast.Feature to document the resolution state.
   *
   * NYI: Remove, replace by Resolution.state(Feature).
   */
  Feature.State state()
  {
    return Feature.State.RESOLVED;
  }



  /**
   * Perform an action as soon as this feature has reached
   * State.atLeast(State.RESOLVED_DECLARATIONS).  Perform the action immediately
   * if this is already the case, otherwise record the action to perform it as
   * soon as this is the case.
   *
   * @param r the action
   */
  public void whenResolvedDeclarations(Runnable r)
  {
    r.run();
  }


  /**
   * Check if this is an outer ref field.
   */
  public boolean isOuterRef()
  {
    var o = outer();
    return o != null && o.outerRef() == this;
  }


  /**
   * Is this a choice feature, i.e., does it directly inherit from choice? If
   * so, return the actual generic parameters passed to the choice.
   *
   * @return null if this is not a choice feature, the actual generic
   * parameters, i.e, the actual choice types, otherwise.
   */
  public List<AbstractType> choiceGenerics()
  {
    if (PRECONDITIONS) require
      (state().atLeast(Feature.State.RESOLVING_TYPES));

    List<AbstractType> result;

    if (this == Types.f_ERROR)
      {
        result = null;
      }
    else if (this.compareTo(Types.resolved.f_choice) == 0)
      {
        result = generics().asActuals();
      }
    else
      {
        result = null;
        AbstractCall lastP = null;
        for (var p: inherits())
          {
            if (CHECKS) check
              (Errors.count() > 0 || p.calledFeature() != null);

            if (p.calledFeature() == Types.resolved.f_choice)
              {
                if (lastP != null)
                  {
                    AstErrors.repeatedInheritanceOfChoice(p.pos(), lastP.pos());
                  }
                lastP = p;
                result = p.generics();
              }
          }
      }
    return result;
  }


  /**
   * Check if this features argument list contains arguments of open generic
   * type. If this is the case, then the argCount of the feature name may change
   * when inherited.
   */
  public boolean hasOpenGenericsArgList()
  {
    boolean result = false;
    AbstractFeature o = this;
    while (o != null && !result)
      {
        for (var g : o.generics().list)
          {
            if (g.isOpen())
              {
                for (AbstractFeature a : arguments())
                  {
                    AbstractType t;
                    if (a instanceof Feature af)
                      {
                        t = af.returnType().functionReturnType();
                        if (!t.checkedForGeneric())
                          {
                            af.visit(Feature.findGenerics);
                          }
                      }
                    else
                      {
                        t = a.resultType();
                      }
                    result = result || t.isGenericArgument() && t.genericArgument() == g;
                  }
              }
          }
        o = o.outer();
      }
    return result;
  }


  /**
   * Find formal generic argument of this feature with given name.
   *
   * @param name the name of a formal generic argument.
   *
   * @return null if name is not the name of a formal generic argument
   * of this. Otherwise, a reference to the formal generic argument.
   */
  public Generic getGeneric(String name)
  {
    Generic result = generics().get(name);

    if (POSTCONDITIONS) ensure
      ((result == null) || (result.name().equals(name) && (result.feature() == this)));
    // result == null ==> for all g in generics: !g.name.equals(name)

    return result;
  }


  /**
   * thisType returns the type of this feature's frame object.  This can be
   * called even if !hasThisType() since thisClazz() is used also for abstract
   * or intrinsic feature to determine the resultClazz().
   *
   * @return this feature's frame object
   */
  public AbstractType thisType()
  {
    if (PRECONDITIONS) require
      (state().atLeast(Feature.State.FINDING_DECLARATIONS));

    AbstractType result = _thisType;
    if (result == null)
      {
        result = this == Types.f_ERROR
          ? Types.t_ERROR
          : createThisType();
        _thisType = result;
      }
    if (state().atLeast(Feature.State.RESOLVED_TYPES))
      {
        result = Types.intern(result);
      }

    if (POSTCONDITIONS) ensure
      (result != null,
       Errors.count() > 0 || result.isRef() == isThisRef(),
       // does not hold if feature is declared repeatedly
       Errors.count() > 0 || result.featureOfType() == this,
       true || // this condition is very expensive to check and obviously true:
       !state().atLeast(Feature.State.RESOLVED_TYPES) || result == Types.intern(result)
       );

    return result;
  }


  /**
   * For a type feature, create the inheritance call for a parent type feature.
   *
   * @param p the source position
   *
   * @param typeParameters the type parameters passed to the call
   *
   * @param res Resolution instance used to resolve types in this call.
   *
   * @param nonStatic true iff target of this call should be nonStaticTypeFeature()
   * or typeFeature().
   *
   * @return instance of Call to be used for the parent call in typeFeature().
   */
  private Call typeCall(SourcePosition p, List<AbstractType> typeParameters, Resolution res, boolean nonStatic)
  {
    var o = outer();
    var oc = o == null || o.isUniverse()
      ? new Universe()
      : outer().typeCall(p, new List<>(), res, false);
    var tf = nonStatic ? nonStaticTypeFeature(res) : typeFeature(res);
    return new Call(p,
                    tf.featureName().baseName(),
                    typeParameters,
                    Call.NO_PARENTHESES,
                    oc,
                    tf,
                    tf.thisType());
  }


  /**
   * The direct ancestor of typeFeature().  This feature inherits from the
   * abstract type features of all direct ancestors of this, and, if there are
   * no direct ancestors (for Object), this inherits from 'Type'.
   *
   * This does, however, not inherit from Type_STATIC.
   *
   * @param res Resolution instance used to resolve this for types.
   *
   * @return The feature that should be the direct ancestor of this feature's
   * type feature.
   */
  private AbstractFeature nonStaticTypeFeature(Resolution res)
  {
    if (PRECONDITIONS) require
      (state().atLeast(Feature.State.FINDING_DECLARATIONS),
       res != null);

    if (_nonStaticTypeFeature == null)
      {
        if (hasTypeFeature())
          {
            _nonStaticTypeFeature = typeFeature().typeFeaturesNonStaticParent();
          }
        else
          {
            var name = featureName().baseName() + "." + FuzionConstants.TYPE_NAME;
            if (!isConstructor() && !isChoice())
              {
                name = name + "_" + (_typeFeatureId_++);
              }
            var inh = new List<AbstractCall>();
            for (var pc: inherits())
              {
                inh.add(pc.calledFeature().typeCall(pos(), new List<>(), res, true));
              }
            if (inh.isEmpty())
              {
                inh.add(new Call(pos(), "Type"));
              }
            _nonStaticTypeFeature = existingOrNewTypeFeature(res, name, inh);
          }
<<<<<<< HEAD
        var tf = new Feature(p, SourcePosition.notAvailable, visibility(), 0, NoType.INSTANCE, new List<>(name), new List<Feature>(),
                             inh,
                             Contract.EMPTY_CONTRACT,
                             new Impl(p, new Block(p, new List<>()), Impl.Kind.Routine));
        _typeFeature = tf;
        res._module.findDeclarations(tf, o);
        tf.scheduleForResolution(res);
        res.resolveDeclarations(tf);
=======
>>>>>>> a89a87dc
      }
    return _nonStaticTypeFeature;
  }


  /**
   * For a given static type feature, get the corresponding non-static type
   * feature this inherits from.
   */
  public AbstractFeature typeFeaturesNonStaticParent()
  {
    if (PRECONDITIONS) require
      (// An ugly, low-level way to check this is a static type feature
       this == Types.f_ERROR ||
       featureName().baseName().indexOf(FuzionConstants.TYPE_STATIC_NAME) >= 0);

    // the first parent of a static type feature is the corresponding non-static
    // type feature
    return
      this == Types.f_ERROR ? this : inherits().get(0).calledFeature();
  }

  /**
   * For every feature 'f', this produces the corresponding type feature
   * 'f.type'.
   *
   * The type feature has two ancestors: nonStaticTypeFeature() and Type_STATIC.
   *
   * @param res Resolution instance used to resolve this for types.
   *
   * @return The feature describing this type.
   */
  public AbstractFeature typeFeature(Resolution res)
  {
    if (PRECONDITIONS) require
      (state().atLeast(Feature.State.FINDING_DECLARATIONS),
       res != null);

    if (!hasTypeFeature())
      {
        var atf = nonStaticTypeFeature(res);
        var aname = atf.featureName().baseName();
        var i = aname.lastIndexOf(FuzionConstants.TYPE_NAME);
        if (CHECKS) check
          (i >= 0); // TYPE_NAME must be part of aname
        var name = aname.substring(0, i) + FuzionConstants.TYPE_STATIC_NAME + aname.substring(i + FuzionConstants.TYPE_NAME.length());
        var inh = new List<AbstractCall>
          (new Call(pos(), aname),  // call to non-static parent, must be first inherits call, see typeFeaturesNonStaticParent()!
           new Call(pos(), null, "Type_STATIC", null, new List<>(new Actual(thisType(), null)), null));
        // make sure outer type feature exists, otherwise tests/reg_issues455-456_dot_type fails (NYI: check why exactly?)
        var ot = outer() == null || outer().isUniverse() ? universe() : outer().typeFeature(res);
        _typeFeature = existingOrNewTypeFeature(res, name, inh);
      }
    var result = typeFeature();
    check
      (result != null);
    return result;
  }


  /**
   * Helper method for typeFeature and nonStaticTypeFeature to create a new
   * feature with given name and inherits clause iff no such feature exists in
   * outer().nonStaticTypeFeature().
   *
   * @param res Resolution instance used to resolve this for types.
   *
   * @param name the name of the type feature to be created
   *
   * @param inh the inheritance clause of the new type feature.
   */
  private AbstractFeature existingOrNewTypeFeature(Resolution res, String name, List<AbstractCall> inh)
  {
    var nonStaticOuterType = outer() == null || outer().isUniverse() ? universe() : outer().nonStaticTypeFeature(res);
    var outerType          = outer() == null || outer().isUniverse() ? universe() : outer().typeFeature(res);
    var result = res._module.declaredOrInheritedFeatures(nonStaticOuterType).get(FeatureName.get(name, 0));
    if (result == null)
      {
        var p = pos();
        var typeFeature = new Feature(p, visibility(), 0, NoType.INSTANCE, new List<>(name), new List<Feature>(),
                                      inh,
                                      Contract.EMPTY_CONTRACT,
                                      new Impl(p, new Block(p, new List<>()), Impl.Kind.Routine));
        result = res._module.addTypeFeature(outerType, typeFeature);
      }
    return result;
  }


  /**
   * Check if a typeFeature exists already, either because this feature was
   * loaded from a library .fum file that includes a typeFeature, or because one
   * was created explicitly using typeFeature(res).
   */
  public boolean hasTypeFeature()
  {
    return _typeFeature != null || existingTypeFeature() != null || this == Types.f_ERROR;
  }


  /**
   * Return existing typeFeature.
   */
  public AbstractFeature typeFeature()
  {
    if (PRECONDITIONS) require
      (hasTypeFeature());

    if (_typeFeature == null)
      {
        _typeFeature = this == Types.f_ERROR ? this : existingTypeFeature();
      }
    var result = _typeFeature;

    if (POSTCONDITIONS) ensure
      (result != null);

    return result;
  }


  /**
   * If we have an existing type feature (stored in a .fum library file), return that
   * type feature. return null otherwise.
   */
  public AbstractFeature existingTypeFeature()
  {
    return null;
  }


  /**
   * createThisType returns a new instance of the type of this feature's frame
   * object.  This can be called even if !hasThisType() since thisClazz() is
   * used also for abstract or intrinsic feature to determine the resultClazz().
   *
   * @return this feature's frame object
   */
  protected AbstractType createThisType()
  {
    if (PRECONDITIONS) require
      (state().atLeast(Feature.State.FINDING_DECLARATIONS));

    var result = new Type(pos(), featureName().baseName(), generics().asActuals(), null, this, Type.RefOrVal.LikeUnderlyingFeature);

    if (POSTCONDITIONS) ensure
      (result != null,
       Errors.count() > 0 || result.isRef() == isThisRef(),
       // does not hold if feature is declared repeatedly
       Errors.count() > 0 || result.featureOfType() == this,
       true || // this condition is very expensive to check and obviously true:
       !state().atLeast(Feature.State.RESOLVED_TYPES) || result == Types.intern(result)
       );

    return result;
  }


  /**
   * resultTypeRaw returns the result type of this feature using the
   * formal generic argument.
   *
   * @return this feature's result type using the formal generics, null in
   * case the type is currently unknown (in particular, in case of a type
   * inference from a field declared later).
   */
  AbstractType resultTypeRaw()
  {
    return resultType();
  }


  /**
   * resultTypeRaw returns the result type of this feature with given
   * actual generics applied.
   *
   * @param generics the actual generic arguments to create the type, or null if
   * generics should not be replaced.
   *
   * @return this feature's result type using the given actual generics, null in
   * case the type is currently unknown (in particular, in case of a type
   * inference to a field declared later).
   */
  AbstractType resultTypeRaw(List<AbstractType> actualGenerics)
  {
    if (CHECKS) check
      (state().atLeast(Feature.State.RESOLVING_TYPES));

    var result = resultTypeRaw();
    if (result != null)
      {
        result = result.actualType(this, actualGenerics);
      }

    return result;
  }


  /**
   * In case this has not been resolved for types yet, do so. Next, try to
   * determine the result type of this feature. If the type is not explicit, but
   * needs to be inferenced, the result might still be null. Inferenced types
   * become available once this is in state RESOLVED_TYPES.
   *
   * @param res Resolution instance use to resolve this for types.
   *
   * @param generics the generics argument to be passed to resultTypeRaw
   *
   * @return the result type, Types.resolved.t_unit if none and null in case the
   * type must be inferenced and is not available yet.
   */
  AbstractType resultTypeIfPresent(Resolution res, List<AbstractType> generics)
  {
    if (!state().atLeast(Feature.State.RESOLVING_TYPES))
      {
        res.resolveTypes(this);
      }
    var result = resultTypeRaw(generics);
    if (result != null && result instanceof Type rt)
      {
        result = rt.visit(Feature.findGenerics,outer());
      }
    return result;
  }


  /**
   * In case this has not been resolved for types yet, do so. Next, try to
   * determine the result type of this feature. If the type is not explicit, but
   * needs to be inferred, but it could not be inferred, cause a runtime
   * error since we apparently have a cyclic dependencies for type inference.
   *
   * @param rpos the source code position to be used for error reporting
   *
   * @param res Resolution instance use to resolve this for types.
   *
   * @param generics the actual generic arguments to be applied to the type
   *
   * @return the result type, Types.resulved.t_unit if none and
   * Types.t_ERROR in case the type could not be inferenced and error
   * was reported.
   */
  AbstractType resultTypeForTypeInference(SourcePosition rpos, Resolution res, List<AbstractType> generics)
  {
    var result = resultTypeIfPresent(res, generics);
    if (result == null)
      {
        AstErrors.forwardTypeInference(rpos, this, pos());
        result = Types.t_ERROR;
      }
    return result;
  }


  /**
   * Check that this feature and all its declared or inherited features does not
   * contain code that would access the outer features of this feature.  If such
   * accesses exists, report an error that this not allowed.
   *
   * @param errorPos the position this error should be reported at, this should
   * be the definition of the choice type.
   */
  void checkNoClosureAccesses(Resolution res, SourcePosition errorPos)
  {
    // NYI: Check if there is any chance a library feature used in a choice makes illegal closure accesses
  }


  /**
   * Perform an action as soon as this feature has reached
   * State.atLeast(State.RESOLVED_TYPES).  Perform the action immediately if
   * this is already the case, otherwise record the action to perform it as soon
   * as this is the case.
   *
   * This is used to solve cyclic dependencies in case features A and B use one
   * another.
   *
   * @param r the action
   */
  void whenResolvedTypes(Runnable r)
  {
    r.run();
  }


  /**
   * Check if this is a built in primitive.  For these, the type of an outer
   * reference for inner features is not a reference, but a copy of the value
   * itself since there are no inner features to modify the value.
   */
  public boolean isBuiltInPrimitive()
  {
    return !isUniverse()
      && outer() != null
      && outer().isUniverse()
      && (   "i8"  .equals(featureName().baseName())
          || "i16" .equals(featureName().baseName())
          || "i32" .equals(featureName().baseName())
          || "i64" .equals(featureName().baseName())
          || "u8"  .equals(featureName().baseName())
          || "u16" .equals(featureName().baseName())
          || "u32" .equals(featureName().baseName())
          || "u64" .equals(featureName().baseName())
          || "f32" .equals(featureName().baseName())
          || "f64" .equals(featureName().baseName())
          || "bool".equals(featureName().baseName()));
  }


  /**
   * If outer is a value type, we can either store its address in the inner
   * feature's data, or we can copy the value if it is small enough and
   * immutable.
   *
   * @return true iff outerRef is the copy of an outer value type, false iff
   * otuerRef is the address of an outer value type or a reference to an outer
   * reference type.
   */
  public boolean isOuterRefCopyOfValue()
  {
    if (PRECONDITIONS) require
      (outer() != null);

    // if outher is a small and immutable value type, we can copy it:
    return this.outer().isBuiltInPrimitive();  // NYI: We might copy user defined small types as well
  }


  /**
   * If outer is a value type, we can either store its address in the inner
   * feature's data, or we can copy the value if it is small enough and
   * immutable.
   *
   * @return true iff outerRef is the address of an outer value type, false iff
   * otuerRef is the address of an outer value type or a reference to an outer
   * reference type.
   */
  public boolean isOuterRefAdrOfValue()
  {
    if (PRECONDITIONS) require
      (outer() != null);

    return !this.outer().isThisRef() && !isOuterRefCopyOfValue();
  }


  /**
   * Is this a routine that returns the current instance as its result?
   */
  public abstract boolean isConstructor();


  /**
   * Are calls to this feature performed using dynamic binding?
   */
  public boolean isDynamic()
  {
    if (PRECONDITIONS) require
      (this == Types.f_ERROR || outer() != null);

    return
      this != Types.f_ERROR &&
      generics() == FormalGenerics.NONE &&
      !outer().isChoice();
  }


  /**
   * Is this a constructor returning a reference result?
   */
  public abstract boolean isThisRef();


  /**
   * true iff this feature as a result field. This is the case if the returnType
   * is not a constructortype (self, value, single) and this is not a field.
   *
   * @return true iff this has a result field.
   */
  public boolean hasResultField()
  {
    return isRoutine() && !isConstructor();
  }


  /**
   * For a feature with given FeatureName fn that is directly inherited from
   * this through inheritance call p to heir, this determines the actual
   * FeatureName as seen in the heir feature.
   *
   * The reasons for a feature name to change during inheritance are
   *
   * - actual generic arguments to open generic parameters change the argument
   *   count.
   *
   * - explicit renaming during inheritance
   *
   * @param module the main SrcModule if available (used for debugging only)
   *
   * @param f a feature that is declared in or inherted by this feature
   *
   * @param fn a feature name within this feature
   *
   * @param p an inheritance call in heir inheriting from this
   *
   * @param the heir that contains the inheritance call p
   *
   * @return the new feature name as seen within heir.
   */
  public FeatureName handDown(SrcModule module, AbstractFeature f, FeatureName fn, AbstractCall p, AbstractFeature heir)
  {
    if (PRECONDITIONS) require
      (module == null || module.declaredOrInheritedFeatures(this).get(fn) == f || f.hasOpenGenericsArgList(),
       this != heir);

    if (f.outer() == p.calledFeature()) // NYI: currently does not support inheriting open generic over several levels
      {
        // NYI: This might be incorrect in case p.generics() is inferred but not set yet.
        fn = f.effectiveName(p.generics());
      }

    return fn;
  }


  /**
   * Determine the actual types of an array of types in this feature after it
   * was inherited by heir. The types may change on the way due to formal
   * generics being replaced by actual generic arguments on the way.
   *
   * Due to open generics, even the number of types may change through
   * inheritance.
   *
   * @param res resolution instance, required only when run in front end phase,
   * null otherwise.
   *
   * @param a an array of types to be handed down
   *
   * @param heir a feature that inhertis from outer()
   *
   * @return the types from the argument array a has seen this within
   * heir. Their number might have changed due to open generics.
   */
  public AbstractType[] handDown(Resolution res, AbstractType[] a, AbstractFeature heir)  // NYI: This does not distinguish different inheritance chains yet
  {
    if (PRECONDITIONS) require
      (heir != null,
       state().atLeast(Feature.State.RESOLVING_TYPES));

    if (heir != Types.f_ERROR)
      {
        for (AbstractCall c : heir.findInheritanceChain(outer()))
          {
            for (int i = 0; i < a.length; i++)
              {
                var ti = a[i];
                if (ti.isOpenGeneric())
                  {
                    var frmlTs = ti.genericArgument().replaceOpen(c.generics());
                    a = Arrays.copyOf(a, a.length - 1 + frmlTs.size());
                    for (var tg : frmlTs)
                      {
                        if (CHECKS) check
                          (tg == Types.intern(tg));
                        a[i] = tg;
                        i++;
                      }
                    i = i - 1;
                  }
                else
                  {
                    if (res != null)
                      {
                        FormalGenerics.resolve(res, c.generics(), heir);
                      }
                    ti = ti.actualType(c.calledFeature(), c.generics());
                    a[i] = Types.intern(ti);
                  }
              }
          }
      }
    return a;
  }


  /**
   * Get the actual type from a type used in this feature after it was inherited
   * by heir.  During inheritance, formal generics may be replaced by actual
   * generics.
   *
   * @param t a type used in this feature, must not be an open generic type
   * (which can be replaced by several types during inheritance).
   *
   * @param heir a heir of this, might be equal to this.
   *
   * @return interned type that represents t seen as it is seen from heir.
   */
  public AbstractType handDownNonOpen(Resolution res, AbstractType t, AbstractFeature heir)
  {
    if (PRECONDITIONS) require
      (!t.isOpenGeneric(),
       heir != null,
       heir.state().atLeast(Feature.State.CHECKING_TYPES1));

    var a = handDown(res, new AbstractType[] { t }, heir);

    if (CHECKS) check
      (Errors.count() > 0 || a.length == 1);

    return a.length == 1 ? a[0] : Types.t_ERROR;
  }


  /**
   * Find the chain of inheritance calls from this to its parent f.
   *
   * NYI: Repeated inheritance handling is still missing, there might be several
   * different inheritance chains, need to check if they lead to the same result
   * (wrt generic arguments) or renaminging/selection of the preferred
   * implementation.
   *
   * @param ancestor the ancestor feature this inherits from
   *
   * @return The inheritance chain from the inheritance call to ancestor at the
   * first index down to the last inheritance call within this.  Empty list in
   * case this == ancestor, null in case this does not inherit from ancestor.
   */
  public List<AbstractCall> tryFindInheritanceChain(AbstractFeature ancestor)
  {
    List<AbstractCall> result;
    if (this == ancestor)
      {
        result = new List<>();
      }
    else
      {
        result = null;
        for (var c : inherits())
          {
            result = c.calledFeature().tryFindInheritanceChain(ancestor);
            if (result != null)
              {
                result.add(c);
                break;
              }
          }
      }
    return result;
  }


  /**
   * Find the chain of inheritance calls from this to its parent f.
   *
   * NYI: Repeated inheritance handling is still missing, there might be several
   * different inheritance chains, need to check if they lead to the same result
   * (wrt generic arguments) or renaminging/selection of the preferred
   * implementation.
   *
   * @param ancestor the ancestor feature this inherits from
   *
   * @return The inheritance chain from the inheritance call to ancestor at the
   * first index down to the last inheritance call within this.  Empty list in
   * case this == ancestor, never null.
   */
  public List<AbstractCall> findInheritanceChain(AbstractFeature ancestor)
  {
    if (PRECONDITIONS) require
      (ancestor != null);

    List<AbstractCall> result = tryFindInheritanceChain(ancestor);

    if (POSTCONDITIONS) ensure
      (this == Types.f_ERROR || ancestor == Types.f_ERROR || Errors.count() > 0 || result != null);

    return result;
  }


  /**
   * Check if this is equal to or inherits from parent
   *
   * @param parent a loaded feature
   *
   * @return true iff this is a heir of parent.
   */
  public boolean inheritsFrom(AbstractFeature parent)
  {
    if (PRECONDITIONS) require
                         (state().atLeast(Feature.State.LOADED),
       parent != null && parent.state().atLeast(Feature.State.LOADED));

    if (this == parent)
      {
        return true;
      }
    else
      {
        for (var p : inherits())
          {
            if (p.calledFeature().inheritsFrom(parent))
              {
                return true;
              }
          }
      }
    return false;
  }


  /**
   * Does this Feature have an outer ref field, i.e., is outerRef() != null?
   */
  public boolean hasOuterRef()
  {
    return
      (this != Types.f_ERROR) &&
      // !isAbstract() &&      // NYI: check why abstract requires outer ref
      // !isIntrinsic() &&     // outer is require for backend code generator
      !isField() &&
      !isChoice() &&
      !isUniverse() &&
      !outer().isUniverse();
  }


  /**
   * Is this a field of open generic type?
   */
  public boolean isOpenGenericField()
  {
    return isField() && resultType().isOpenGeneric();
  }


  public void visitCode(FeatureVisitor fv)
  {
    for (var c: inherits())
      {
        var nc = c.visit(fv, this);
        if (CHECKS) check
          (c == nc); // NYI: This will fail when doing funny stuff like inherit from bool.infix &&, need to check and handle explicitly
      }
    contract().visit(fv, this);
    if (isRoutine())
      {
        code().visit(fv, this);
      }
  }


  /**
   * Call v.action(s) on all statements s within this feature.
   *
   * @param v the action to be performed on the statements.
   */
  public void visitStatements(StatementVisitor v)
  {
    for (var c: inherits())
      {
        c.visitStatements(v);
      }
    contract().visitStatements(v);
    if (isRoutine())
      {
        code().visitStatements(v);
      }
  }


  /**
   * Determine the formal argument types of this feature.
   *
   * @return a new array containing this feature's formal argument types.
   */
  public AbstractType[] argTypes()
  {
    int argnum = 0;
    var result = new AbstractType[arguments().size()];
    for (var frml : arguments())
      {
        if (CHECKS) check
          (Errors.count() > 0 || frml.state().atLeast(Feature.State.RESOLVED_DECLARATIONS));

        var frmlT = frml.resultType();
        if (CHECKS) check
          (frmlT == Types.intern(frmlT));

        result[argnum] = frmlT;
        argnum++;
      }

    if (POSTCONDITIONS) ensure
      (result != null);

    return result;
  }


  /**
   * Visibility of this feature
   */
  public abstract Visi visibility();

  public abstract FeatureName featureName();
  public abstract List<AbstractCall> inherits();
  public abstract AbstractFeature outer();
  public abstract List<AbstractFeature> arguments();
  public abstract AbstractType resultType();
  public abstract AbstractFeature resultField();
  public abstract AbstractFeature outerRef();


  /**
   * Get inner feature with given name, ignoring the argument count.
   *
   * @param name the name of the feature within this.
   *
   * @return the found feature or null in case of an error.
   */
  public AbstractFeature get(SrcModule mod, String name)
  {
    return get(mod, name, -1);
  }


  /**
   * Get inner feature with given name and argCount.
   *
   * @param name the name of the feature within this.
   *
   * @param argcount the number of arguments, -1 if not specified.
   *
   * @return the found feature or Types.f_ERROR in case of an error.
   */
  public AbstractFeature get(SrcModule mod, String name, int argcount)
  {
    AbstractFeature result = Types.f_ERROR;
    var d = mod.declaredFeatures(this);
    var set = (argcount >= 0
               ? FeatureName.getAll(d, name, argcount)
               : FeatureName.getAll(d, name          )).values();
    if (set.size() == 1)
      {
        for (var f2 : set)
          {
            result = f2;
          }
      }
    else if (set.isEmpty())
      {
        check
          (this != Types.f_ERROR || Errors.count() > 0);
        if (this != Types.f_ERROR)
          {
            AstErrors.internallyReferencedFeatureNotFound(pos(), name, this, name);
          }
      }
    else
      { // NYI: This might happen if the user adds additional features
        // with different argCounts. name should contain argCount to
        // avoid this
        AstErrors.internallyReferencedFeatureNotUnique(pos(), name + (argcount >= 0 ? " (" + Errors.argumentsString(argcount) : ""), set);
      }
    return result;
  }


  // following are used in IR/Clazzes middle end or later only:
  public abstract AbstractFeature choiceTag();

  // following are used in IR/Clazzes middle end or later only:
  public Impl.Kind implKind() { return Impl.Kind.Routine; /* NYI! */ }      // NYI: remove, used only in Clazz.java for some obscure case

  public Expr initialValue()   // NYI: remove, used only in Clazz.java for some obscure case
  {
    throw new Error("AbstractFeature.initialValue");
  }


  // following used in MIR or later
  public abstract Expr code();

  // in FUIR or later
  public abstract Contract contract();


  /**
   * List of arguments that are values, i.e., not type parameters or effects.
   */
  public List<AbstractFeature> valueArguments()
  {
    if (_valueArguments == null)
      {
        var args = arguments();
        if (args.stream().anyMatch(a -> a.isTypeParameter()))
          {
            _valueArguments = new List<>();
            _valueArguments.addAll(args.stream().filter(a -> !a.isTypeParameter()).toList());
          }
        else
          {
            _valueArguments = args;
          }
      }
    return _valueArguments;
  }


  /**
   * List of arguments that are types, i.e., not type parameters or effects.
   */
  public List<AbstractFeature> typeArguments()
  {
    if (_typeArguments == null)
      {
        var args = arguments();
        if (args.stream().anyMatch(a -> a.isTypeParameter()))
          {
            _typeArguments = new List<>();
            _typeArguments.addAll(args.stream().filter(a -> a.isTypeParameter()).toList());
          }
        else if (args.stream().anyMatch(a -> !a.isTypeParameter()))
          {
            _typeArguments = new List<>();
          }
        else
          {
            _typeArguments = args;
          }
      }
    return _typeArguments;
  }


  /**
   * The formal generic arguments of this feature
   */
  public FormalGenerics generics()
  {
    if (_generics == null)
      {
        // Recreate FormalGenerics from typeParameters
        // NYI: Remove, FormalGenerics should use AbstractFeature.typeArguments() instead of its own list of Generics.
        if (typeArguments().isEmpty())
          {
            _generics = FormalGenerics.NONE;
          }
        else
          {
            var l = new List<Generic>();
            var open = false;
            for (var a0 : typeArguments())
              {
                l.add(new Generic(a0));
                open = open || a0.isOpenTypeParameter();
              }
            _generics = new FormalGenerics(l);
          }
      }
    return _generics;
  }


  /**
   * Return the index of this type parameter within the type arguments of its
   * outer feature.
   *
   * @return the index such that formalGenerics.get(result)) this
   */
  public int typeParameterIndex()
  {
    if (PRECONDITIONS) require
      (isTypeParameter());

    var result = 0;
    for (var tp : outer().typeArguments())
      {
        if (tp == this)
          {
            return result;
          }
        result++;
      }
    throw new Error("AbstractFeature.typeParameterIndex() failed for " + this);
  }


}

/* end of file */<|MERGE_RESOLUTION|>--- conflicted
+++ resolved
@@ -529,17 +529,6 @@
               }
             _nonStaticTypeFeature = existingOrNewTypeFeature(res, name, inh);
           }
-<<<<<<< HEAD
-        var tf = new Feature(p, SourcePosition.notAvailable, visibility(), 0, NoType.INSTANCE, new List<>(name), new List<Feature>(),
-                             inh,
-                             Contract.EMPTY_CONTRACT,
-                             new Impl(p, new Block(p, new List<>()), Impl.Kind.Routine));
-        _typeFeature = tf;
-        res._module.findDeclarations(tf, o);
-        tf.scheduleForResolution(res);
-        res.resolveDeclarations(tf);
-=======
->>>>>>> a89a87dc
       }
     return _nonStaticTypeFeature;
   }
