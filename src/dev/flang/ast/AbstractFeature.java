--- conflicted
+++ resolved
@@ -488,11 +488,7 @@
           }
         var p = pos();
         // redef name := "<type name>"
-<<<<<<< HEAD
-        var n = new Feature(p, SourcePosition.notAvailable, Consts.VISIBILITY_PUBLIC, Consts.MODIFIER_REDEFINE, new Type("string"), "name", new Contract(null, null, null), Impl.FIELD);
-=======
-        var n = new Feature(p, Consts.VISIBILITY_PUBLIC, Consts.MODIFIER_REDEFINE, new Type("string"), "name", Contract.EMPTY_CONTRACT, Impl.FIELD);
->>>>>>> b2c9c88e
+        var n = new Feature(p, SourcePosition.notAvailable, Consts.VISIBILITY_PUBLIC, Consts.MODIFIER_REDEFINE, new Type("string"), "name", Contract.EMPTY_CONTRACT, Impl.FIELD);
         // type.#type : p1.#type, p2.#type is
         //   redef name => "<type name>"
         var inh = new List<AbstractCall>();
