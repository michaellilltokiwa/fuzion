--- conflicted
+++ resolved
@@ -487,13 +487,6 @@
             name = name + "_" + (_typeFeatureId_++);
           }
         var p = pos();
-<<<<<<< HEAD
-        // redef name := "<type name>"
-        var n = new Feature(p, SourcePosition.notAvailable, Consts.VISIBILITY_PUBLIC, Consts.MODIFIER_REDEFINE, new Type("string"), "name", Contract.EMPTY_CONTRACT, Impl.FIELD);
-        // type.#type : p1.#type, p2.#type is
-        //   redef name => "<type name>"
-=======
->>>>>>> a8dcaead
         var inh = new List<AbstractCall>();
         for (var pc: inherits())
           {
