--- conflicted
+++ resolved
@@ -156,171 +156,6 @@
 
 
   /**
-<<<<<<< HEAD
-   * Constructor defining a function inline, e.g.,
-   *
-   *  x(fun (o Object, i int) int { result = o.hashCode + i; });
-   *
-   * which is equivalent to
-   *
-   *  _anonymous<#>_f_: Function<int,Object,int>
-   *   {
-   *     redefine int call(Object o, int i)
-   *     {
-   *       result = o.hashCode + i;
-   *     };
-   *   }
-   *  x(_anonymous<#>_f_());
-   *
-   * @param pos the sourcecode position, used for error messages.
-   *
-   * @param r the return type or null for a routine
-   *
-   * @param a the arguments list
-   *
-   * @param i the inheritance clause
-   *
-   * @param c the contract
-   *
-   * @param b the code
-   */
-  public Function(SourcePosition pos,
-                  ReturnType r,
-                  List<Feature> a,
-                  List<AbstractCall> i,
-                  Contract c,
-                  Block b)
-  {
-    this(pos, r, a, i, c, new Impl(b.pos(), b, Impl.Kind.Routine));
-  }
-
-
-  /**
-   * Constructor defining a function inline, e.g.,
-   *
-   *  x(fun (o Object, i int) => o.hashCode + i);
-   *
-   * which is equivalent to
-   *
-   *  _anonymous<#>_f_: Function<int,Object,int>
-   *   {
-   *     redefine call(o Object, i int) => o.hashCode + i;
-   *   }
-   *  x(_anonymous<#>_f_());
-   *
-   * @param pos the sourcecode position, used for error messages.
-   *
-   * @param r the return type or null for a routine
-   *
-   * @param a the arguments list
-   *
-   * @param i the inheritance clause
-   *
-   * @param c the contract
-   *
-   * @param e the code
-   */
-  public Function(SourcePosition pos,
-                  ReturnType r,
-                  List<Feature> a,
-                  List<AbstractCall> i,
-                  Contract c,
-                  Expr e)
-  {
-    // NYI: This currently does not work to define a function without a result as in
-    //  fun () => {}
-    this(pos, r, a, i, c, new Impl(e.pos(), e, Impl.Kind.RoutineDef));
-  }
-
-
-  /**
-   * Constructor defining a function inline, e.g.,
-   *
-   *  x(fun int (Object o, int i) { result = o.hashCode + i; });
-   *
-   * which is equivalent to
-   *
-   *  _anonymous<#>_f_: Function<int,Object,int>
-   *   {
-   *     redefine int call(Object o, int i)
-   *     {
-   *       result = o.hashCode + i;
-   *     };
-   *   }
-   *  x(_anonymous<#>_f_());
-   *
-   * @param pos the sourcecode position, used for error messages.
-   *
-   * @param r the return type or null for a routine
-   *
-   * @param a the arguments list
-   *
-   * @param i the inheritance clause
-   *
-   * @param c the contract
-   *
-   * @param p the code
-   */
-  private Function(SourcePosition pos,
-                   ReturnType r,
-                   List<Feature> a,
-                   List<AbstractCall> i,
-                   Contract c,
-                   Impl p)
-  {
-    super(pos);
-
-    /* We have an expression of the form
-     *
-     *   fun (o Object, i int) int { result = o.hashCode + i; });
-     *
-     * so we replace it by
-     *
-     * --Fun<id>-- : Function<R,A1,A2,...>
-     * {
-     *   public redefine R call(A1 a1, A2 a2, ...)
-     *   {
-     *     result = o.hashCode + i;
-     *   }
-     * }
-     * [..]
-     *         --Fun<id>--()
-     * [..]
-     */
-
-    Feature f = new Feature(pos, r, new List<String>("call"), a, i, c, p);
-    this._feature = f;
-
-    List<AbstractType> generics = new List<>();
-    generics.add(f.hasResult() ? Types.t_UNDEFINED : new Type("unit"));
-    for (int j = 0; j < a.size(); j++)
-      {
-        generics.add(Types.t_UNDEFINED);
-      }
-    // inherits clause for wrapper feature: Function<R,A,B,C,...>
-    _inheritsCall = new Call(pos,
-                             Types.FUNCTION_NAME,
-                             generics,
-                             Expr.NO_EXPRS);
-    List<Stmnt> statements = new List<Stmnt>(f);
-    String wrapperName = FuzionConstants.LAMBDA_PREFIX + id++;
-    _wrapper = new Feature(pos,
-                           SourcePosition.notAvailable,
-                           Consts.VISIBILITY_INVISIBLE,
-                           Consts.MODIFIER_FINAL,
-                           RefType.INSTANCE,
-                           new List<String>(wrapperName),
-                           NO_FEATURES,
-                           new List<>(_inheritsCall),
-                           new Contract(null,null,null),
-                           new Impl(pos, new Block(pos, statements), Impl.Kind.Routine));
-    _call = new Call(pos, _wrapper);
-  }
-
-
-  /**
-=======
->>>>>>> fd68f7f1
    * Constructor for a lambda of the form
    *
    *   (x,y) pre y != 0 -> x*y
