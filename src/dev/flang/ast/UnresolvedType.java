/*

This file is part of the Fuzion language implementation.

The Fuzion language implementation is free software: you can redistribute it
and/or modify it under the terms of the GNU General Public License as published
by the Free Software Foundation, version 3 of the License.

The Fuzion language implementation is distributed in the hope that it will be
useful, but WITHOUT ANY WARRANTY; without even the implied warranty of
MERCHANTABILITY or FITNESS FOR A PARTICULAR PURPOSE.  See the GNU General Public
License for more details.

You should have received a copy of the GNU General Public License along with The
Fuzion language implementation.  If not, see <https://www.gnu.org/licenses/>.

*/

/*-----------------------------------------------------------------------
 *
 * Tokiwa Software GmbH, Germany
 *
 * Source of class UnresolvedType
 *
 *---------------------------------------------------------------------*/

package dev.flang.ast;

import java.util.Set;

import dev.flang.util.Errors;
import dev.flang.util.FuzionConstants;
import dev.flang.util.HasSourcePosition;
import dev.flang.util.List;
import dev.flang.util.SourcePosition;


/**
 * UnresolvedType represents the abstract syntax tree of a Fuzion type parsed from source
 * code.
 *
 * @author Fridtjof Siebert (siebert@tokiwa.software)
 */
public abstract class UnresolvedType extends AbstractType implements HasSourcePosition
{


  /*----------------------------  constants  ----------------------------*/


  /**
   * Pre-allocated empty type list. NOTE: There is a specific empty type List
   * Call.NO_GENERICS which is used to distinguish "a.b<>()" (using UnresolvedType.NONE)
   * from "a.b()" (using Call.NO_GENERICS).
   */
  public static final List<AbstractType> NONE = new List<AbstractType>();
  static { NONE.freeze(); }


  /**
   * pre-allocated empty array of types
   */
  static final UnresolvedType[] NO_TYPES = new UnresolvedType[0];


  /*----------------------------  variables  ----------------------------*/


  /**
   * The sourcecode position of the use of this parsed type, used for error
   * messages.
   */
  public final HasSourcePosition _pos;


  /**
   * The sourcecode position of the use of this parsed type, used for error
   * messages.
   */
  public SourcePosition pos() { return _pos.pos(); }


  /**
   * The sourcecode position of the declaration point of this type, or, for
   * unresolved types, the source code position of its use.
   */
  public SourcePosition declarationPos() { return _pos.pos(); }


  /**
   * Is this an explicit reference or value type?  Ref/Value to make this a
   * reference/value type independent of the type of the underlying feature
   * defining a ref type or not, false to keep the underlying feature's
   * ref/value status.
   */
  RefOrVal _refOrVal;


  /**
   * the name of this type.  For a type 'map<string,i32>.entry', this is just
   * the base name 'entry'. For a type parameter 'A', this is 'A'. For an
   * artificial type, this is one of Types.INTERNAL_NAMES (e.g., '--ADDRESS--).
   */
  protected String _name;
  protected String name()
  {
    return _name;
  }


  /**
   *
   */
  List<AbstractType> _generics;
  public final List<AbstractType> generics() { return _generics; }


  /**
   * The outer type, for the type p.q.r in the code
   *
   * a
   * {
   *   b
   *   {
   *     c
   *     {
   *       x p.q.r;
   *     }
   *   }
   *   p { ... }
   * }
   *
   * the _outer of "r" is "p.q", and the outer of "q" is "p".
   *
   * However, if p is declared in a, after type resolution, the outer type of
   * "p" is "a" or maybe an heir of "a".
   */
  private AbstractType _outer;


  /**
   * If set, resolution of this type should not check if the actual type
   * parameters are valid.  This is set for types used in a match case when the
   * actual type parameters are inferred from the subject type as in
   *
   *   x list i32 := [1,2,3].as_list
   *   match x
   *     c Cons => ...
   *     nil    => ...
   *
   *  where `Cons` stands for `Cons i32 (list i32)`.
   */
  boolean _ignoreActualTypePars = false;


  /**
   * Once this unresolved type was resolved into a ResolvedParametricType or
   * ResolvedNormalType, this will be set to the resolution result to avoid
   * repeated resolution.
   */
  AbstractType _resolved = null;


  /*--------------------------  constructors  ---------------------------*/


  /**
   * Constructor
   *
   * @param n
   *
   * @param g
   *
   * @param o
   */
  public UnresolvedType(HasSourcePosition pos, String n, List<AbstractType> g, AbstractType o)
  {
    this(pos, n, g, o, RefOrVal.LikeUnderlyingFeature);
  }


  /**
   * Constructor to create a type from an existing type after formal generics
   * have been replaced in the generics arguments and in the outer type.
   *
   * @param t the original type
   *
   * @param g the actual generic arguments that replace t.generics
   *
   * @param o the actual outer type, or null, that replaces t.outer
   */
  public UnresolvedType(UnresolvedType t, List<AbstractType> g, AbstractType o)
  {
    this(t.pos(), t._name, g, o, t._refOrVal);

    if (PRECONDITIONS) require
      (Errors.any() ||  (t.generics() instanceof FormalGenerics.AsActuals   ) || t.generics().size() == g.size(),
       Errors.any() || !(t.generics() instanceof FormalGenerics.AsActuals aa) || aa.sizeMatches(g),
       (t.outer() == null) == (o == null));
  }


  /**
   * Constructor
   *
   * @param n
   *
   * @param g the actual generic arguments
   *
   * @param o
   *
   * @param refOrVal true iff this type should be a ref type, otherwise it will be a
   * value type.
   */
  public UnresolvedType(HasSourcePosition pos, String n, List<AbstractType> g, AbstractType o, RefOrVal refOrVal)
  {
    if (PRECONDITIONS) require
      (pos != null,
       n.length() > 0);

    this._pos      = pos;
    this._name     = n;
    this._generics = ((g == null) || g.isEmpty()) ? NONE : g;
    this._generics.freeze();
    this._outer    = o;
    this._refOrVal = refOrVal;
  }


  /*-----------------------------  methods  -----------------------------*/


  /**
   * Constructor for built-in types
   *
   * @param n the name, such as "int", "bool".
   */
  public static AbstractType type(Resolution res, String n, AbstractFeature universe)
  {
    if (PRECONDITIONS) require
      (n.length() > 0);

    return type(res, false, n, universe);
  }

  /**
   * Constructor for built-in types
   *
   * @param ref true iff we create a ref type
   *
   * @param n the name, such as "int", "bool".
   */
  public static AbstractType type(Resolution res, boolean ref, String n, AbstractFeature universe)
  {
    if (PRECONDITIONS) require
      (n.length() > 0);

    return new BuiltInType(ref, n).resolve(res, universe.context());
  }


  /**
   * Create a ref or value type from a given value / ref type.
   *
   * @param original the original value type
   *
   * @param refOrVal must be RefOrVal.Boxed or RefOrVal.Val
   */
  public UnresolvedType(UnresolvedType original, RefOrVal refOrVal)
  {
    if (PRECONDITIONS) require
      (refOrVal != original._refOrVal);

    this._pos               = original._pos;
    this._refOrVal          = refOrVal;
    this._name              = original._name;
    this._generics          = original._generics;
    this._outer             = original._outer;
  }


  /**
   * Create a clone of original that uses originalOuterFeature as context to
   * look up features the type is built from.
   *
   * @param original the original value type
   *
   * @param originalOuterFeature the original feature, which is not a type
   * feature.
   */
  UnresolvedType(UnresolvedType original, AbstractFeature originalOuterFeature)
  {
    this._pos               = original._pos;
    this._refOrVal          = original._refOrVal;
    this._name              = original._name;
    if (original._generics.isEmpty())
      {
        this._generics          = original._generics;
      }
    else
      {
        this._generics = new List<>();
        for (var g : original._generics)
          {
            var gc = (g instanceof UnresolvedType gt)
              ? gt.clone(originalOuterFeature)
              : g;
            this._generics.add(gc);
          }
        this._generics.freeze();
      }
    this._outer             = (original._outer instanceof UnresolvedType ot) ? ot.clone(originalOuterFeature) : original._outer;
  }


  /*-----------------------------  methods  -----------------------------*/


  /**
   * Return this type as a simple qualifier.  This is null by default except for
   * types without generics and without `ref` modifier.
   */
  public List<ParsedName> asQualifier()
  {
    List<ParsedName> res = _outer instanceof UnresolvedType uo ? uo.asQualifier()
                                                               : new List<>();

    if (res == null ||
        !_generics.isEmpty() ||
        _refOrVal != RefOrVal.LikeUnderlyingFeature)
      {
        res = null;
      }
    else
      {
        res.add(new ParsedName(pos(), _name));
      }
    return res;
  }



  /**
   * This method usually just returns currentOuter. Only for clone()d types that
   * are used in a different outer context, this permits to look up features the
   * type is based on in the original context.
   */
  AbstractFeature originalOuterFeature(AbstractFeature currentOuter)
  {
    return currentOuter;
  }


  /**
   * Create a reference variant of this type.  Return this
   * in case it is a reference already.
   */
  public AbstractType asRef()
  {
    // throw new Error("asRef not available for unresolved type");
    return this;
    /*
    AbstractType result = this;
    if (!isRef() && this != Types.t_ERROR)
      {
        result = ResolvedNormalType.create(this, RefOrVal.Boxed);
      }
      return result;*/
  }


  /**
   * Create a this.type variant of this type.  Return this
   * in case it is a this.type or a choice variant already.
   */
  public AbstractType asThis()
  {
    //throw new Error("asThis not available for unresolved type");
    return this;
    /*
    AbstractType result = this;
    if (!isThisType() && !isChoice() && this != Types.t_ERROR && this != Types.t_ADDRESS)
      {
        result = ResolvedNormalType.create(this, RefOrVal.ThisType);
      }

    if (POSTCONDITIONS) ensure
      (result == Types.t_ERROR || result == Types.t_ADDRESS || result.isThisType() || result.isChoice(),
       !(isThisType() || isChoice()) || result == this);

    return result;
    */
  }


  /**
   * Create a value variant of this type.  Return this
   * in case it is a value already.
   */
  public AbstractType asValue()
  {
    //throw new Error("asValue not available for unresolved type");
    return this;
    /*
    AbstractType result = this;
    if (isRef() && this != Types.t_ERROR)
      {
        result = ResolvedNormalType.create(this, RefOrVal.Value);
      }
    return result;
    */
  }


  /**
   * Call Constructor for a function type that returns a result
   *
   * @param returnType the result type.
   *
   * @param arguments the arguments list
   *
   * @return a UnresolvedType instance that represents this function
   */
  public static ParsedType funType(SourcePosition pos, AbstractType returnType, List<AbstractType> arguments)
  {
    if (PRECONDITIONS) require
      (returnType != null,
       arguments != null);

    // This is called during parsing, so Types.resolved.f_function is not set yet.
    return new ParsedType(pos,
                          arguments.size() == 1 ? Types.UNARY_NAME : Types.FUNCTION_NAME,
                          new List<AbstractType>(returnType, arguments),
                          null);
  }


  /**
   * isRef
   */
  public boolean isRef()
  {
    throw new Error("isRef not known in unresolved type");
  }


  /**
   * isThisType
   */
  public boolean isThisType()
  {
    return this._refOrVal == RefOrVal.ThisType;
  }


  /**
   * Get a String representation of this UnresolvedType.
   *
   * Note that this does not work for instances of UnresolvedType before they were
   * resolved.  Use toString() for creating strings early in the front end
   * phase.
   */
  public String asString()
  {
    return Types.INTERNAL_NAMES.contains(_name)
      ? toString()         // internal types like Types.t_UNDEFINED, t_ERROR, t_ADDRESS
      : super.asString();
  }


  /**
   * toString
   *
   * @return
   */
  public String toString()
  {
    String result;

    if (Types.INTERNAL_NAMES.contains(_name))
      {
        result = _name;
      }
    else if (_outer != null)
      {
        String outer = _outer.toStringWrapped();
        result = ""
          + (outer == "" ||
             outer.equals(FuzionConstants.UNIVERSE_NAME) ? ""
                                                         : outer + ".")
          + (_refOrVal == RefOrVal.Boxed ? "ref "  :
             _refOrVal == RefOrVal.Value ? "value "
                                         : ""       )
          + _name;
      }
    else
      {
        result =
          (_refOrVal == RefOrVal.Boxed ? "ref "
                                       : ""       )
          + _name;
      }
    if (_generics != NONE)
      {
        result = result + _generics
          .toString(" ", " ", "", (g) -> g.toStringWrapped());
      }
    return result;
  }


  /**
   * visit all the expressions within this feature.
   *
   * @param v the visitor instance that defines an action to be performed on
   * visited objects.
   *
   * @param outerfeat the feature surrounding this expression.
   */
  public AbstractType visit(FeatureVisitor v, AbstractFeature outerfeat)
  {
    return v.action(this, outerfeat);
  }

  /**
   * resolve this type, i.e., find or create the corresponding instance of
   * ResolvedType of this and all outer types and type arguments this depends on.
   *
   * @param res this is called during type resolution, res gives the resolution
   * instance.
   *
   * @param outerfeat the outer feature this type is declared in. Lookup of
   * unqualified types will happen in this feature.
   */
  @Override
  AbstractType resolve(Resolution res, Context context)
  {
    return resolve(res, outerfeat, false);
  }


  /**
   * resolve this type, i.e., find or create the corresponding instance of
   * ResolvedType of this and all outer types and type arguments this depends on.
   *
   * @param res this is called during type resolution, res gives the resolution
   * instance.
   *
   * @param outerfeat the outer feature this type is declared in. Lookup of
   * unqualified types will happen in this feature.
   *
   * @param tolerant behavior if resolution is not possible
   *                 if true return null, if false flag error
   */
  AbstractType resolve(Resolution res, AbstractFeature outerfeat, boolean tolerant)
  {
    if (PRECONDITIONS) require
      (res != null,
       context != null);

    var outer = context.outerFeature();
    res.resolveDeclarations(outer);

    if (!tolerant && _resolved == null)
      {
        _resolved = resolveThisType(res, outer);
      }
    if (_resolved == null)
      {
        var of = outer;
        var o = _outer;
        var inTypeFeature = false;
        if (!tolerant && (o != null && !o.isThisType()))
          {
            o = o.resolve(res, context);
            var ot2 = o.isGenericArgument() ? o.genericArgument().constraint(res, context) // see tests/reg_issue1943 for examples
                                            : o;
            of = ot2.feature();
          }
        else if (tolerant && (o instanceof UnresolvedType ut))
          {
            o = ut.resolve(res, of, true);
            if (o == null || o == Types.t_ERROR)
            {
              return null;
            }
            var ot2 = o.isGenericArgument() ? o.genericArgument().constraint(res) // see tests/reg_issue1943 for examples
                                            : o;
            of = ot2.feature();
          }
        else
          {
            inTypeFeature = of != originalOuterFeature(of);
          }

        var ot = outer();
        if (ot != null && ot.isGenericArgument())
          {
            if (tolerant) {return null;}
            else {AstErrors.formalGenericAsOuterType(pos(), this);}
          }

        var mayBeFreeType = mayBeFreeType() && outer.isValueArgument();

        if (_resolved == null)
          {
            var traverseOuter = ot == null && _name != FuzionConstants.TYPE_FEATURE_THIS_TYPE;
            var fo = tolerant ? res._module.lookupType(pos(), of, _name, traverseOuter,
                                                       true /* ignore ambiguous */ ,
                                                       true /* ignore not found */)
                              : res._module.lookupType(pos(), of, _name, traverseOuter,
                                                       false                           /* ignore ambiguous */,
                                                       mayBeFreeType || inTypeFeature  /* ignore not found */);
            if (fo == null || !fo._feature.isTypeParameter() && inTypeFeature)
              { // if we are in a type feature, type lookup happens in the
                // original feature, except for type parameters that we just
                // checked in the type feature (of).
                of = originalOuterFeature(of);
                fo = tolerant ? res._module.lookupType(pos(), of, _name, traverseOuter,
                                                       true /* ignore ambiguous */ ,
                                                       true /* ignore not found */)
                              : res._module.lookupType(pos(), of, _name, traverseOuter,
                                                       false          /* ignore ambiguous */,
                                                       mayBeFreeType  /* ignore not found */);
              }
            if (!tolerant && _resolved == null)
              {
                if (fo == FeatureAndOuter.ERROR)
                  {
                    _resolved = Types.t_ERROR;
                  }
                else if (fo == null)
                  {
                    _resolved = addAsFreeType(res, outer);
                  }
                else if (isFreeType())
                  {
                    AstErrors.freeTypeMustNotMaskExistingType(this, fo._feature);
                    _resolved = Types.t_ERROR;
                  }
                else
                  {
                    var f = fo._feature;
                    var generics = generics();
                    if (o == null && f.isTypeParameter())
                      {
                        if (!generics.isEmpty())
                          {
                            AstErrors.formalGenericWithGenericArgs(pos(), this, f.asGeneric());
                          }
                        var gt = f.asGenericType();
                        if (gt.isOpenGeneric() && !(outer instanceof Feature off && off.isLastArgType(this)))
                          {
                            AstErrors.illegalUseOfOpenFormalGeneric(pos(), gt.genericArgument());
                            _resolved = Types.t_ERROR;
                          }
                        else
                          {
                            _resolved = gt;
                          }
                      }
                    else
                      {
                        if (o == null && !fo._outer.isUniverse())
                          {
                            o = fo._outer.thisType(fo.isNextInnerFixed());
                          }
<<<<<<< HEAD
                        _resolved = finishResolve(res, outerfeat, this, this, f, generics, generics(), o, _refOrVal, _ignoreActualTypePars, tolerant);
                      }
                  }
              }
=======
                        _resolved = finishResolve(res, context, this, this, f, generics, generics(), o, _refOrVal, _ignoreActualTypePars);
                      }
                  }
              }
          }
      }
    return _resolved;
  }


  /**
   * resolve this type, i.e., find or create the corresponding instance of
   * ResolvedType of this and all outer types and type arguments this depends on.
   *
   * @param res this is called during type resolution, res gives the resolution
   * instance.
   *
   * @param context the source code context where this type is used
   */
  AbstractType tryResolve(Resolution res, Context context)
  {
    if (PRECONDITIONS) require
      (res != null,
       context != null);

    var outerfeat = context.outerFeature();
    res.resolveDeclarations(outerfeat);

    if (_resolved == null)
      {
        var of = outerfeat;
        var o = _outer;
        var inTypeFeature = false;
        if (o instanceof UnresolvedType ut)
          {
            o = ut.tryResolve(res, context);
            if (o == null || o == Types.t_ERROR)
              {
                return null;
              }
            var ot2 = o.isGenericArgument() ? o.genericArgument().constraint(res, context) // see tests/reg_issue1943 for examples
                                            : o;
            of = ot2.feature();
          }
        else
          {
            inTypeFeature = of != originalOuterFeature(of);
          }

        var ot = outer();
        if (ot != null && ot.isGenericArgument())
          {
            return null;
          }
>>>>>>> ef7e4959

            if (tolerant && CHECKS) check
              (fo != FeatureAndOuter.ERROR);

            if (tolerant && fo != null)
              {
                var f = fo._feature;
                var generics = generics();
                if (o == null && f.isTypeParameter())
                  {
                    if (generics.isEmpty())
                      {
                        var gt = f.asGenericType();
                        if (!gt.isOpenGeneric() || (outerfeat instanceof Feature off && off.isLastArgType(this)))
                          {
                            _resolved = gt;
                          }
                      }
                  }
                else
                  {
                    if (o == null && !fo._outer.isUniverse())
                      {
                        o = fo._outer.thisType(fo.isNextInnerFixed());
                      }
                    _resolved = finishResolve(res, outerfeat, this, this, f, generics, null, o, _refOrVal, _ignoreActualTypePars, tolerant);
                  }
<<<<<<< HEAD
=======
                _resolved = finishTryResolve(res, context, this, this, f, generics, o, _refOrVal, _ignoreActualTypePars);
>>>>>>> ef7e4959
              }
          }
      }
    return _resolved;
  }


  /**
   * Perform the last steps of resolve() for a normal type (not a type
   * parameter).
   *
   *  - if refOrVal is ThisType, set generics to the formal generics used as
   *    actual.
   *
   *  - otherwise, resolve the formal generics and check that their number
   *    matches what is required
   *
   * Finally, create instance of ResolvedNormalType
   *
   * @param res the resolution instance.
   *
   * @param context the source code context where this type is used
   *
   * @param thiz the original, unresolved type. Used for error reporting.
   *
   * @param pos the position of this type, used for error reporting.
   *
   * @param f the features this type is built from
   *
   * @param generics the actual type parameters
   *
   * @param unresolvedGenerics the original, unresolved actual type
   * parameters. Used for error reporting to obtain the original source code
   * position.
   *
   * @param o the resolved outer type
   *
   * @param refOrVal Select the type variant: value, boxed, thisType
   *
   * @param ignoreActualTypePars if true no errors will be reported in case the
   * number of actual type parameters does not match the formal type parameters.
   *
   * @param tolerant behavior if resolution is not possible
   *
   * @return an instance of ResolvedNormalType representing the given type.
   */
  static ResolvedType finishResolve(Resolution res,
                                    Context context,
                                    AbstractType thiz,
                                    HasSourcePosition pos,
                                    AbstractFeature f,
                                    List<AbstractType> generics,
                                    List<AbstractType> unresolvedGenerics,
                                    AbstractType o,
                                    RefOrVal refOrVal,
<<<<<<< HEAD
                                    boolean ignoreActualTypePars,
                                    boolean tolerant)
=======
                                    boolean ignoreActualTypePars)
  {
    if (!ignoreActualTypePars)
      {
        if (refOrVal == RefOrVal.ThisType && generics.isEmpty())
          {
            generics = f.generics().asActuals();
          }
        else
          {
            generics = FormalGenerics.resolve(res, generics, context.outerFeature());
            if (!f.generics().errorIfSizeDoesNotMatch(generics,
                                                      pos.pos(),
                                                      "type",
                                                      "Type: " + thiz.toString() + "\n"))
              {
                f = Types.f_ERROR;
              }
          }
        generics.freeze();
      }

    return
      f == Types.f_ERROR ? Types.t_ERROR
                         : ResolvedNormalType.create(generics,
                                                     unresolvedGenerics,
                                                     o,
                                                     f,
                                                     refOrVal,
                                                     false);
  }


  /**
   * Perform the last steps of resolve() for a normal type (not a type
   * parameter).
   *
   *  - if refOrVal is ThisType, set generics to the formal generics used as
   *    actuals.
   *
   *  - otherwise, resolve the formal generics and check that their number
   *    matches what is required
   *
   * Finally, create instance of ResolvedNormalType
   *
   * @param res The resolution instance
   *
   * @param outerfeat the feature that contains this type
   *
   * @param thiz the original, unresolved type. Used for error reporting.
   *
   * @param pos the position of this type, used for error reporting.
   *
   * @param f the features this type is built from
   *
   * @param generics the actual type parameters
   *
   * @param o the resolved outer type
   *
   * @param refOrVal Select the type variant: value, boxed, thisType
   *
   * @param ignoreActualTypePars if true no errors will be reported in case the
   * number of actual type parameters does not match the formal type parameters.
   *
   * @return an instance of ResolvedNormalType representing the given type.
   */
  static ResolvedType finishTryResolve(Resolution res,
                                       Context context,
                                       AbstractType thiz,
                                       HasSourcePosition pos,
                                       AbstractFeature f,
                                       List<AbstractType> generics,
                                       AbstractType o,
                                       RefOrVal refOrVal,
                                       boolean ignoreActualTypePars)
>>>>>>> ef7e4959
  {
    if (tolerant) {unresolvedGenerics = new List<>();}
    if (!ignoreActualTypePars)
      {
        if (refOrVal == RefOrVal.ThisType && generics.isEmpty())
          {
            generics = f.generics().asActuals();
          }
        else
          {
            if (tolerant)
              {
<<<<<<< HEAD
                if (!(generics instanceof FormalGenerics.AsActuals))
                  {
                    generics = generics.map(t -> t instanceof UnresolvedType ut ? ut.resolve(res, outerfeat, true) : t);
                  }
                if (!f.generics().sizeMatches(generics) || generics.contains(null))
                  {
                    f = Types.f_ERROR;
                  }
=======
                generics = generics.map(t -> t instanceof UnresolvedType ut ? ut.tryResolve(res, context) : t);
>>>>>>> ef7e4959
              }
            else
              {
                generics = FormalGenerics.resolve(res, generics, outerfeat);
                if (!f.generics().errorIfSizeDoesNotMatch(generics,
                                                          pos.pos(),
                                                          "type",
                                                          "Type: " + thiz.toString() + "\n"))
                  {
                    f = Types.f_ERROR;
                  }
              }
          }
        generics.freeze();
      }

    return
      f == Types.f_ERROR ? Types.t_ERROR
                         : ResolvedNormalType.create(generics,
                                                     unresolvedGenerics,
                                                     o,
                                                     f,
                                                     refOrVal,
                                                     false);
  }


  /**
   * Called by Case.java for case entries that may infer actual type parameters
   * from the subjects.
   */
  void doIgnoreEmptyActualTypePars()
  {
    _ignoreActualTypePars = _generics.isEmpty();
  }


  /**
   * resolve 'abc.this.type' within a type feature. If this designates a
   * 'this.type' withing a type feature, then return the type parameter of the
   * corresponding outer type.
   *
   * Example: if this is
   *
   *   b.this.type
   *
   * within a type feature
   *
   *   a.type.b.type.c.d
   *
   * then we replace 'b.this.type' by the type parameter of a.b.type.
   *
   * @param res
   *
   * @param outerfeat the outer feature this type is declared in.
   *
   * @return null if no matching this type was found, the resolved type
   * otherwise.
   */
  AbstractType resolveThisType(Resolution res, AbstractFeature outerfeat)
  {
    if (PRECONDITIONS) require
      (outerfeat != null,
       outerfeat != null && res.state(outerfeat).atLeast(State.RESOLVING_DECLARATIONS));

    AbstractType result = null;
    var o = outerfeat;
    while (isThisType() && o != null)
      {
        if (isMatchingTypeFeature(o))
          {
            result = o.typeArguments().get(0).asGenericType();
            o = null;
          }
        else
          {
            o = o.outer();
          }
      }
    return result;
  }


  /**
   * Recursive helper for resolveThisType to check if outerfeat is a type
   * feature with the same name as this.
   *
   * @param outerfeat the outer feature that should be compared to this.
   */
  private boolean isMatchingTypeFeature(AbstractFeature outerfeat)
  {
    return outerfeat.isTypeFeature() &&
      (_name + "." + FuzionConstants.TYPE_NAME).equals(outerfeat.featureName().baseName()) &&
      (_outer == null                                   ||
       (_outer instanceof UnresolvedType ot                   &&
        !ot.isThisType()                            &&
        ot.isMatchingTypeFeature(outerfeat.outer())   )    );
  }


  /**
   * isGenericArgument
   *
   * @return
   */
  public boolean isGenericArgument()
  {
    if (false)  // NYI: if findGenerics and resolve would be done in the same phase we could throw this error here:
      {
        throw new Error("isGenericArgument not known for unresolved type");
      }
    return false;
  }


  /**
   * For a resolved normal type, return the underlying feature.
   *
   * @return the underlying feature.
   *
   * @throws Error if this is not resolved or isGenericArgument().
   */
  public AbstractFeature feature()
  {
    throw new Error("feature not available for unresolved type");
  }


  /**
   * Is this the type of a type feature, e.g., the type of `(list
   * i32).type`. Will return false for an instance of Type for which this is
   * still unknown since Type.resolve() was not called yet.
   *
   * This is redefined here since `feature` might still be null while this type
   * was not resolved yet.
   */
  boolean isTypeType()
  {
    return false;
  }


  /**
   * genericArgument gives the Generic instance of a type defined by a generic
   * argument.
   *
   * @return the Generic instance, never null.
   */
  public Generic genericArgument()
  {
    if (PRECONDITIONS) require
      (false);

    throw new Error();
  }


  /**
   * outer type, after type resolution. This provides the whole chain of types
   * until Types.resolved.universe.selfType(), while the _outer field ends with
   * the outermost type explicitly written in the source code.
   */
  public AbstractType outer()
  {
    return _outer;
  }


  /**
   * May this unresolved type be a free type. This is the case for explicit free
   * types such as `X : Any`, and for all normal types like `XYZ` that are not
   * qualified by an outer type `outer.XYZ` and that do not have actual type
   * parameters `XYZ T1 T2` and that are not boxed.
   */
  public boolean mayBeFreeType()
  {
    return false;
  }


  /**
   * Is this type a free type?  Result is false for unresolved types where this
   * is not known yet.
   */
  public boolean isFreeType()
  {
    return false;
  }


  /**
   * For a type `XYZ` with mayBeFreeType() returning true, this gives the name
   * of the free type, which would be `"XYZ"` in this example.
   *
   * @return the name of the free type, which becomes the name of the type
   * parameter created for it.
   */
  public String freeTypeName()
  {
    throw new Error("freeTypeName cannot be called on " + getClass());
  }


  /**
   * For an unresolved type with mayBeFreeType() == true, this gives the
   * constraint to be used with that free type.
   */
  UnresolvedType freeTypeConstraint()
  {
    return new BuiltInType(FuzionConstants.ANY_NAME);
  }


  AbstractType addAsFreeType(Resolution res, AbstractFeature outerfeat)
  {
    if (PRECONDITIONS) require
      (outerfeat.isValueArgument());

    var tp = new Feature(pos(),
                         outerfeat.visibility(),
                         0,
                         freeTypeConstraint(),
                         _name,
                         Contract.EMPTY_CONTRACT,
                         Impl.TYPE_PARAMETER)
      {
        /**
         * Is this type a free type?
         */
        public boolean isFreeType() { return true; }
      };
    var g = outerfeat.outer().addTypeParameter(res, tp);
    return g.type();
  }



  /**
   * traverse a type collecting all features this type uses.
   *
   * @param s the features that have already been found
   */
  protected void usedFeatures(Set<AbstractFeature> s)
  {
    throw new Error("must not be called on unresolved types.");
  }


}

/* end of file */<|MERGE_RESOLUTION|>--- conflicted
+++ resolved
@@ -535,7 +535,7 @@
   @Override
   AbstractType resolve(Resolution res, Context context)
   {
-    return resolve(res, outerfeat, false);
+    return resolve(res, context, false);
   }
 
 
@@ -665,67 +665,11 @@
                           {
                             o = fo._outer.thisType(fo.isNextInnerFixed());
                           }
-<<<<<<< HEAD
-                        _resolved = finishResolve(res, outerfeat, this, this, f, generics, generics(), o, _refOrVal, _ignoreActualTypePars, tolerant);
+                        _resolved = finishResolve(res, context, this, this, f, generics, generics(), o, _refOrVal, _ignoreActualTypePars, tolerant);
                       }
                   }
               }
-=======
-                        _resolved = finishResolve(res, context, this, this, f, generics, generics(), o, _refOrVal, _ignoreActualTypePars);
-                      }
-                  }
-              }
-          }
-      }
-    return _resolved;
-  }
-
-
-  /**
-   * resolve this type, i.e., find or create the corresponding instance of
-   * ResolvedType of this and all outer types and type arguments this depends on.
-   *
-   * @param res this is called during type resolution, res gives the resolution
-   * instance.
-   *
-   * @param context the source code context where this type is used
-   */
-  AbstractType tryResolve(Resolution res, Context context)
-  {
-    if (PRECONDITIONS) require
-      (res != null,
-       context != null);
-
     var outerfeat = context.outerFeature();
-    res.resolveDeclarations(outerfeat);
-
-    if (_resolved == null)
-      {
-        var of = outerfeat;
-        var o = _outer;
-        var inTypeFeature = false;
-        if (o instanceof UnresolvedType ut)
-          {
-            o = ut.tryResolve(res, context);
-            if (o == null || o == Types.t_ERROR)
-              {
-                return null;
-              }
-            var ot2 = o.isGenericArgument() ? o.genericArgument().constraint(res, context) // see tests/reg_issue1943 for examples
-                                            : o;
-            of = ot2.feature();
-          }
-        else
-          {
-            inTypeFeature = of != originalOuterFeature(of);
-          }
-
-        var ot = outer();
-        if (ot != null && ot.isGenericArgument())
-          {
-            return null;
-          }
->>>>>>> ef7e4959
 
             if (tolerant && CHECKS) check
               (fo != FeatureAndOuter.ERROR);
@@ -751,12 +695,8 @@
                       {
                         o = fo._outer.thisType(fo.isNextInnerFixed());
                       }
-                    _resolved = finishResolve(res, outerfeat, this, this, f, generics, null, o, _refOrVal, _ignoreActualTypePars, tolerant);
+                _resolved = finishTryResolve(res, context, this, this, f, generics, null, o, _refOrVal, _ignoreActualTypePars, tolerant);
                   }
-<<<<<<< HEAD
-=======
-                _resolved = finishTryResolve(res, context, this, this, f, generics, o, _refOrVal, _ignoreActualTypePars);
->>>>>>> ef7e4959
               }
           }
       }
@@ -812,86 +752,8 @@
                                     List<AbstractType> unresolvedGenerics,
                                     AbstractType o,
                                     RefOrVal refOrVal,
-<<<<<<< HEAD
                                     boolean ignoreActualTypePars,
                                     boolean tolerant)
-=======
-                                    boolean ignoreActualTypePars)
-  {
-    if (!ignoreActualTypePars)
-      {
-        if (refOrVal == RefOrVal.ThisType && generics.isEmpty())
-          {
-            generics = f.generics().asActuals();
-          }
-        else
-          {
-            generics = FormalGenerics.resolve(res, generics, context.outerFeature());
-            if (!f.generics().errorIfSizeDoesNotMatch(generics,
-                                                      pos.pos(),
-                                                      "type",
-                                                      "Type: " + thiz.toString() + "\n"))
-              {
-                f = Types.f_ERROR;
-              }
-          }
-        generics.freeze();
-      }
-
-    return
-      f == Types.f_ERROR ? Types.t_ERROR
-                         : ResolvedNormalType.create(generics,
-                                                     unresolvedGenerics,
-                                                     o,
-                                                     f,
-                                                     refOrVal,
-                                                     false);
-  }
-
-
-  /**
-   * Perform the last steps of resolve() for a normal type (not a type
-   * parameter).
-   *
-   *  - if refOrVal is ThisType, set generics to the formal generics used as
-   *    actuals.
-   *
-   *  - otherwise, resolve the formal generics and check that their number
-   *    matches what is required
-   *
-   * Finally, create instance of ResolvedNormalType
-   *
-   * @param res The resolution instance
-   *
-   * @param outerfeat the feature that contains this type
-   *
-   * @param thiz the original, unresolved type. Used for error reporting.
-   *
-   * @param pos the position of this type, used for error reporting.
-   *
-   * @param f the features this type is built from
-   *
-   * @param generics the actual type parameters
-   *
-   * @param o the resolved outer type
-   *
-   * @param refOrVal Select the type variant: value, boxed, thisType
-   *
-   * @param ignoreActualTypePars if true no errors will be reported in case the
-   * number of actual type parameters does not match the formal type parameters.
-   *
-   * @return an instance of ResolvedNormalType representing the given type.
-   */
-  static ResolvedType finishTryResolve(Resolution res,
-                                       Context context,
-                                       AbstractType thiz,
-                                       HasSourcePosition pos,
-                                       AbstractFeature f,
-                                       List<AbstractType> generics,
-                                       AbstractType o,
-                                       RefOrVal refOrVal,
-                                       boolean ignoreActualTypePars)
->>>>>>> ef7e4959
   {
     if (tolerant) {unresolvedGenerics = new List<>();}
     if (!ignoreActualTypePars)
@@ -904,7 +766,6 @@
           {
             if (tolerant)
               {
-<<<<<<< HEAD
                 if (!(generics instanceof FormalGenerics.AsActuals))
                   {
                     generics = generics.map(t -> t instanceof UnresolvedType ut ? ut.resolve(res, outerfeat, true) : t);
@@ -913,9 +774,6 @@
                   {
                     f = Types.f_ERROR;
                   }
-=======
-                generics = generics.map(t -> t instanceof UnresolvedType ut ? ut.tryResolve(res, context) : t);
->>>>>>> ef7e4959
               }
             else
               {
