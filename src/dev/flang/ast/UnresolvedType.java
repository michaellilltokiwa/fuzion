/*

This file is part of the Fuzion language implementation.

The Fuzion language implementation is free software: you can redistribute it
and/or modify it under the terms of the GNU General Public License as published
by the Free Software Foundation, version 3 of the License.

The Fuzion language implementation is distributed in the hope that it will be
useful, but WITHOUT ANY WARRANTY; without even the implied warranty of
MERCHANTABILITY or FITNESS FOR A PARTICULAR PURPOSE.  See the GNU General Public
License for more details.

You should have received a copy of the GNU General Public License along with The
Fuzion language implementation.  If not, see <https://www.gnu.org/licenses/>.

*/

/*-----------------------------------------------------------------------
 *
 * Tokiwa Software GmbH, Germany
 *
 * Source of class UnresolvedType
 *
 *---------------------------------------------------------------------*/

package dev.flang.ast;

import java.util.Optional;
import java.util.Set;

import dev.flang.util.Errors;
import dev.flang.util.FuzionConstants;
import dev.flang.util.HasSourcePosition;
import dev.flang.util.List;
import dev.flang.util.SourcePosition;


/**
 * UnresolvedType represents the abstract syntax tree of a Fuzion type parsed from source
 * code.
 *
 * @author Fridtjof Siebert (siebert@tokiwa.software)
 */
public abstract class UnresolvedType extends AbstractType implements HasSourcePosition
{


  /*----------------------------  constants  ----------------------------*/


  /**
   * Pre-allocated empty type list. NOTE: There is a specific empty type List
   * {@code Call.NO_GENERICS} which is used to distinguish {@code a.b<>()} (using {@code UnresolvedType.NONE})
   * from {@code a.b()} (using {@code Call.NO_GENERICS}).
   */
  public static final List<AbstractType> NONE = new List<AbstractType>();
  static { NONE.freeze(); }


  /**
   * pre-allocated empty array of types
   */
  static final UnresolvedType[] NO_TYPES = new UnresolvedType[0];


  /*----------------------------  variables  ----------------------------*/


  /**
   * The sourcecode position of the use of this parsed type, used for error
   * messages.
   */
  public final HasSourcePosition _pos;


  /**
   * The sourcecode position of the use of this parsed type, used for error
   * messages.
   */
  public SourcePosition pos() { return _pos.pos(); }


  /**
   * The sourcecode position of the declaration point of this type, or, for
   * unresolved types, the source code position of its use.
   */
  public SourcePosition declarationPos() { return _pos.pos(); }


  /**
   * Is this an explicit reference or value type?  Ref/Value to make this a
   * reference/value type independent of the type of the underlying feature
   * defining a ref type or not, false to keep the underlying feature's
   * ref/value status.
   */
  final Optional<TypeKind> _typeKind;


  /**
   * the name of this type.  For a type {@code map<string,i32>.entry}, this is just
   * the base name {@code entry}. For a type parameter {@code A}, this is {@code A}. For an
   * artificial type, this is one of {@code Types.INTERNAL_NAMES} (e.g., {@code --ADDRESS--}).
   */
  protected String _name;
  protected String name()
  {
    return _name;
  }


  /**
   *
   */
  List<AbstractType> _generics;
  public final List<AbstractType> generics() { return _generics; }


  /**
   * The outer type, for the type p.q.r in the code
   *
   * a
   * {
   *   b
   *   {
   *     c
   *     {
   *       x p.q.r;
   *     }
   *   }
   *   p { ... }
   * }
   *
   * the _outer of "r" is "p.q", and the outer of "q" is "p".
   *
   * However, if p is declared in a, after type resolution, the outer type of
   * "p" is "a" or maybe an heir of "a".
   */
  private AbstractType _outer;


  /**
   * If set, resolution of this type should not check if the actual type
   * parameters are valid.  This is set for types used in a match case when the
   * actual type parameters are inferred from the subject type as in
   *
   *   x list i32 := [1,2,3].as_list
   *   match x
   *     c Cons => ...
   *     nil    => ...
   *
   *  where {@code Cons} stands for {@code Cons i32 (list i32)}.
   */
  boolean _ignoreActualTypePars = false;


  /**
   * Once this unresolved type was resolved into a ResolvedParametricType or
   * ResolvedNormalType, this will be set to the resolution result to avoid
   * repeated resolution.
   */
  AbstractType _resolved = null;

  /**
   * Was this Unresolved type followed by '...' when parsed
   */
  boolean _followedByDots = false;


  /*--------------------------  constructors  ---------------------------*/


  /**
   * Constructor
   *
   * @param n
   *
   * @param g
   *
   * @param o
   */
  public UnresolvedType(HasSourcePosition pos, String n, List<AbstractType> g, AbstractType o)
  {
    this(pos, n, g, o, Optional.empty());
  }


  /**
   * Constructor to create a type from an existing type after formal generics
   * have been replaced in the generics arguments and in the outer type.
   *
   * @param t the original type
   *
   * @param g the actual generic arguments that replace t.generics
   *
   * @param o the actual outer type, or null, that replaces t.outer
   */
  public UnresolvedType(UnresolvedType t, List<AbstractType> g, AbstractType o)
  {
    this(t.pos(), t._name, g, o, t._typeKind);

    if (PRECONDITIONS) require
      (Errors.any() ||  (t.generics() instanceof FormalGenerics.AsActuals   ) || t.generics().size() == g.size(),
       Errors.any() || !(t.generics() instanceof FormalGenerics.AsActuals aa) || aa.sizeMatches(g),
       (t.outer() == null) == (o == null));
  }


  /**
   * Constructor
   *
   * @param n
   *
   * @param g the actual generic arguments
   *
   * @param o
   *
   * @param typeKind true iff this type should be a ref type, otherwise it will be a
   * value type.
   */
  public UnresolvedType(HasSourcePosition pos, String n, List<AbstractType> g, AbstractType o, Optional<TypeKind> typeKind)
  {
    if (PRECONDITIONS) require
      (pos != null,
       n.length() > 0);

    this._pos      = pos;
    this._name     = n;
    this._generics = ((g == null) || g.isEmpty()) ? NONE : g;
    this._generics.freeze();
    this._outer    = o;
    this._typeKind = typeKind;
  }


  /*-----------------------------  methods  -----------------------------*/


  /**
   * Constructor for built-in types
   *
   * @param n the name, such as "int", "bool".
   */
  public static AbstractType type(Resolution res, String n, AbstractFeature universe)
  {
    if (PRECONDITIONS) require
      (n.length() > 0);

    return type(res, false, n, universe);
  }

  /**
   * Constructor for built-in types
   *
   * @param ref true iff we create a ref type
   *
   * @param n the name, such as "int", "bool".
   */
  public static AbstractType type(Resolution res, boolean ref, String n, AbstractFeature universe)
  {
    if (PRECONDITIONS) require
      (n.length() > 0);

    return new BuiltInType(ref, n).resolve(res, universe.context());
  }


  /**
   * Create a ref or value type from a given value / ref type.
   *
   * @param original the original value type
   *
<<<<<<< HEAD
   * @param typeMode must be TypeMode.RefType or TypeMode.ValueType
=======
   * @param typeKind must be TypeKind.Boxed or TypeKind.Val
>>>>>>> 8326de3b
   */
  public UnresolvedType(UnresolvedType original, TypeKind typeKind)
  {
    if (PRECONDITIONS) require
      (original._typeKind.isEmpty() || typeKind != original._typeKind.get());

    this._pos               = original._pos;
    this._typeKind          = Optional.of(typeKind);
    this._name              = original._name;
    this._generics          = original._generics;
    this._outer             = original._outer;
  }


  /**
   * Create a clone of original that uses originalOuterFeature as context to
   * look up features the type is built from.
   *
   * @param original the original value type
   *
   * @param originalOuterFeature the original feature, which is not a type
   * feature.
   */
  UnresolvedType(UnresolvedType original, AbstractFeature originalOuterFeature)
  {
    this._pos               = original._pos;
    this._typeKind          = original._typeKind;
    this._name              = original._name;
    if (original._generics.isEmpty())
      {
        this._generics          = original._generics;
      }
    else
      {
        this._generics = new List<>();
        for (var g : original._generics)
          {
            var gc = (g instanceof UnresolvedType gt)
              ? gt.clone(originalOuterFeature)
              : g;
            this._generics.add(gc);
          }
        this._generics.freeze();
      }
    this._outer             = (original._outer instanceof UnresolvedType ot) ? ot.clone(originalOuterFeature) : original._outer;
  }


  /*-----------------------------  methods  -----------------------------*/


  /**
   * Return this type as a simple qualifier.  This is null by default except for
   * types without generics and without {@code ref} modifier.
   */
  public List<ParsedName> asQualifier()
  {
    List<ParsedName> res = _outer instanceof UnresolvedType uo ? uo.asQualifier()
                                                               : new List<>();

    if (res == null ||
        !_generics.isEmpty() ||
        !_typeKind.isEmpty())
      {
        res = null;
      }
    else
      {
        res.add(new ParsedName(pos(), _name));
      }
    return res;
  }



  /**
   * This method usually just returns currentOuter. Only for clone()d types that
   * are used in a different outer context, this permits to look up features the
   * type is based on in the original context.
   */
  AbstractFeature originalOuterFeature(AbstractFeature currentOuter)
  {
    return currentOuter;
  }


  /**
   * Create a reference variant of this type.  Return this
   * in case it is a reference already.
   */
  public AbstractType asRef()
  {
    // throw new Error("asRef not available for unresolved type");
    return this;
    /*
    AbstractType result = this;
    if (!isRef() && this != Types.t_ERROR)
      {
        result = ResolvedNormalType.create(this, TypeKind.Boxed);
      }
      return result;*/
  }


  /**
   * Create a this.type variant of this type.  Return this
   * in case it is a this.type or a choice variant already.
   */
  public AbstractType asThis()
  {
    //throw new Error("asThis not available for unresolved type");
    return this;
    /*
    AbstractType result = this;
    if (!isThisType() && !isChoice() && this != Types.t_ERROR)
      {
        result = ResolvedNormalType.create(this, TypeKind.ThisType);
      }

    if (POSTCONDITIONS) ensure
      (result == Types.t_ERROR || result.isThisType() || result.isChoice(),
       !(isThisType() || isChoice()) || result == this);

    return result;
    */
  }


  @Override
  public AbstractType asValue()
  {
    throw new Error("asValue not available for unresolved type");
  }


  /**
   * Call Constructor for a function type that returns a result
   *
   * @param returnType the result type.
   *
   * @param arguments the arguments list
   *
   * @return a UnresolvedType instance that represents this function
   */
  public static ParsedType funType(SourcePosition pos, AbstractType returnType, List<AbstractType> arguments)
  {
    if (PRECONDITIONS) require
      (returnType != null,
       arguments != null);

    // This is called during parsing, so Types.resolved.f_function is not set yet.
    return new ParsedType(pos,
                          arguments.size() == 1 ? Types.UNARY_NAME  :
                          arguments.size() == 2 ? Types.BINARY_NAME : Types.FUNCTION_NAME,
                          new List<AbstractType>(returnType, arguments),
                          null);
  }


  @Override
  public String toString(boolean humanReadable, AbstractFeature context)
  {
    return toString();
  }


  /**
   * Get a String representation of this Type.
   */
  @Override
  public String toString()
  {
    String result;

    if (Types.INTERNAL_NAMES.contains(_name))
      {
        result = _name;
      }
    else if (_outer != null)
      {
        String outer = _outer.toStringWrapped();
        result = ""
          + (outer == "" ||
             outer.equals(FuzionConstants.UNIVERSE_NAME) ? ""
                                                         : outer + ".")
          + (_typeKind.map(tm ->
              tm == TypeKind.RefType   ? "ref "  :
              tm == TypeKind.ValueType ? "value "
                                       : "").orElse(""))
          + _name;
      }
    else
      {
        result =
          (_typeKind.orElse(TypeKind.ValueType) == TypeKind.RefType ? "ref "
                                                                    : "")
          + _name;
      }
    if (_generics != NONE)
      {
        result = result + _generics
          .toString(" ", " ", "", (g) -> g.toStringWrapped());
      }
    return result;
  }


  /**
   * resolve this type, i.e., find or create the corresponding instance of
   * ResolvedType of this and all outer types and type arguments this depends on.
   *
   * @param res this is called during type resolution, res gives the resolution
   * instance.
   *
   * @param context the source code context where this assignment is used
   */
  @Override
  AbstractType resolve(Resolution res, Context context)
  {
    return resolve(res, context, false);
  }


  /**
   * resolve this type, i.e., find or create the corresponding instance of
   * ResolvedType of this and all outer types and type arguments this depends on.
   *
   * @param res this is called during type resolution, res gives the resolution
   * instance.
   *
   * @param context the outer feature this type is declared in. Lookup of
   * unqualified types will happen in this feature.
   *
   * @param tolerant behavior if resolution is not possible
   *                 if true return null, if false flag error
   */
  AbstractType resolve(Resolution res, Context context, boolean tolerant)
  {
    if (PRECONDITIONS) require
      (res != null,
       context != null);

    var outer = context.outerFeature();
    res.resolveDeclarations(outer);

    if (!tolerant && _resolved == null)
      {
        _resolved = resolveThisTypeInCotype(res, outer);
      }
    if (_resolved == null)
      {
        var of = outer;
        var o = _outer;
        var inCotype = false;
        if (!tolerant && (o != null && !o.isThisType()))
          {
            // workaround for not yet resolved universe: #4141
            if (!(o instanceof UnresolvedType ut && ut.name().equals(FuzionConstants.UNIVERSE_NAME)))
              {
                o = o.resolve(res, context);
                var ot2 = o.selfOrConstraint(res, context); // see tests/reg_issue1943 for examples
                of = ot2.feature();
              }
            else
              {
                o = null;
                of = res.universe;
              }
          }
        else if (tolerant && (o instanceof UnresolvedType ut))
          {
            o = ut.resolve(res, context, true);
            if (o == null || o == Types.t_ERROR)
              {
                return null;
              }
            var ot2 = o.selfOrConstraint(res, context); // see tests/reg_issue1943 for examples
            of = ot2.feature();
          }
        else
          {
            inCotype = of != originalOuterFeature(of);
          }

        var ot = outer();
        if (ot != null && ot.isGenericArgument())
          {
            if (tolerant) { return null; }
            else { AstErrors.formalGenericAsOuterType(pos(), this); }
          }

        var mayBeFreeType = mayBeFreeType() && outer.isValueArgument();

        var traverseOuter = ot == null && _name != FuzionConstants.COTYPE_THIS_TYPE;
        var fo = tolerant ? res._module.lookupType(pos(), of, _name, traverseOuter,
                                                   true /* ignore ambiguous */ ,
                                                   true /* ignore not found */)
                          : res._module.lookupType(pos(), of, _name, traverseOuter,
                                                   false                           /* ignore ambiguous */,
                                                   mayBeFreeType || inCotype       /* ignore not found */);
        if (fo == null || !fo._feature.isTypeParameter() && inCotype)
          { // if we are in a type feature, type lookup happens in the
            // original feature, except for type parameters that we just
            // checked in the type feature (of).
            of = originalOuterFeature(of);
            fo = tolerant ? res._module.lookupType(pos(), of, _name, traverseOuter,
                                                   true /* ignore ambiguous */ ,
                                                   true /* ignore not found */)
                          : res._module.lookupType(pos(), of, _name, traverseOuter,
                                                   false          /* ignore ambiguous */,
                                                   mayBeFreeType  /* ignore not found */);
          }
        if (!tolerant && _resolved == null)
          {
            if (fo == FeatureAndOuter.ERROR)
              {
                _resolved = Types.t_ERROR;
              }
            else if (fo == null)
              {
                _resolved = addAsFreeType(res, context);
              }
            else if (isFreeType())
              {
                AstErrors.freeTypeMustNotMaskExistingType(this, fo._feature);
                _resolved = Types.t_ERROR;
              }
            else
              {
                var f = fo._feature;
                var generics = generics();
                if (o == null && f.isTypeParameter())
                  {
                    if (!generics.isEmpty())
                      {
                        AstErrors.formalGenericWithGenericArgs(pos(), this, f);
                      }
                    var gt = f.asGenericType();
                    if (gt.isOpenGeneric() && !(outer instanceof Feature off && off.isLastArgType(this)))
                      {
                        AstErrors.illegalUseOfOpenFormalGeneric(pos(), gt.genericArgument());
                        _resolved = Types.t_ERROR;
                      }
                    else
                      {
                        _resolved = gt;
                      }
                  }
                else
                  {
                    if (o == null && !fo._outer.isUniverse())
                      {
                        o = fo._outer.thisType(fo.isNextInnerFixed());
                      }
                    _resolved = finishResolve(res, context, this, this, f, generics, generics(), o, _typeKind.orElse(f.defaultTypeKind()), _ignoreActualTypePars, tolerant);
                  }
              }
          }

        var outerfeat = context.outerFeature();

        if (tolerant && CHECKS) check
          (fo != FeatureAndOuter.ERROR);

        if (tolerant && fo != null)
          {
            var f = fo._feature;
            var generics = generics();
            if (o == null && f.isTypeParameter())
              {
                if (generics.isEmpty())
                  {
                    var gt = f.asGenericType();
                    if (!gt.isOpenGeneric() || (outerfeat instanceof Feature off && off.isLastArgType(this)))
                      {
                        _resolved = gt;
                      }
                  }
              }
            else
              {
                if (o == null && !fo._outer.isUniverse())
                  {
                    o = fo._outer.thisType(fo.isNextInnerFixed());
                  }
                _resolved = finishResolve(res, context, this, this, f, generics, null, o, _typeKind.orElse(f.defaultTypeKind()), _ignoreActualTypePars, tolerant);
              }
          }
      }

    if (_resolved != null && _resolved.isOpenGeneric() && !_followedByDots)
      {
        AstErrors.openGenericMissingDots(pos(), _resolved);
      }

    if (_resolved != null && !_resolved.isOpenGeneric() && _followedByDots)
      {
        AstErrors.dotsButNotOpenGeneric(pos(), _resolved);
      }

    return _resolved;
  }


  /**
   * Perform the last steps of resolve() for a normal type (not a type
   * parameter).
   *
   *  - if typeKind is ThisType, set generics to the formal generics used as
   *    actual.
   *
   *  - otherwise, resolve the formal generics and check that their number
   *    matches what is required
   *
   * Finally, create instance of ResolvedNormalType
   *
   * @param res the resolution instance.
   *
   * @param context the source code context where this type is used
   *
   * @param thiz the original, unresolved type. Used for error reporting.
   *
   * @param pos the position of this type, used for error reporting.
   *
   * @param f the features this type is built from
   *
   * @param generics the actual type parameters
   *
   * @param unresolvedGenerics the original, unresolved actual type
   * parameters. Used for error reporting to obtain the original source code
   * position.
   *
   * @param o the resolved outer type
   *
   * @param typeKind Select the type variant: value, boxed, thisType
   *
   * @param ignoreActualTypePars if true no errors will be reported in case the
   * number of actual type parameters does not match the formal type parameters.
   *
   * @param tolerant behavior if resolution is not possible
   *
   * @return an instance of ResolvedNormalType representing the given type.
   */
  static ResolvedType finishResolve(Resolution res,
                                    Context context,
                                    AbstractType thiz,
                                    HasSourcePosition pos,
                                    AbstractFeature f,
                                    List<AbstractType> generics,
                                    List<AbstractType> unresolvedGenerics,
                                    AbstractType o,
                                    TypeKind typeKind,
                                    boolean ignoreActualTypePars,
                                    boolean tolerant)
  {
    if (tolerant) { unresolvedGenerics = new List<>(); }

    if (!ignoreActualTypePars)
      {
        if (typeKind == TypeKind.ThisType && generics.isEmpty())
          {
            generics = f.generics().asActuals();
          }
        else
          {
            if (tolerant)
              {
                if (!(generics instanceof FormalGenerics.AsActuals))
                  {
                    generics = generics.map(t -> t instanceof UnresolvedType ut ? ut.resolve(res, context, true) : t);
                  }
                if (!f.generics().sizeMatches(generics) || generics.contains(null))
                  {
                    f = Types.f_ERROR;
                  }
              }
            else
              {
                generics = FormalGenerics.resolve(res, generics, context.outerFeature());
                if (!f.generics().errorIfSizeDoesNotMatch(generics,
                                                          pos.pos(),
                                                          "type",
                                                          "Type: " + thiz.toString(true) + "\n"))
                  {
                    f = Types.f_ERROR;
                  }
              }
          }
        generics.freeze();
      }

    return ResolvedNormalType.create(generics,
                                     unresolvedGenerics,
                                     o,
                                     f,
                                     typeKind);
  }


  /**
   * Called by Case.java for case entries that may infer actual type parameters
   * from the subjects.
   */
  void doIgnoreEmptyActualTypePars()
  {
    _ignoreActualTypePars = _generics.isEmpty();
  }


  /**
   * resolve 'abc.this.type' within a cotype. If this designates a
   * 'this.type' withing a cotype, then return the type parameter of the
   * corresponding outer type.
   *
   * Example: if this is
   *
   *   b.this.type
   *
   * within a cotype
   *
   *   a.type.b.type.c.d
   *
   * then we replace 'b.this.type' by the type parameter of a.b.type.
   *
   * @param res
   *
   * @param outerfeat the outer feature this type is declared in.
   *
   * @return null if no matching this type was found, the resolved type
   * otherwise.
   */
  private AbstractType resolveThisTypeInCotype(Resolution res, AbstractFeature outerfeat)
  {
    if (PRECONDITIONS) require
      (outerfeat != null,
       outerfeat != null && res.state(outerfeat).atLeast(State.RESOLVING_DECLARATIONS));

    AbstractType result = null;
    var o = outerfeat;
    while (isThisType() && o != null)
      {
        if (isMatchingCotype(o))
          {
            result = o.typeArguments().get(0).asGenericType();
            o = null;
          }
        else
          {
            o = o.outer();
          }
      }
    return result;
  }


  /**
   * Recursive helper for resolveThisType to check if outerfeat is a type
   * feature with the same name as this.
   *
   * @param outerfeat the outer feature that should be compared to this.
   */
  private boolean isMatchingCotype(AbstractFeature outerfeat)
  {
    return outerfeat.isCotype() &&
      (_name + "." + FuzionConstants.TYPE_NAME).equals(outerfeat.featureName().baseName()) &&
      (_outer == null                                   ||
       (_outer instanceof UnresolvedType ot                   &&
        !ot.isThisType()                            &&
        ot.isMatchingCotype(outerfeat.outer())   )    );
  }


  /**
   * For a resolved normal type, return the underlying feature.
   *
   * @return the underlying feature.
   *
   * @throws Error if this is not resolved or isGenericArgument().
   */
  public AbstractFeature feature()
  {
    throw new Error("feature not available for unresolved type");
  }


  /**
   * Is this the type of a type feature, e.g., the type of {@code (list i32).type}. Will return false for an instance of Type for which this is
   * still unknown since Type.resolve() was not called yet.
   *
   * This is redefined here since {@code feature} might still be null while this type
   * was not resolved yet.
   */
  @Override
  boolean isCotypeType()
  {
    return false;
  }


  /**
   * genericArgument gives the Generic instance of a type defined by a generic
   * argument.
   *
   * @return the Generic instance, never null.
   */
  public AbstractFeature genericArgument()
  {
    if (PRECONDITIONS) require
      (false);

    throw new Error();
  }


  /**
   * outer type, after type resolution. This provides the whole chain of types
   * until Types.resolved.universe.selfType(), while the _outer field ends with
   * the outermost type explicitly written in the source code.
   */
  public AbstractType outer()
  {
    return _outer;
  }


  /**
   * May this unresolved type be a free type. This is the case for explicit free
   * types such as {@code X : Any}, and for all normal types like {@code XYZ} that are not
   * qualified by an outer type {@code outer.XYZ} and that do not have actual type
   * parameters {@code XYZ T1 T2} and that are not boxed.
   */
  public boolean mayBeFreeType()
  {
    return false;
  }


  /**
   * Is this type a free type?  Result is false for unresolved types where this
   * is not known yet.
   */
  public boolean isFreeType()
  {
    return false;
  }


  /**
   * For a type {@code XYZ} with mayBeFreeType() returning true, this gives the name
   * of the free type, which would be {@code "XYZ"} in this example.
   *
   * @return the name of the free type, which becomes the name of the type
   * parameter created for it.
   */
  public String freeTypeName()
  {
    throw new Error("freeTypeName cannot be called on " + getClass());
  }


  /**
   * For an unresolved type with mayBeFreeType() == true, this gives the
   * constraint to be used with that free type.
   */
  UnresolvedType freeTypeConstraint()
  {
    return new BuiltInType(FuzionConstants.ANY_NAME);
  }


  /**
   * Add this type as a free type to context.outerFeature().outer()
   */
  AbstractType addAsFreeType(Resolution res, Context context)
  {
    var outer = context.outerFeature();

    if (CHECKS) check
      (outer.isValueArgument());

    var tp = new Feature(pos(),
                         outer.visibility(),
                         0,
                         freeTypeConstraint().resolve(res, context),
                         _name,
                         Contract.EMPTY_CONTRACT,
                         Impl.TYPE_PARAMETER)
      {
        /**
         * Is this type a free type?
         */
        public boolean isFreeType() { return true; }
      };
    var g = outer.outer().addTypeParameter(res, tp);
    return g.asGenericType();
  }



  /**
   * traverse a type collecting all features this type uses.
   *
   * @param s the features that have already been found
   */
  protected void usedFeatures(Set<AbstractFeature> s)
  {
    throw new Error("must not be called on unresolved types.");
  }

  /**
   * Mark this type as being followed by '...' e.g. 'A...'
   */
  public void setFollowedByDots()
  {
    _followedByDots = true;
  }


  /**
   * The mode of the type: ThisType, RefType or ValueType.
   */
  @Override
  public TypeKind kind()
  {
    return _typeKind
      // NYI: UNDER DEVELOPMENT: always correct?
      .orElse(TypeKind.ValueType);
  }


}

/* end of file */<|MERGE_RESOLUTION|>--- conflicted
+++ resolved
@@ -270,11 +270,7 @@
    *
    * @param original the original value type
    *
-<<<<<<< HEAD
-   * @param typeMode must be TypeMode.RefType or TypeMode.ValueType
-=======
-   * @param typeKind must be TypeKind.Boxed or TypeKind.Val
->>>>>>> 8326de3b
+   * @param typeKind must be TypeKind.RefType or TypeKind.ValueType
    */
   public UnresolvedType(UnresolvedType original, TypeKind typeKind)
   {
