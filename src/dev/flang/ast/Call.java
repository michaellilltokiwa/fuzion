/*

This file is part of the Fuzion language implementation.

The Fuzion language implementation is free software: you can redistribute it
and/or modify it under the terms of the GNU General Public License as published
by the Free Software Foundation, version 3 of the License.

The Fuzion language implementation is distributed in the hope that it will be
useful, but WITHOUT ANY WARRANTY; without even the implied warranty of
MERCHANTABILITY or FITNESS FOR A PARTICULAR PURPOSE.  See the GNU General Public
License for more details.

You should have received a copy of the GNU General Public License along with The
Fuzion language implementation.  If not, see <https://www.gnu.org/licenses/>.

*/

/*-----------------------------------------------------------------------
 *
 * Tokiwa Software GmbH, Germany
 *
 * Source of class Call
 *
 *---------------------------------------------------------------------*/

package dev.flang.ast;

import java.util.Arrays;
import java.util.ListIterator;

import dev.flang.util.Errors;
import dev.flang.util.FuzionConstants;
import dev.flang.util.List;
import dev.flang.util.SourcePosition;
import dev.flang.util.SourceRange;
import dev.flang.util.YesNo;
import dev.flang.util.Pair;


/**
 * Call is an expression that is a call to a class and that results in
 * the result value of that class.
 *
 * @author Fridtjof Siebert (siebert@tokiwa.software)
 */
public class Call extends AbstractCall
{


  /*----------------------------  constants  ----------------------------*/


  /**
   * Dummy Call. Used to represent errors.
   */
  public static Call ERROR;


  /*----------------------------  variables  ----------------------------*/


  /**
   * The sourcecode position of this expression, used for error messages.
   */
  private final SourcePosition _pos;


  /**
   * name of called feature, set by parser
   */
  protected String _name;
  public String name() { return _name; }


  /**
   * For a call a.b.4 with a select clause ".4" to pick a variant from a field
   * of an open generic type, this is the chosen variant.
   */
  private final int _select;
  public int select() { return _select; }


  /**
   * actual generic arguments, set by parser
   */
  public /*final*/ List<AbstractType> _generics; // NYI: Make this final again when resolveTypes can replace a call
  public final List<AbstractType> _unresolvedGenerics;
  public List<AbstractType> actualTypeParameters()
  {
    var res = _generics;
    if (_generics == NO_GENERICS && needsToInferTypeParametersFromArgs())
      {
        res = new List<>();
        for (Generic g : _calledFeature.generics().list)
          {
            if (!g.isOpen())
              {
                res.add(Types.t_UNDEFINED);
              }
          }
      }
    // res.freeze();  -- NYI: res.freeze not possible here since Function.propagateTypeAndInferResult performs gs.set
    return res;
  }


  /**
   * Actual arguments, set by parser
   */
  public List<Expr> _actuals;
  public List<Expr> actuals() { return _actuals; }


  /**
   * the target of the call, null for "this". Set by parser
   */
  protected Expr _target;
  public Expr target() { return _target; }
  private FeatureAndOuter _targetFrom = null;


  /**
   * Since _target will be replaced during phases RESOLVING_DECLARATIONS or
   * RESOLVING_TYPES we keep a copy of the original.  We will need the original
   * later to check if there is an ambiguity between the found called feature
   * and the partial application of another feature,
   * see @partiallyApplicableAlternative).
   */
  private final Expr _originalTarget;


  /**
   * The feature that is called by this call, resolved when
   * loadCalledFeature() is called.
   */
  protected AbstractFeature _calledFeature;


  /**
   * After an unsuccessful attempt was made to find the called feature, this
   * will be set to a Runnable that reports the corresponding error. The error
   * output is delayed because partial application may later fix this once we
   * know better what the expected target type is.
   */
  Runnable _pendingError = null;


  /**
   * Static type of this call. Set during resolveTypes().
   */
  private AbstractType _type;


  /**
   * For static type analysis: This gives the resolved formal argument types for
   * the arguments of this call.  During type checking, it has to be checked
   * that the actual arguments can be assigned to these types.
   *
   * The number of resolved formal arguments might be different to the number of
   * formal arguments in case the last formal argument is of an open generic
   * type.
   */
  AbstractType[] _resolvedFormalArgumentTypes = null;


  private boolean _recursiveResolveType = false;


  /**
   * Will be set to true for a call to a direct parent feature in an inheritance
   * call.
   */
  public boolean _isInheritanceCall = false;
  public boolean isInheritanceCall() { return _isInheritanceCall; }


  /**
   * Flag that is set be resolveImmediateFunctionCall if a call {@code f()} is
   * converted to {@code f.call} for nullary functions or lazy values.  This is needed
   * to avoid a possible error for a potential partial application ambiguity.
   */
  boolean _wasImplicitImmediateCall = false;
  int _originalArgCount;


  /**
   * A call that has been moved to a new instance of Call due to syntax sugar.
   * In particular, a call {@code a < b} on the right hand side of a chained boolean
   * call will be moved here while this will be replaced by a call to
   * {@code bool.infix &&}.  Also, an implicit call like {@code f()} that is turned into
   * {@code f.call}  will see the  new call moved to this.
   */
  Call _movedTo = null;


  /**
   * If this Call is the target of another call, this field will be set to that
   * other Call when this is created.
   *
   * This will be used to produce suggestions to fix errors reported for this
   * call.
   */
  public Call _targetOf_forErrorSolutions = null;


  /*-------------------------- constructors ---------------------------*/


  /**
   * Constructor to read a local field
   *
   * @param pos the sourcecode position, used for error messages.
   *
   * @param n the name of the called feature
   */
  Call(SourcePosition pos, String n)
  {
    this(pos, null, n);
  }


  /**
   * Constructor to read a field in target t
   *
   * @param pos the sourcecode position, used for error messages.
   *
   * @param t the target of the call, null if none.
   *
   * @param n the name of the called feature
   */
  Call(SourcePosition pos, Expr t, String n)
  {
    this(pos, t, n, Expr.NO_EXPRS);
  }


  /**
   * Constructor to call feature with name 'n' on target 't' with actual
   * arguments 'la'.
   *
   * @param pos the sourcecode position, used for error messages.
   *
   * @param t the target of the call, null if none.
   *
   * @param n the name of the called feature
   *
   * @param la list of actual arguments
   */
  Call(SourcePosition pos, Expr t, String n, List<Expr> la)
  {
    this(pos, t, n, FuzionConstants.NO_SELECT, NO_GENERICS, la, null);

    if (PRECONDITIONS) require
      (la != null);
  }


  /**
   * Constructor for a call whose called feature is already known, typically
   * because this call is created artificially for some syntactic sugar and not
   * by parsing source code.
   *
   * @param pos the sourcecode position, used for error messages.
   *
   * @param t the target of the call, null if none.
   *
   * @param calledFeature the called feature, must not be null
   */
  Call(SourcePosition pos, Expr t, AbstractFeature calledFeature)
  {
    this(pos, t, calledFeature.featureName().baseName(), Expr.NO_EXPRS);
    this._calledFeature = calledFeature;
  }


  /**
   * Constructor for a call to an anonymous feature declared in an expression.
   *
   * @param pos the sourcecode position, used for error messages.
   *
   * @param anonymous the anonymous feature
   */
  public Call(SourcePosition pos,
              Feature anonymous)
  {
    this(pos, new This(pos), anonymous);
  }



  /**
   * Constructor to low-level initialize all the fields directly.  This is
   * currently used to create calls to construct type features.
   *
   * @param pos the sourcecode position, used for error messages.
   *
   * @param target the target of the call, null if none.
   *
   * @param generics
   *
   * @param actuals
   *
   * @param calledFeature
   */
  Call(SourcePosition pos,
       Expr target,
       List<AbstractType> generics,
       List<Expr> actuals,
       AbstractFeature calledFeature)
  {
    this(pos, target, calledFeature.featureName().baseName(), FuzionConstants.NO_SELECT, generics, actuals, calledFeature);
    if (PRECONDITIONS) check
      (calledFeature.generics().sizeMatches(generics) || generics.contains(Types.t_ERROR));
  }


  /**
   * Constructor to low-level initialize all the fields directly.  This is
   * currently used to create immediate calls 'f.call a' from 'f a'.
   *
   * @param pos the sourcecode position, used for error messages.
   *
   * @param target the target of the call, null if none.
   *
   * @param name the name of the called feature
   *
   * @param select for selecting a open type parameter field, this gives the
   * index '.0', '.1', etc. NO_SELECT for none.
   *
   * @param generics
   *
   * @param actuals
   *
   * @param calledFeature
   *
   * @param type
   */
  Call(SourcePosition pos,
       Expr target,
       String name,
       int select,
       List<AbstractType> generics,
       List<Expr> actuals,
       AbstractFeature calledFeature)
  {
    if (PRECONDITIONS) require
      (Errors.any() || generics.stream().allMatch(g -> !g.containsError()),
       name != FuzionConstants.UNIVERSE_NAME);

    this._pos = pos;
    this._name = name;
    this._select = select;
    this._generics = generics;
    this._unresolvedGenerics = generics;
    this._actuals = actuals;
    this._target = target;
    if (target instanceof Call tc)
      {
        tc._targetOf_forErrorSolutions = this;
      }
    this._originalTarget = _target;
    this._calledFeature = calledFeature;
  }


  /*-----------------------------  methods  -----------------------------*/


  /**
   * The sourcecode position of this expression, used for error messages.
   */
  public SourcePosition pos()
  {
    return _pos;
  }


  /**
   * Get the type of the target.  In case the target's type is a generic type
   * parameter, return its constraint.
   *
   * @return the type of the target or Types.t_UNDEFINED if unknown.
   */
  private AbstractType targetTypeOrConstraint(Resolution res, Context context)
  {
    if (PRECONDITIONS) require
      (_target != null);

    var result = _target.typeForInferencing();
    if (result == null)
      {
        result = Types.t_UNDEFINED;
      }

    result = result.selfOrConstraint(res, context);

    if (POSTCONDITIONS) ensure
      (!result.isGenericArgument());
    return result;
  }


  /**
   * Helper to check if the target of this call is undefined, i.e., it might
   * have a pending error.
   */
  private boolean targetTypeUndefined()
  {
    return _target != null && _target.typeForInferencing() == null;
  }


  /**
   * Convert a formal argument type in this call to the actual type defined by
   * the target of this call and the actual type parameters given in this call.
   *
   * @param res this is called during type resolution, res gives the resolution
   * instance.
   *
   * @param frmlT the formal type. Might contain Types.t_UNDEFINED since this is
   * used during type resolution and type inference
   *
   * @param context the source code context where this Call is used
   *
   * @return the actual type applying actual type parameters known from the
   * target of this call and actual type parameters given in this call. Result
   * is interned.
   */
  private AbstractType actualArgType(Resolution res, AbstractType frmlT, AbstractFeature arg, Context context)
  {
    if (PRECONDITIONS) require
      (!frmlT.isOpenGeneric());

    AbstractType result = adjustThisTypeForTarget(frmlT, true, arg, context);
    result = targetTypeOrConstraint(res, context)
      .actualType(result, context)
      .applyTypePars(_calledFeature, _generics);

    if (POSTCONDITIONS) ensure
      (result != null);

    return result;
  }



  /**
   * Is the target of this call a type parameter?
   *
   * @return true for a call to {@code T.xyz}, {@code U.xyz} or {@code V.xyz} in a feature
   * {@code f(T,U,V type)}, false otherwise.
   */
  private boolean targetIsTypeParameter()
  {
    return _target instanceof Call tc && tc != ERROR && tc._calledFeature.isTypeParameter();
  }


  /**
   * Get the type of the target as seen by this call
   *
   * When calling {@code X.f} and {@code X} is a type parameter and {@code f} is a constructor,
   * then {@code X}'s type is the type {@code X}, while for a function {@code f} the type is {@code X}'s
   * constraint.
   *
   * @param context the source code context where this Call is used
   *
   * @return the type of the target.
   */
  private AbstractType targetType(Resolution res, Context context)
  {
    _target = res.resolveType(_target, context);
    return
      // NYI: CLEANUP: For a type parameter, the feature result type is abused
      // and holds the type parameter constraint.  As a consequence, we have to
      // fix this here and set the type of the target explicitly here.
      //
      // Would be better if AbstractFeature.resultType() would do this for us:
      _target instanceof Call tc &&
      targetIsTypeParameter()          ? tc.calledFeature().asGenericType() :
      calledFeature().isConstructor()  ? _target.type()
                                       : targetTypeOrConstraint(res, context);
  }


  /**
   * Get the feature of the target of this call.
   *
   * @param res this is called during type resolution, res gives the resolution
   * instance.
   *
   * @param context the source code context where this Call is used. For a call
   * c in an inherits clause ("f : c { }"), context.outerFeature() is the outer
   * feature of f.
   *
   * @return the feature of the target of this call or null if lookup for the
   * target feature failed.
   */
  protected AbstractFeature targetFeature(Resolution res, Context context)
  {
    AbstractFeature result;

    // are we searching for features called via outer's inheritance calls?
    if (res.state(context.outerFeature()) == State.RESOLVING_INHERITANCE)
      {
        if (_target instanceof Universe)
          {
            result = _target.type().feature();
          }
        else if (_target instanceof Call tc)
          {
            _target.loadCalledFeature(res, context);
            result = tc.calledFeature();
          }
        else
          {
            result = context.outerFeature().outer();   // For an inheritance call, we do not permit call to outer' features,
                                                       // but only to the outer clazz' features:
          }
      }
    else if (_target != null)
      {
        _target.loadCalledFeature(res, context);
        _target = res.resolveType(_target, context);
        var tt = targetTypeOrConstraint(res, context);
        result = tt == Types.t_UNDEFINED ? null : tt.feature();
      }
    else
      { // search for feature in outer
        result = context.outerFeature();
      }

    return result;
  }


  /*-------------------------------------------------------------------*/


  /**
   * if loadCalledFeature is about to fail, try if we can convert this call into
   * a chain of boolean calls:
   *
   * check if we have a call of the form
   *
   * <pre>{@code
   *   a < b <= c
   * }</pre>
   *
   * and convert it to
   *
   * <pre>{@code
   *   a < {tmp := b; tmp} && tmp <= c
   * }</pre>
   *
   * @param res Resolution instance
   *
   * @param context the source code context where this Call is used
   */
  protected void findChainedBooleans(Resolution res, Context context)
  {
  }


  /*-------------------------------------------------------------------*/


  /**
   * Load all features that are called by this expression.  This is called
   * during state RESOLVING_INHERITANCE for calls in the inherits clauses and
   * during state RESOLVING_TYPES for all other calls.
   *
   * @param res the resolution instance.
   * instance.
   *
   * @param context the source code context where this Call is used. For a call
   * c in an inherits clause ("f : c { }"), context.outerFeature() is the outer
   * feature of f.
   */
  void loadCalledFeature(Resolution res, Context context)
  {
    if (PRECONDITIONS) require
      (context != null);
    var ignore = loadCalledFeatureUnlessTargetVoid(res, context);
  }


  /**
   * Load all features that are called by this expression.  This is called
   * during state RESOLVING_INHERITANCE for calls in the inherits clauses and
   * during state RESOLVING_TYPES for all other calls.
   *
   * @param res the resolution instance.
   * instance.
   *
   * @param context the source code context where this Call is used. For a call
   * c in an inherits clause ("f : c { }"), context.outerFeature() is the outer
   * feature of f.
   *
   * @return true if everything is fine, false in case the target results in
   * void and we hence can replace the call by _target.
   */
  private boolean loadCalledFeatureUnlessTargetVoid(Resolution res, Context context)
  {
    var outer = context.outerFeature();
    if (PRECONDITIONS) require
      (outer.isTypeParameter()   // NYI: type parameters apparently inherit ANY and are not resolved yet. Type parameters should not inherit anything and this special handling should go.
       ||
       (res.state(outer) == State.RESOLVING_INHERITANCE
       ? res.state(outer.outer()).atLeast(State.RESOLVING_DECLARATIONS)
       : res.state(outer)        .atLeast(State.RESOLVING_DECLARATIONS)));

    var targetVoid = false;
    AbstractFeature targetFeature = null;
    if (_calledFeature == null)
      {
        targetFeature = targetFeature(res, context);
        if (CHECKS) check
          (Errors.any() || targetFeature != Types.f_ERROR);
        targetVoid = Types.resolved != null && targetFeature == Types.resolved.f_void && targetFeature != outer;
        if (targetVoid || targetFeature == Types.f_ERROR)
          {
            _calledFeature = Types.f_ERROR;
          }
      }
    if (_calledFeature == null && targetFeature != null)
      {
        res.resolveDeclarations(targetFeature);
        var found = findOnTarget(res, targetFeature, true);
        var fos = found.v0();
        var fo  = found.v1();
        if (fo != null &&
            !isSpecialWrtArgs(fo._feature) &&
            fo._feature != Types.f_ERROR &&
            _generics.isEmpty() &&
            _actuals.size() != fo._feature.valueArguments().size() &&
            !fo._feature.hasOpenGenericsArgList(res))
          {
            splitOffTypeArgs(res, fo._feature, outer);
          }
        if (fo != null)
          {
            _calledFeature = fo._feature;
            if (_target == null)
              {
                _target = fo.target(pos(), res, context);
                _targetFrom = fo;
              }
          }

        if (_calledFeature == null &&                 // nothing found, so flag error
            (Types.resolved == null ||                // may happen when building bad base.fum
             targetFeature != Types.resolved.f_void)) // but allow to call anything on void
          {
            var tf = targetFeature;
            _pendingError = ()->
              {
                if (!fos.isEmpty() && _actuals.size() == 0 && fos.get(0)._feature.isChoice())
                  { // give a more specific error when trying to call a choice feature
                    AstErrors.cannotCallChoice(pos(), fos.get(0)._feature);
                  }
                else
                  {
                    var calledName = FeatureName.get(_name, _actuals.size());
                    AstErrors.calledFeatureNotFound(this,
                                                    calledName,
                                                    tf,
                                                    _target,
                                                    FeatureAndOuter.findExactOrCandidate(fos,
                                                                                        (FeatureName fn) -> false,
                                                                                        (AbstractFeature f) -> f.featureName().equalsBaseName(calledName)),
                                                    hiddenCandidates(res, tf, calledName));
                  }
              };
          }

      }
    if (_calledFeature == null)
      { // nothing found, try if we can build a chained bool: `a < b < c` => `(a < b) && (a < c)`
        resolveTypesOfActuals(res, context);
        findChainedBooleans(res, context);
      }
    // !isInheritanceCall: see issue #2153
    if (_calledFeature == null && !isInheritanceCall())
      { // nothing found, try if we can build operator call: `a + b` => `x.y.z.this.infix + a b`
        findOperatorOnOuter(res, context);
      }
    if (_calledFeature == Types.f_ERROR)
      {
        _actuals = new List<>();
      }

    // example where this is relevant:
    // (fails when trying to resolve `zip` but does not know fibs result type yet)
    // fz -e "fibs => { 0 : (1 : fibs.zip (fibs.drop 1) (+))}; say fibs"
    if (_calledFeature == null && _target instanceof Call c && c.calledFeatureKnown() && targetFeature(res, context) == null)
      {
        AstErrors.failedToInferType(c);
      }

    resolveTypesOfActuals(res, context);

    if (POSTCONDITIONS) ensure
      (Errors.any() || !calledFeatureKnown() || _calledFeature != Types.f_ERROR || targetVoid,
       Errors.any() || _target        != Call.ERROR,
       Errors.any() || _calledFeature != null || _pendingError != null || targetTypeUndefined(),
       Errors.any() || _target        != null || _pendingError != null);

    return !targetVoid;
  }


  /**
   * Find the feature that may be called on the given target
   *
   * @param res the resolution instance
   *
   * @param target the - assumed - target of the call
   *
   * @return a pair of
   *          1) all found features matching the name
   *          2) the matching feature or null if none was found
   */
  private Pair<List<FeatureAndOuter>, FeatureAndOuter> findOnTarget(Resolution res, AbstractFeature target, boolean mayBeSpecialWrtArgs)
  {
    var calledName = FeatureName.get(_name, _actuals.size());
    var fos = res._module.lookup(target, _name, this, _target == null, false);
    for (var fo : fos)
      {
        if (fo._feature instanceof Feature ff && ff.state().atLeast(State.RESOLVED_DECLARATIONS))
          {
            ff.resolveArgumentTypes(res);
          }
      }
    var fo = FeatureAndOuter.filter(fos, pos(), FuzionConstants.OPERATION_CALL, calledName,
      ff -> mayMatchArgList(ff, false) || ff.hasOpenGenericsArgList(res));
    if (fo == null && mayBeSpecialWrtArgs)
      { // handle implicit calls `f()` that expand to `f.call()`:
        fo =
          FeatureAndOuter.filter(fos, pos(), FuzionConstants.OPERATION_CALL, calledName, ff -> isSpecialWrtArgs(ff));
      }
    return new Pair<>(fos, fo);
  }


  /**
   * Check if there is a pending error from an unsuccessful attempt to find the
   * called feature.  If so, report the corresponding error and set this call
   * into an error state (with _calledFeature, _target, _actuals and _type set
   * to suitable error values).
   */
  void reportPendingError()
  {
    if (_pendingError != null)
      {
        _pendingError.run();
        _pendingError = null;
        setToErrorState();
      }
  }


  /**
   * After an error occurred for this call, set the called feature, target and
   * type all to corresponding error values to avoid further error
   * reporting. Also erase all actual arguments.
   */
  void setToErrorState()
  {
    if (PRECONDITIONS) require
      (Errors.any());

    if (!Types._options.isLanguageServer())
      {
        _calledFeature = Types.f_ERROR;
        _target = Call.ERROR;
        _actuals = new List<>();
        _generics = new List<>();
        _type = Types.t_ERROR;
        if (_movedTo != null)
          {
            _movedTo.setToErrorState();
          }
      }
  }


  /**
   * Try to find an alternative called feature by using partial application. If
   * a suitable alternative is found, return it.
   *
   * @param res this is called during type inference, res gives the resolution
   * instance.
   *
   * @param context the source code context where this Call is used
   *
   * @param expectedType the expected type.
   */
  FeatureAndOuter partiallyApplicableAlternative(Resolution res, Context context, AbstractType expectedType)
  {
    if (PRECONDITIONS) require
      (expectedType.isFunctionTypeExcludingLazy(),
       _name != null);

    FeatureAndOuter result = null;
    var n = expectedType.arity() + (_wasImplicitImmediateCall ? _originalArgCount : _actuals.size());

    // if loadCalledFeatureUnlessTargetVoid has found a suitable called
    // feature in an outer feature, it will have replaced a null _target, so
    // we check _originalTarget here to not check all outer features:
    var traverseOuter = _originalTarget == null;
    var targetFeature = traverseOuter ? context.outerFeature() : targetFeature(res, context);
    if (targetFeature != null)
      {
        var fos = res._module.lookup(targetFeature, _name, this, traverseOuter, false);
        var calledName = FeatureName.get(_name, n);
        result = FeatureAndOuter.filter(fos, pos(), FuzionConstants.OPERATION_CALL, calledName, ff -> ff.valueArguments().size() == n);
      }
    return result;
  }


  /**
   * Is this an operator call like {@code a+b} or {@code -x} in contrast to a named call {@code f}
   * or {@code t.g}?
   *
   * @param parenthesesAllowed true if an operator call in parentheses is still
   * ok.  {@code (+x)}.
   */
  boolean isOperatorCall(boolean parenthesesAllowed)
  {
    return false;
  }


  /**
   * @return list of features that would match called name and args but are not visible.
   */
  private List<FeatureAndOuter> hiddenCandidates(Resolution res, AbstractFeature targetFeature, FeatureName calledName)
  {
    var fos = res._module.lookup(targetFeature, _name, this, _target == null, true);
    for (var fo : fos)
      {
        if (fo._feature instanceof Feature ff && ff.state().atLeast(State.RESOLVED_DECLARATIONS))
          {
            ff.resolveArgumentTypes(res);
          }
      }
    return FeatureAndOuter
      .findExactOrCandidate(
        fos,
        (FeatureName fn) -> fn.equalsExceptId(calledName),
        ff -> mayMatchArgList(ff, false) || ff.hasOpenGenericsArgList(res)
    );
  }


  /**
   * Field used to detect and avoid repeated calls to resolveTypesOfActuals for
   * the same context.  Moving the call into a lambda or a lazy value will
   * change its context and resolution of actuals will have to be repeated.
   */
  protected Context _actualsResolvedFor;


  /**
   * Resolve types of actual arguments for given outer features.  This may be
   * called repeatedly with different outer arguments as a result of this call
   * being moved into a different feature (lambda, lazy, etc.).
   *
   * @param res the resolution instance
   *
   * @param context the source code context where this Call is used
   */
  private void resolveTypesOfActuals(Resolution res, Context context)
  {
    if (_actualsResolvedFor != context)
      {
        _actualsResolvedFor = context;

        context.outerFeature().whenResolvedTypes
          (() ->
           {
             var i = _actuals.listIterator();
             while (i.hasNext() &&
                    _actualsResolvedFor == context  && // Abandon resolution if context changed.
                    _calledFeature != null &&          // call itself is not resolved (due to partial application)
                    _calledFeature != Types.f_ERROR)   // or call itself could not be resolved
               {
                 var a = i.next();
                 var a1 = res.resolveType(a, context);
                 if (CHECKS) check
                   (a1 != null);
                 i.set(a1);
               }
           });
      }
  }


  /**
   * For an infix, prefix or postfix operator call of the form
   *
   *   a ⨁ b     -- or --
   *   ⨁ a       -- or --
   *   a ⨁
   *
   * that was not found within the target 'a', try to find this operator in 'thiz'
   * or any outer feature.  If found in X.Y.Z.this, then convert this call into
   *
   *   X.Y.Z.this.infix  ⨁ a b     -- or --
   *   X.Y.Z.this.prefix ⨁ a       -- or --
   *   X.Y.Z.this.postix ⨁ a       ,
   *
   * respectively.  This permits the introduction of binary or unary operators
   * within any feature, e.g., within unit type features that can be inherited
   * from or even in the universe.
   *
   * If successful, field _calledFeature will be set to the called feature and
   * fields _target and _actuals will be changed accordingly.
   *
   * @param res Resolution instance
   *
   * @param context the source code context where this Call is used
   */
  private void findOperatorOnOuter(Resolution res, Context context)
  {
    if (_name.startsWith(FuzionConstants.INFIX_OPERATOR_PREFIX  ) ||
        _name.startsWith(FuzionConstants.PREFIX_OPERATOR_PREFIX ) ||
        _name.startsWith(FuzionConstants.POSTFIX_OPERATOR_PREFIX)    )
      {
        var calledName = FeatureName.get(_name, _actuals.size()+1);
        var fo = res._module.lookup(context.outerFeature(), _name, this, true, false);
        var foa = FeatureAndOuter.filter(fo, pos(), FuzionConstants.OPERATION_CALL, calledName, ff -> mayMatchArgList(ff, true));
        if (foa != null)
          {
            _calledFeature = foa._feature;
            _resolvedFormalArgumentTypes = null;
            _pendingError = null;
            var newActuals = new List<>(_target);
            newActuals.addAll(_actuals);
            _actuals = newActuals;
            _target = foa.target(pos(), res, context);
          }
      }
  }


  /**
   * For a call of the form
   *
   *   array i32 10 i->i*i
   *
   * split the actuals list (i32, 10, i->i*i) into generics (i32) and actuals
   * (10, i->i*i).
   *
   * @param calledFeature the feature we are calling
   *
   * @param outer the feature surrounding this call
   */
  protected void splitOffTypeArgs(Resolution res, AbstractFeature calledFeature, AbstractFeature outer)
  {
  }


  /**
   * Check if this call would need special handling of the argument count
   * in case the _calledFeature would be ff. This is the case for open generics,
   * "fun a.b.f" calls and implicit calls using f() for f returning Function value.
   *
   * @param ff the called feature candidate.
   *
   * @return true iff ff may be the called feature due to the special cases
   * listed above.
   */
  private boolean isSpecialWrtArgs(AbstractFeature ff)
  {
    /* maybe an implicit call to a Function / Routine, see resolveImmediateFunctionCall() */
    return ff.arguments().size()==0;
  }


  /**
   * Check if the actual arguments to this call may match the formal arguments
   * for calling ff.
   *
   * @param ff the candidate that might be called
   *
   * @param addOne true iff one actual argument will be added (used in
   * findOperatorOnOuter which will add the target to the actual arguments).
   *
   * @return true if ff is a valid candidate to be called.
   */
  private boolean mayMatchArgList(AbstractFeature ff, boolean addOne)
  {
    var asz = _actuals.size() + (addOne ? 1 : 0);
    var fvsz = ff.valueArguments().size();
    var ftsz = ff.typeArguments().size();

    var result = fvsz == asz ||
      _generics.isEmpty() && (fvsz + ftsz == asz) ||
      _generics.isEmpty() && asz >= fvsz + ftsz -1 &&
      ff.typeArguments().stream().anyMatch(ta -> ta.kind() == AbstractFeature.Kind.OpenTypeParameter);
    return result;
  }


  /**
   * After resolveTypes or if calledFeatureKnown(), this can be called to obtain
   * the feature that is called.
   */
  public AbstractFeature calledFeature()
  {
    if (PRECONDITIONS) require
      (Errors.any() || calledFeatureKnown() || _pendingError != null);

    reportPendingError();
    AbstractFeature result = _calledFeature != null ? _calledFeature : Types.f_ERROR;

    if (POSTCONDITIONS) ensure
      (result != null);
    return result;
  }


  /**
   * Is the called feature known? This is the case for calls to anonymous inner
   * features even before resolveTypes is executed. After resolveTypes, this is
   * the case unless there was an error finding the called feature.
   */
  boolean calledFeatureKnown()
  {
    return _calledFeature != null;
  }


  /**
   * Is this Expr a call to an outer ref?
   */
  public boolean isCallToOuterRef()
  {
    return calledFeature().isOuterRef();
  }


  /**
   * typeForInferencing returns the type of this expression or null if the type is
   * still unknown, i.e., before or during type resolution.  This is redefined
   * by sub-classes of Expr to provide type information.
   *
   * @return this Expr's type or null if not known.
   */
  @Override
  AbstractType typeForInferencing()
  {
    return (_calledFeature instanceof Feature f)
      && f.isAnonymousInnerFeature()
      && f.inherits().getFirst().typeForInferencing() != null
      && f.inherits().getFirst().typeForInferencing().isRef() == YesNo.yes
      ? f.inherits().getFirst().typeForInferencing()
      : _type;
  }


  /**
   * type returns the type of this expression or Types.t_ERROR if the type is
   * still unknown, i.e., before or during type resolution.
   *
   * @return this Expr's type or t_ERROR in case it is not known yet.
   * t_UNDEFINED in case Expr depends on the inferred result type of a feature
   * that is not available yet (or never will due to circular inference).
   */
  @Override
  public AbstractType type()
  {
    // type() will only be called when we really need the type, so we can report
    // an error in case there is one pending.
    reportPendingError();
    var result = typeForInferencing();
    if (result == null)
      {
        result = Types.t_UNDEFINED;
      }
    return result;
  }


  /**
   * visit all the expressions within this feature.
   *
   * @param v the visitor instance that defines an action to be performed on
   * visited objects.
   *
   * @param outer the feature surrounding this expression.
   *
   * @return this.
   */
  public Expr visit(FeatureVisitor v, AbstractFeature outer)
  {
    v.actionBefore(this);
    _generics = _generics.map(g -> g.visit(v, outer));
    if (v.doVisitActuals())
      {
        visitActuals(v, outer);
      }
    if (_target != null)
      {
        _target = _target.visit(v, outer);
      }
    v.action((AbstractCall) this);
    var result = v.action(this);
    if (v.visitActualsLate())
      {
        visitActuals(v, outer);
      }
    return result;
  }


  /**
   * Helper for visit to visit all the actual value arguments of this call.
   *
   * @param v the visitor instance that defines an action to be performed on
   * visited objects.
   *
   * @param outer the feature surrounding this expression.
   */
  private void visitActuals(FeatureVisitor v, AbstractFeature outer)
  {
    ListIterator<Expr> i = _actuals.listIterator();
    while (i.hasNext())
      {
        var a = i.next();
        if (a != null)
          {
            i.set(a.visit(v, outer));
          }
      }
  }


  /**
   * Helper function called during resolveTypes to resolve syntactic sugar that
   * allows directly calling a function returned by a call.
   *
   * If this is a normal call (e.g. {@code f.g}) whose result is a function type,
   * ({@code (i32,i32) -> f64}), and if {@code g} does not take any arguments, syntactic
   * sugar allows an implicit call to {@code Function.call}, i.e., {@code f.g 3 5} is
   * a short form of {@code f.g.call 3 5}.
   *
   * NYI: we could also permit {@code (f.g x y) 3 5} as a short form for {@code (f.g x
   * y).call 3 5{@code  in case }g} takes arguments.  But this might be too confusing
   * and it would require a change in the grammar.
   *
   * @param res the resolution instance.
   *
   * @param context the source code context where this assignment is used
   *
   * @return result this in case this was not an immediate call, otherwise the
   * resulting call to Function/Routine.call.
   */
  protected Call resolveImmediateFunctionCall(Resolution res, Context context)
  {
    return this;
  }


  /**
   * Helper routine for resolveFormalArgumentTypes to determine the actual type
   * of a formal argument after inheritance and determination of actual type
   * from the target type and generics provided to the call.
   *
   * The result will be stored in _resolvedFormalArgumentTypes[argnum..].
   *
   * @param res Resolution instance
   *
   * @param argnum the number of this formal argument
   *
   * @param frml the formal argument
   *
   * @param context the source code context where this Call is used
   */
  private void resolveFormalArg(Resolution res, int argnum, AbstractFeature frml, Context context)
  {
    int cnt = 1;
    var frmlT = frml.resultTypeIfPresent(res);

    var declF = _calledFeature.outer();
    var heir = _target.type();
    if (!heir.isGenericArgument() && declF != heir.feature())
      {
        var a = _calledFeature.handDown(res, new AbstractType[] { frmlT }, heir.feature());
        if (a.length != 1)
          {
            // Check that the number or args can only change for the
            // last argument (when it is of an open generic type).  if
            // it would change for other arguments, changing the
            // _resolvedFormalArgumentTypes array would invalidate
            // argnum for following arguments.
            if (CHECKS) check
              (Errors.any() || argnum == _resolvedFormalArgumentTypes.length - 1);
            if (argnum != _resolvedFormalArgumentTypes.length -1)
              {
                a = new AbstractType[] { Types.t_ERROR }; /* do not change _resolvedFormalArgumentTypes array length */
              }
          }
        addToResolvedFormalArgumentTypes(res, argnum, a, frml);
        cnt = a.length;
      }
    else
      {
        _resolvedFormalArgumentTypes[argnum] = frmlT;
      }

    // next, replace generics given in the target type and in this call
    for (int i = 0; i < cnt; i++)
      {
        if (CHECKS) check
          (Errors.any() || argnum + i <= _resolvedFormalArgumentTypes.length);

        if (argnum + i < _resolvedFormalArgumentTypes.length)
          {
            frmlT = _resolvedFormalArgumentTypes[argnum + i];

            if (frmlT.isOpenGeneric())
              { // formal arg is open generic, i.e., this expands to 0 or more actual args depending on actual generics for target:
                Generic g = frmlT.genericArgument();
                var frmlTs = g.replaceOpen(g.feature() == _calledFeature
                                           ? _generics
                                           : heir.selfOrConstraint(res, context).generics()); // see for example #1919
                addToResolvedFormalArgumentTypes(res, argnum + i, frmlTs.toArray(new AbstractType[frmlTs.size()]), frml);
                i   = i   + frmlTs.size() - 1;
                cnt = cnt + frmlTs.size() - 1;
              }
            else
              {
                _resolvedFormalArgumentTypes[argnum + i] = actualArgType(res, frmlT, frml, context);
              }
          }
      }
  }


  /**
   * Helper routine for resolveFormalArg and replaceGenericsInFormalArg to
   * extend the _resolvedFormalArgumentTypes array.
   *
   * In case frml.resultType().isOpenGeneric(), this will call frml.select() for
   * all the actual types the open generic is replaced by to make sure the
   * corresponding features exist.
   *
   * @param res Resolution instance
   *
   * @param argnum index in _resolvedFormalArgumentTypes at which we add new
   * elements
   *
   * @param a the new elements to add to _resolvedFormalArgumentTypes
   *
   * @param frml the argument whose type we are resolving.
   */
  private void addToResolvedFormalArgumentTypes(Resolution res, int argnum, AbstractType[] a, AbstractFeature frml)
  {
    var na = new AbstractType[_resolvedFormalArgumentTypes.length - 1 + a.length];
    var j = 0;
    for (var i = 0; i < _resolvedFormalArgumentTypes.length; i++)
      {
        if (i == argnum)
          {
            for (var at : a)
              {
                if (CHECKS) check
                  (at != null);
                na[j] = at;
                j++;
              }
          }
        else
          {
            na[j] = _resolvedFormalArgumentTypes[i];
            j++;
          }
      }
    _resolvedFormalArgumentTypes = na;
  }


  /**
   * Helper routine for resolveTypes to resolve the formal argument types of the
   * arguments in this call. Results will be stored in
   * _resolvedFormalArgumentTypes array.
   *
   * @param res the resolution instance.
   *
   * @param context the source code context where this Call is used
   */
  private void resolveFormalArgumentTypes(Resolution res, Context context)
  {
    if (_resolvedFormalArgumentTypes == null)
      {
        var fargs = _calledFeature.valueArguments();
        _resolvedFormalArgumentTypes = fargs.size() == 0 ? UnresolvedType.NO_TYPES
                                                         : new AbstractType[fargs.size()];
        Arrays.fill(_resolvedFormalArgumentTypes, Types.t_UNDEFINED);
        int count = 0;
        for (var frml : fargs)
          {
            int argnum = count;  // effectively final copy of count
            frml.whenResolvedTypes
              (() -> resolveFormalArg(res, argnum, frml, context));
            count++;
          }
      }
    if (POSTCONDITIONS) ensure
      (_resolvedFormalArgumentTypes != null);
  }


  /**
   * list filled by whenInferredTypeParameters.
   */
  private List<Runnable> _whenInferredTypeParameters = NO_RUNNABLE;


  /**
   * pre-allocated empty list for _whenInferredTypeParameters.
   */
  private static List<Runnable> NO_RUNNABLE = new List<>();


  /**
   * While type parameters are still unknown because they need to be inferred
   * from the actual arguments, this can be used to register actions to be
   * performed as soon as the type parameters are known.
   */
  void whenInferredTypeParameters(Runnable r)
  {
    if (PRECONDITIONS) require
      (needsToInferTypeParametersFromArgs());

    if (_whenInferredTypeParameters == NO_RUNNABLE)
      {
        _whenInferredTypeParameters = new List<>();
      }
    _whenInferredTypeParameters.add(r);
  }


  /**
   * Helper function for resolveTypes to determine the static result type of
   * this call.
   *
   * In particular, this replaces formal generic types by actual generics
   * provided to this call and it replaces select calls to fields of open
   * generic type by calls to the actual fields.
   *
   * @param res the resolution instance.
   *
   * @param context the source code context where this Call is used
   *
   * @param urgent true if we should produce an error in case the formal result
   * type of the called feature is not available, false if this is still
   * acceptable and the result type can be set later.
   */
  protected AbstractType getActualResultType(Resolution res, Context context, boolean urgent)
  {
    AbstractType result;
    if (isTailRecursive(context.outerFeature()) || _recursiveResolveType)
      {
        result = Types.resolved.t_void; // a recursive call will not return and execute further
      }
    else if (!genericSizesMatch())
      {
        result = Types.t_ERROR;
      }
    else
      {
        _recursiveResolveType = true;
        result = _calledFeature.resultTypeIfPresentUrgent(res, urgent);
        _recursiveResolveType = false;

        if (urgent && (result == Types.t_UNDEFINED || result == null))
          {
            // Handling of cyclic type inference. It might be
            // better if this was done in `Feature.resultType`, but
            // there we do not have access to Call.this.pos(), so
            // we do it here.
            AstErrors.forwardTypeInference(pos(), _calledFeature, _calledFeature.pos());
            result = Types.t_ERROR;
          }
        else if (result != null)
          {
            var tt = targetIsTypeParameter() && result.isThisTypeInCotype()
              ? // a call B.f for a type parameter target B. resultType() is the
              // constraint of B, so we create the corresponding type feature's
              // selfType:
              // NYI: CLEANUP: remove this special handling!
              _target.type().feature().selfType()
              : targetType(res, context);

            var t0 = tt == Types.t_ERROR ? tt : resolveSelect(result, tt);
            var t1 = t0 == Types.t_ERROR ? t0 : t0.applyTypePars(tt);
            var t2 = t1 == Types.t_ERROR ? t1 : t1.applyTypePars(_calledFeature, _generics);
            var t3 = t2 == Types.t_ERROR ? t2 : tt.isGenericArgument() ? t2 : t2.resolve(res, tt.feature().context());
            var t4 = t3 == Types.t_ERROR ? t3 : adjustThisTypeForTarget(t3, false, calledFeature(), context);
            var t5 = t4 == Types.t_ERROR ? t4 : resolveForCalledFeature(res, t4, tt, context);
            result = t5 == Types.t_ERROR ? t5 : calledFeature().isCotype() ? t5 : t5.replace_type_parameters_of_cotype_origin(context.outerFeature());
          }
      }
    return result;
  }


  /**
   * Check if the generics of the called feature
   * and the calls generics may match in size.
   * Raise an error if they don't.
   */
  private boolean genericSizesMatch()
  {
    return _calledFeature
      .generics()
      .errorIfSizeDoesNotMatch(_generics,
                               pos(),
                               FuzionConstants.OPERATION_CALL,
                               "Called feature: "+_calledFeature.qualifiedName()+"\n");
  }


  /**
   * Helper for resolveType to process _select, i.e., check that _select is &lt; 0
   * and t is not open generic, or else _select chooses the actual open generic
   * type.
   *
   * @param t the result type of the called feature, might be open generic.
   *
   * @param tt target type or constraint.
   *
   * @return the actual, non open generic result type to Types.t_ERROR in case
   * of an error.
   */
  private AbstractType resolveSelect(AbstractType t, AbstractType tt)
  {
    if (t.isOpenGeneric())
      {
        if (_select < 0)
          {
            AstErrors.cannotAccessValueOfOpenGeneric(pos(), _calledFeature, t);
            t = Types.t_ERROR;
          }
        else if(tt.generics().stream().anyMatch(g -> g.isOpenGeneric()))
          {
            var types = tt.generics().stream().filter(g -> !g.isOpenGeneric()).collect(List.collector());
            AstErrors.selectorRange(pos(), types.size(), _calledFeature, _name, _select, types);
          }
        else if (_select >= 0)
          {
            var types = t.genericArgument().replaceOpen(tt.generics());
            int sz = types.size();
            if (_select >= sz)
              {
                AstErrors.selectorRange(pos(), sz, _calledFeature, _name, _select, types);
                setToErrorState();
                t = Types.t_ERROR;
              }
            else
              {
                t = types.get(_select);
                if (t.isOpenGeneric())
                  {
                    t = Types.t_ERROR;
                    AstErrors.cannotAccessValueOfOpenGeneric(pos(), _calledFeature, t);
                  }
              }
          }
      }
    return t;
  }


  /**
   * Replace occurrences of this.type in formal arg or result type depending on
   * the target of the call.
   *
   * @param t the formal type to be adjusted.
   *
   * @param arg true if {@code t} is the type of an argument, false if {@code t} is the result type
   *
   * @param calledOrArg the declared argument (if arg == true) or the called feature (otherwise).
   *
   * @param context the source code context where this Call is used
   *
   * @return a type derived from t where {@code this.type} is replaced by actual types
   * from the call's target where this is possible.
   */
  private AbstractType adjustThisTypeForTarget(AbstractType t, boolean arg, AbstractFeature calledOrArg, Context context)
  {
    /**
     * For a call {@code T.f} on a type parameter whose result type contains
     * {@code this.type}, make sure we replace the implicit type parameter to
     * {@code this.type}.
     *
     * example:
     *
     *   equatable is
     *
     *     type.equality(a, b equatable.this.type) bool is abstract
     *
     *   equals(T type : equatable, x, y T) => T.equality x y
     *
     * For the call {@code T.equality x y}, we must replace the formal argument type
     * for {@code a} (and {@code b}) by {@code T}.
     */
    var target = target();
    var tt = target().type();
    if (target instanceof Call tc &&
        tc.calledFeature().isTypeParameter() &&
        !tt.isGenericArgument())
      {
        t = t.replace_type_parameter_used_for_this_type_in_cotype
          (tt.feature(),
           tc);
      }
    if (!calledFeature().isOuterRef())
      {
        var t0 = t;
        var declF = calledFeature().outer();
        if (!tt.isGenericArgument() && declF != tt.feature())
          {
            var heir = tt.feature();
            t = t.replace_inherited_this_type(declF, heir,
                                              (from,to) -> AstErrors.illegalOuterRefTypeInCall(this, arg, calledOrArg, t0, from, to));
          }
        var inner = ResolvedNormalType.newType(calledFeature().selfType(),
                                               _target.type());
        t = t.replace_this_type_by_actual_outer(inner,
                                                (from,to) -> AstErrors.illegalOuterRefTypeInCall(this, arg, calledOrArg, t0, from, to),
                                                context);
      }
    return t;
  }


  /**
   * Helper function for resolveType to adjust a result type depending on the
   * kind of feature that is called.
   *
   * In particular, this contains special handling for calling type parameters,
   * for Types.get, for outer refs and for constructors.
   *
   * @param res the resolution instance.
   *
   * @param t the result type of the called feature, adjusts for select, this type, etc.
   *
   * @param tt target type or constraint.
   *
   * @param context the source code context where this Call is used
   */
  private AbstractType resolveForCalledFeature(Resolution res, AbstractType t, AbstractType tt, Context context)
  {
    if (_calledFeature.isTypeParameter())
      {
        if (!t.isGenericArgument())  // See AstErrors.constraintMustNotBeGenericArgument
          {
            // a type parameter's result type is the constraint's type as a type
            // feature with actual type parameters as given to the constraint.
            var tf = t.feature().cotype(res);
            var tg = new List<AbstractType>(t); // the constraint type itself
            tg.addAll(t.generics());            // followed by the generics
            t = tf.selfType().applyTypePars(tf, tg);
          }
      }
    else if (_calledFeature == Types.resolved.f_type_as_value)
      {
        t = _generics.get(0);
        // we are using `.this.type` inside a type feature, see #2295
        if (t.isThisTypeInCotype())
          {
            t = t.genericArgument().feature().thisType();
          }
        else if (!t.isGenericArgument())
          {
            t = t.typeType(res);
          }
        t = t.resolve(res, tt.feature().context());
      }
    else if (_calledFeature.isOuterRef())
      {
        var o = t.feature().outer();
        t = o == null || o.isUniverse() ? t : ResolvedNormalType.newType(t, o.thisType());
      }
    else if (_calledFeature.isConstructor())
      {  /* specialize t for the target type here */
        t = ResolvedNormalType.newType(t, tt);
      }
    else
      {
        t = t.applyTypePars(calledFeature(), _generics);
      }
    return t;
  }


  /**
   * Helper routine for inferGenericsFromArgs: Get the next element from aargs,
   * perform type resolution (which includes possibly replacing it by a
   * different Expr) and return it.
   *
   * This is called twice for two passes: First, with formalTypeForPropagation
   * == null, to find all the types of actuals that are happy to provide their
   * type.  Second, with formalTypeForPropagation != null, to first propagate a
   * type that was possibly found during the first pass before before resolving
   * the actual's type.
   *
   * @param formalTypeForPropagation  the formal argument type
   *
   * @param aargs iterator whose next value is the actual to process
   *
   * @param res the resolution instance.
   *
   * @param context the source code context where this Call is used
   */
  private Expr resolveTypeForNextActual(AbstractType formalTypeForPropagation,
                                        ListIterator<Expr> aargs,
                                        Resolution res,
                                        Context context)
  {
    Expr actual = aargs.next();
    var actualWantsPropagation = actual instanceof NumLiteral;
    if (formalTypeForPropagation != null && actualWantsPropagation)
      {
        if (formalTypeForPropagation.isGenericArgument())
          {
            var g = formalTypeForPropagation.genericArgument();
            if (g.feature() == _calledFeature)
              { // we found a use of a generic type, so record it:
                var t = _generics.get(g.index());
                if (t != Types.t_UNDEFINED)
                  {
                    actual = actual.propagateExpectedType(res, context, t);
                  }
              }
          }
      }
    if ((formalTypeForPropagation != null) || !actualWantsPropagation)
      {
        actual = res.resolveType(actual, context);
        if (CHECKS) check
          (actual != null);
        aargs.set(actual);
      }
    else
      {
        actual = null;
      }
    return actual;
  }


  /**
   * infer the missing generic arguments to this call by inspecting the types of
   * the actual arguments.
   *
   * This is called during resolveTypes, so we have to be careful since type
   * information is not generally available yet.
   *
   * @param res the resolution instance.
   *
   * @param context the source code context where this Call is used
   */
  private void inferGenericsFromArgs(Resolution res, Context context)
  {
    var cf = _calledFeature;
    int sz = cf.generics().list.size();
    boolean[] conflict = new boolean[sz]; // The generics that had conflicting types
    var foundAt  = new List<List<Pair<SourcePosition, AbstractType>>>(); // generics that were found will get the type and pos found stored here, null while not found
    for (var i = 0; i<sz ; i++)
      {
        foundAt.add(null);
      }

    _generics = actualTypeParameters();
    var va = cf.valueArguments();
    var checked = new boolean[va.size()];
    int last, next = 0;
    do
      {
        last = next;
        inferGenericsFromArgs(res, context, checked, conflict, foundAt);
        next = 0;
        for (var b : foundAt)
          {
            next = next + (b != null ? 1 : 0);
          }
      }
    while (last < next);


    List<Generic> missing = new List<Generic>();
    for (Generic g : _calledFeature.generics().list)
      {
        int i = g.index();
        if (!g.isOpen() && _generics.get(i) == Types.t_UNDEFINED)
          {
            missing.add(g);
          }
      }

    if (!missing.isEmpty())
      { // we failed inferring all type parameters, so report errors
        for (var a : _actuals)
          {
            if (a instanceof Call)
              {
                var ignore = a.type();
              }
          }
      }


    var rt = cf.resultTypeIfPresentUrgent(res, false);
    // We may be able to infer generics later
    // via result type propagation, do not emit errors yet.
    if ((rt == null ||
        !rt.isGenericArgument() ||
         rt.genericArgument().feature().outer() != cf.outer()))
      {
        // report missing inferred types only if there were no errors trying to find
        // the types of the actuals:
        if (!missing.isEmpty() &&
            (!Errors.any() ||
            !_actuals.stream().anyMatch(x -> x.typeForInferencing() == Types.t_ERROR)))
          {
            AstErrors.failedToInferActualGeneric(pos(),cf, missing);
          }

        // replace any missing type parameters or conflicting ones with t_ERROR,
        // report errors for conflicts
        for (Generic g : _calledFeature.generics().list)
          {
            int i = g.index();
            if (!g.isOpen() && _generics.get(i) == Types.t_UNDEFINED || conflict[i])
              {
                if (CHECKS) check
                  (Errors.any() || i < _generics.size());
                if (conflict[i])
                  {
                    AstErrors.incompatibleTypesDuringTypeInference(pos(), g, foundAt.get(i));
                  }
                if (i < _generics.size())
                  {
                    _generics = _generics.setOrClone(i, Types.t_ERROR);
                  }
              }
          }
      }
  }


  /**
   * Perform phase 1. of the calls to @see Expr.propagateExpectedTypeForPartial:
   * while the actual type parameters may not be known yet for this call, try to
   * create partial application lambdas for the actual arguments where needed.
   *
   * @param res the resolution instance.
   *
   * @param context the source code context where this Call is used
   */
  void propagateForPartial(Resolution res, Context context)
  {
    var cf = _calledFeature;

    ListIterator<Expr> aargs = _actuals.listIterator();
    var va = cf.valueArguments();
    var vai = 0;
    for (var frml : va)
      {
        if (aargs.hasNext())
          {
            var actual = aargs.next();
            var t = frml.resultTypeIfPresent(res);
            if (t != null && t.isFunctionTypeExcludingLazy())
              {
                var a = resultExpression(actual);
                Expr l = a.propagateExpectedTypeForPartial(res, context, t);
                if (l != a)
                  {
                    _actuals = _actuals.setOrClone(vai, l);
                  }
              }
          }
        vai++;
      }
  }


  /**
   * infer the missing generic arguments to this call by inspecting the types of
   * the actual arguments.
   *
   * This is called during resolveTypes, so we have to be careful since type
   * information is not generally available yet.
   *
   * @param res the resolution instance.
   *
   * @param context the source code context where this Call is used
   *
   * @param checked boolean array for all cf.valuedArguments() that have been
   * checked already.
   *
   * @param conflict set of generics that caused conflicts
   *
   * @param foundAt the position of the expressions from which actual generics
   * were taken.
   */
  private void inferGenericsFromArgs(Resolution res,
                                     Context context,
                                     boolean[] checked,
                                     boolean[] conflict,
                                     List<List<Pair<SourcePosition, AbstractType>>> foundAt)
  {
    var cf = _calledFeature;
    // run two passes: first, ignore numeric literals and open generics, do these in second pass
    for (var pass = 0; pass < 2; pass++)
      {
        int count = 1; // argument count, for error messages

        ListIterator<Expr> aargs = _actuals.listIterator();
        var va = cf.valueArguments();
        var vai = 0;
        for (var frml : va)
          {
            if (CHECKS) check
              (Errors.any() || res.state(frml).atLeast(State.RESOLVED_DECLARATIONS));

            if (!checked[vai])
              {
                var t = frml.resultTypeIfPresent(res);
                var g = t.isGenericArgument() ? t.genericArgument() : null;
                if (g != null && g.feature() == cf && g.isOpen())
                  {
                    if (pass == 1)
                      {
                        checked[vai] = true;
                        foundAt.set(g.index(), new List<>()); // set to something not null to avoid missing argument error below
                        while (aargs.hasNext())
                          {
                            count++;
                            var actual = resolveTypeForNextActual(Types.t_UNDEFINED, aargs, res, context);
                            var actualType = typeFromActual(actual, context);
                            if (actualType == null)
                              {
                                actualType = Types.t_ERROR;
                                AstErrors.failedToInferOpenGenericArg(pos(), count, actual);
                              }
                            _generics.add(actualType);
                          }
                      }
                  }
                else if (aargs.hasNext())
                  {
                    count++;
                    var actual = resolveTypeForNextActual(pass == 0 ? null : t, aargs, res, context);
                    /*
                      without this if, type inference in this example would not work:
                      ```
                      feat(T type, u i64, str T) is
                      feat 0 "hello"
                      ```
                    */
                    if (t.dependsOnGenerics())
                      {
                        var actualType = typeFromActual(actual, context);
                        if (actualType != null)
                          {
                            /**
                             * infer via constraint of type parameter:
                             *
                             *     a(T type, S type : array T, s S) is
                             *     _ := a [32]
                             */
                            if (t.isGenericArgument())
                              {
                                var tp = t.genericArgument().typeParameter();
                                res.resolveTypes(tp);
                                inferGeneric(res, context, tp.resultType(), actualType, actual.pos(), conflict, foundAt);
                              }
                            inferGeneric(res, context, t, actualType, actual.pos(), conflict, foundAt);
                            checked[vai] = true;
                          }
                        else if (resultExpression(actual) instanceof AbstractLambda al)
                          {
                            checked[vai] = inferGenericLambdaResult(res, context, t, frml, al, actual.pos(), conflict, foundAt);
                          }
                      }
                  }
              }
            else if (aargs.hasNext())
              {
                aargs.next();
              }
            vai++;
          }
      }
  }


  /**
   * For a call to a feature whose formal arguments do not have an explicit
   * type, but one that is inferred from the actual argument, make sure that
   * this call's actual arg is taken into account.
   *
   * @param outer the root feature that contains this call.
   */
  private void inferFormalArgTypesFromActualArgs(AbstractFeature outer)
  {
    for (var frml : _calledFeature.valueArguments())
      {
        if (frml instanceof Feature f)
          {
            f.impl().addInitialCall(this);
          }
      }
  }


  /**
   * For a given Expr, check if this is a block. If so, return the block's
   * resultExpression, otherwise return actual.
   *
   * @param actual an Expr or null
   *
   * @return in case actual instanceof Block, the resultExpression of the
   * block's resultExpression (which might be null if the block result in
   * implicit unit type), otherwise actual
   */
  private Expr resultExpression(Expr actual)
  {
    return actual instanceof Block ab ? resultExpression(ab.resultExpression())
                                      : actual;
  }


  /**
   * During type inference for type parameters, determine the type of an actual
   * argument in the context of {@code outer}.
   *
   * In case {@code actual}'s type depends on a type parameter g of a feature f and
   * the context is the corresponding type feature ft, then g will be replaced
   * by the corresponding type parameter of ft.
   *
   * @param actual an actual argument or null if not known
   *
   * @param context the source code context where this Call is used
   *
   * @return the type of actual as seen within context, or null if not known.
   */
  AbstractType typeFromActual(Expr actual,
                              Context context)
  {
    var actualType = actual == null ? null : actual.typeForInferencing();
    if (actualType != null)
      {
        actualType = actualType.replace_type_parameters_of_cotype_origin(context.outerFeature());
        if (!actualType.isGenericArgument() && actualType.feature().isCotype())
          {
            actualType = Types.resolved.f_Type.selfType();
          }
      }
    return actualType;
  }


  /**
   * Helper for inferGeneric and inferGenericLambdaResult to add a type that was
   * found to the list of found positions and types.
   *
   * @param foundAt list with one entry for each generic that is either null or
   * a list of the position/type pairs found so far.  This list will be created
   * if it does not exist and the new pair will be added.
   *
   * @param i index of the generic in foundAt
   *
   * @param pos the position to add
   *
   * @param t the type to add.
   */
  private void addPair(List<List<Pair<SourcePosition, AbstractType>>> foundAt, int i, SourcePosition pos, AbstractType t)
  {
    if (foundAt.get(i) == null)
      {
        foundAt.set(i, new List<>());
      }
    foundAt.get(i).add(new Pair<SourcePosition, AbstractType>(pos, t));
  }


  /**
   * Perform type inference for generics used in formalType that are instantiated by actualType.
   *
   * @param res the resolution instance.
   *
   * @param context the source code context where this Call is used
   *
   * @param formalType the (possibly generic) formal type
   *
   * @param actualType the actual type
   *
   * @param pos source code position of the expression actualType was derived from
   *
   * @param conflict set of generics that caused conflicts
   *
   * @param foundAt the position of the expressions from which actual generics
   * were taken.
   */
  private void inferGeneric(Resolution res,
                            Context context,
                            AbstractType formalType,
                            AbstractType actualType,
                            SourcePosition pos,
                            boolean[] conflict,
                            List<List<Pair<SourcePosition, AbstractType>>> foundAt)
  {
    if (PRECONDITIONS) require
      (actualType.compareTo(actualType.replace_type_parameters_of_cotype_origin(context.outerFeature())) == 0);

    if (formalType.isLazyType() && !actualType.isLazyType())
      {
        inferGeneric(res, context, formalType.generics().get(0), actualType, pos, conflict, foundAt);
      }
    else if (formalType.isGenericArgument())
      {
        var g = formalType.genericArgument();
        if (g.feature() == _calledFeature)
          { // we found a use of a generic type, so record it:
            var i = g.index();
            if (!conflict[i])
              {
                var gt = _generics.get(i);
                var nt = gt == Types.t_UNDEFINED ? actualType
                                                 : gt.union(actualType, context);
                if (nt == Types.t_ERROR)
                  {
                    conflict[i] = true;
                  }
                _generics = _generics.setOrClone(i, nt == Types.t_ERROR ? Types.t_UNDEFINED : nt);
                addPair(foundAt, i, pos, actualType);
              }
          }
      }
    else
      {
        var fft = formalType.feature();
        res.resolveTypes(fft);
        var aft = actualType.isGenericArgument() ? null : actualType.feature();
        if (fft == aft)
          {
            for (int i=0; i < formalType.generics().size(); i++)
              {
                if (i < actualType.generics().size())
                  {
                    inferGeneric(res,
                                 context,
                                 formalType.generics().get(i),
                                 actualType.generics().get(i),
                                 pos, conflict, foundAt);
                  }
              }
          }
        else if (formalType.isChoice())
          {
            /**
             * example:
             *
             *   tree(T type) : choice nil T (Branch T) is
             *
             *   Branch(T type, left, right tree T) ref is
             *
             *   tree := (Branch
             *             (Branch
             *               (Branch $"A" "B")
             *               (Branch $"C" "D"))
             *             (Branch
             *               (Branch $"E" "F")
             *               (Branch $"G" nil)))
             */

            var directlyAssignable = formalType
              .choiceGenerics(context)
              .stream()
              .filter(x -> !x.dependsOnGenerics())
              .anyMatch(x -> x.isAssignableFrom(actualType, context));

            if (!directlyAssignable)
              {
                // if actualType is `Branch String`
                // we only consider `Branch T` and not `T`.
                var matchingFeature = formalType
                  .choiceGenerics(context)
                  .stream()
                  .filter(x -> x.dependsOnGenerics()
                           && !x.isGenericArgument()
                           && !actualType.isGenericArgument()
                           && x.feature() == actualType.feature())
                  .toList();
                for (var ct : matchingFeature)
                  {
                    inferGeneric(res, context, ct, actualType, pos, conflict, foundAt);
                  }
                if (matchingFeature.size() == 0)
                  {
                    for (var ct : formalType.choiceGenerics(context))
                      {
                        inferGeneric(res, context, ct, actualType, pos, conflict, foundAt);
                      }
                  }
              }
          }
        else if (aft != null)
          {
            for (var p: aft.inherits())
              {
                if (p instanceof Call pc)
                  {
                    pc.resolveTypes(res, aft.context());
                  }
                var pt = p.type();
                if (pt != Types.t_ERROR)
                  {
                    var apt = actualType.actualType(pt, context);
                    inferGeneric(res, context, formalType, apt, pos, conflict, foundAt);
                  }
              }
          }
      }
  }


  /**
   * Perform type inference for result type of lambda
   *
   * @param res the resolution instance.
   *
   * @param context the source code context where this Call is used
   *
   * @param formalType the (possibly generic) formal type
   *
   * @param al the lambda-expression we try to get the result from
   *
   * @param pos source code position of the expression actualType was derived from
   *
   * @param conflict set of generics that caused conflicts
   *
   * @param foundAt the position of the expressions from which actual generics
   * were taken.
   */
  private boolean inferGenericLambdaResult(Resolution res,
                                           Context context,
                                           AbstractType formalType,
                                           AbstractFeature frml,
                                           AbstractLambda al,
                                           SourcePosition pos,
                                           boolean[] conflict,
                                           List<List<Pair<SourcePosition, AbstractType>>> foundAt)
  {
    var result = new boolean[] { false };
    if (formalType.isFunctionTypeExcludingLazy() || formalType.isLazyType())
      {
        var at = actualArgType(res, formalType, frml, context);
        if (!at.containsUndefined(true))
          {
            var lambdaResultType = formalType.generics().get(0);
            inferGenericLambdaResult(res, context, al, pos, conflict, foundAt, result, lambdaResultType, new List<>(lambdaResultType), at);
          }
      }
    return result[0];
  }


  /**
   * Perform type inference for result type of lambda
   *
   * @param res the resolution instance.
   *
   * @param context the source code context where this Call is used
   *
   * @param al the lambda-expression we try to get the result from
   *
   * @param pos source code position of the expression actualType was derived from
   *
   * @param conflict set of generics that caused conflicts
   *
   * @param foundAt the position of the expressions from which actual generics
   * were taken.
   */
  private void inferGenericLambdaResult(Resolution res, Context context, AbstractLambda al, SourcePosition pos, boolean[] conflict,
    List<List<Pair<SourcePosition, AbstractType>>> foundAt, boolean[] result, AbstractType lambdaResultType, List<AbstractType> generics,
    AbstractType argumentType)
  {
    generics
      .stream()
      .forEach(g -> {
        if (!g.isGenericArgument())
          {
            inferGenericLambdaResult(res, context, al, pos, conflict, foundAt, result, lambdaResultType, g.generics(), argumentType);
          }
        else
          {
            var rg = g.genericArgument();
            var ri = rg.index();
            if (rg.feature() == _calledFeature && foundAt.get(ri) == null)
              {
                var rt = al.inferLambdaResultType(res, context, argumentType);
                if (rt != null)
                  {
                      inferGeneric(res, context, lambdaResultType, rt, pos, conflict, foundAt);
                      result[0] = true;
                  }
              }
          }
      });
  }


  /**
   * Is this a tail recursive call?
   *
   * A tail recursive call within 'outer' is a call to 'outer' whose result is
   * returned without any further modification.
   *
   * This means, any call
   *
   *    target.outer arg1 arg2 ...
   *
   * is a tail recursive call provided that the result returned is not
   * processed. The call may be dynamic, i.e., target may evaluate to something
   * different than outer.outer.
   *
   * This is used to allow cyclic type inferencing of the form
   *
   *   f =>
   *     if c
   *       x
   *     else
   *       f
   *
   * Which must return a value of x's type.
   */
  boolean isTailRecursive(AbstractFeature outer)
  {
    return
      calledFeature() == outer &&
      returnsThis(outer.code());
  }


  /**
   * Check if the result returns by the given expression is the result of this
   * call (i.e., this call is a tail call in e).
   *
   * @param e an expression.
   *
   * @return true iff this is a expression that can produce the result of e (but
   * not necessarily the only one).
   */
  private boolean returnsThis(Expr e)
  {
    if (e instanceof If i)
      {
        var it = i.branches();
        while (it.hasNext())
          {
            if (returnsThis(it.next()))
              {
                return true;
              }
          }
      }
    else if (e instanceof Match m)
      {
        for (var c : m.cases())
          {
            if (returnsThis(c.code()))
              {
                return true;
              }
          }
      }
    else if (e instanceof Block b)
      {
        var r = b.resultExpression();
        return r != null && returnsThis(r);
      }
    return e == this;
  }


  /**
   * true before types are resolved and typeParameters() is just a list of
   * Types.t_UNDEFINED since the actual types still need to be inferred from
   * actual arguments.
   */
  boolean needsToInferTypeParametersFromArgs()
  {
    return _calledFeature != null && (_generics == NO_GENERICS || _generics.contains(Types.t_UNDEFINED)) && _calledFeature.generics() != FormalGenerics.NONE;
  }


  /**
   * Field used to detect and avoid repeated calls to resolveTypes for the same
   * context.  resolveTypes may be called repeatedly when types are determined
   * on demand for type inference for type parameters in a call. This field will
   * record that resolveTypes was called for a given context.  This is used to
   * not perform resolveTypes repeatedly.
   *
   * However, moving an expression into a lambda or a lazy value will change its
   * context and resolve will have to be repeated.
   */
  private Context _resolvedFor;


  /**
   * Has this call been resolved and if so, for which context?
   *
   * @return the context this has been resolved for or null if this has not been
   * resolved yet.  Note that the result may change due to repeated resolution
   * when this is moved to a different feature as a result of partial
   * application, lazy evaluation or is part of a lambda expression.
   */
  public Context resolvedFor()
  {
    return _resolvedFor;
  }


  /**
   * try resolving this call as dot-type-call
   *
   * On success _calledFeature and _target will be set.
   * No errors are raised if this is not successful
   * since then we are probably dealing with a normal call.
   *
   * @param res the resolution instance.
   *
   * @param context the source code context where this Call is used
   */
  void tryResolveTypeCall(Resolution res, Context context)
  {
    var outer = context.outerFeature();
    if (_calledFeature == null && _target != null && outer.state().atLeast(State.RESOLVED_INHERITANCE))
    {
      AbstractType tt = _target.asParsedType();
      if (tt != null && tt instanceof UnresolvedType ut)
        {
          // check if this might be a
          // left hand side of dot-type-call
          tt = ut.resolve(res, context, true);
          tt = tt != null && tt != Types.t_ERROR ? tt.selfOrConstraint(res, context) : tt;
        }
      if (tt != null && tt != Types.t_ERROR)
        {
          var tf = tt.feature();
          var ttf = tf.isUniverse() ? tf : tf.cotype(res);
          res.resolveDeclarations(tf);
          var fo = findOnTarget(res, tf, false).v1();
          var tfo = findOnTarget(res, ttf, false).v1();
          var f = tfo == null ? null : tfo._feature;
          if (f != null
              && f.outer() != null
              /* omitting dot-type does not work for `Any` when calling
               the inherited methods of `Type`. Otherwise we
<<<<<<< HEAD
               would always have an ambiguity when calling e.g. `as_string` */
              && (f.outer().isTypeFeature() || (f.outer() == Types.resolved.f_Type && tt.compareTo(Types.resolved.t_Any) != 0)))
=======
               would always have an ambiguity when calling `as_string` */
              && f.outer().isCotype())
>>>>>>> b720adcc
            {
              if (f.outer() != Types.resolved.f_Type && fo != null)
                {
                  AstErrors.ambiguousCall(this, fo._feature, tfo._feature);
                  setToErrorState();
                }
              else
                {
                  // we found a feature that fits a dot-type-call.
                  _calledFeature = f;
                  _resolvedFormalArgumentTypes = null;
                  _target = new DotType(_pos, _target).resolveTypes(res, context);
                }
            }
          if (_calledFeature != null &&
              _generics.isEmpty() &&
              _actuals.size() != f.valueArguments().size() &&
              !f.hasOpenGenericsArgList(res))
            {
              splitOffTypeArgs(res, f, outer);
            }
        }
    }
  }


  /**
   * determine the static type of all expressions and declared features in this feature
   *
   * @param res the resolution instance.
   *
   * @param context the source code context where this Call is used
   */
  Call resolveTypes(Resolution res, Context context)
  {
    Call result = this;
    if (_resolvedFor == context)
      {
        return this;
      }
    _resolvedFor = context;
    if (_calledFeature == null && !loadCalledFeatureUnlessTargetVoid(res, context))
      { // target of this call results in `void`, so we replace this call by the
        // target. However, we have to return a `Call` and `_target` is
        // `Expr`. Solution: we wrap `_target` into a call `universe.id void
        // _target`.
        result = new Call(pos(),
                          Universe.instance,
                          new List<>(Types.resolved.t_void),
                          new List<>(_target),
                          Types.resolved.f_id);
        result.resolveTypes(res, context);
      }

    // Check that we either know _calledFeature, or there is an error pending
    // either for this Call, or we have a problem with the target:
    if (CHECKS) check
      (Errors.any() || res._options.isLanguageServer() || _calledFeature != null || _pendingError != null || targetTypeUndefined());

    var cf = _calledFeature;
    if (cf == Types.f_ERROR)
      {
        _type = Types.t_ERROR;
      }
    else if (cf != null)
      {
        _generics = FormalGenerics.resolve(res, _generics, context.outerFeature());
        _generics = _generics.map(g -> g.resolve(res, cf.outer().context()));

        propagateForPartial(res, context);
        if (needsToInferTypeParametersFromArgs())
          {
            inferGenericsFromArgs(res, context);
            for (var r : _whenInferredTypeParameters)
              {
                r.run();
              }
          }
        inferFormalArgTypesFromActualArgs(context.outerFeature());
        setActualResultType(res, context);
        resolveFormalArgumentTypes(res, context);
      }
    resolveTypesOfActuals(res, context);

    if (!res._options.isLanguageServer() &&
        (targetTypeUndefined() || _pendingError == null && result.typeForInferencing() == Types.t_ERROR))
      {
        if (_target instanceof Call tc)
          {
            tc.reportPendingError();
          }
        else if (_target != null)
          {
            var ignore = _target.type();
          }

        if (CHECKS) check
          (Errors.any());

        result = Call.ERROR; // short circuit this call
      }

    // NYI: Separate pass? This currently does not work if type was inferred
    if (_type != null && _type != Types.t_ERROR)
      {
        // Convert a call "f.g a b" into "f.g.call a b" in case f.g takes no
        // arguments and returns a Function or Routine
        result = resolveImmediateFunctionCall(res, context);
      }

    if (POSTCONDITIONS) ensure
      (targetTypeUndefined() || _pendingError != null || Errors.any() || result.typeForInferencing() != Types.t_ERROR);

    return  result;
  }


  /**
   * set the actual result type of this call
   */
  private void setActualResultType(Resolution res, Context context)
  {
    var t = getActualResultType(res, context, false);

    if (CHECKS) check
      (_type == null || t.compareTo(_type) == 0);

    _type = t;

    if (_type == null || isTailRecursive(context.outerFeature()))
      {
        _calledFeature.whenResolvedTypes
          (() -> _type = getActualResultType(res, context, true));
      }
  }


  /**
   * During type inference: Inform this expression that it is used in an
   * environment that expects the given type.  In particular, if this
   * expression's result is assigned to a field, this will be called with the
   * type of the field.
   *
   * @param res this is called during type inference, res gives the resolution
   * instance.
   *
   * @param context the source code context where this Expr is used
   */
  void propagateExpectedType(Resolution res, Context context)
  {
    applyToActualsAndFormalTypes((actual, formalType) -> actual.propagateExpectedType(res, context, formalType));

    if (_target != null)
      {
        // This informs target that it is used which may
        // - e.g. for if- and match-expressions -
        // lead to these expressions adding a result field via
        // `addFieldForResult`.
        // This result field is then the target of the call.
        //
        // NYI: CLEANUP: there should be another mechanism, for
        // adding missing result fields instead of misusing
        // `propagateExpectedType`.
        //
        var t = _target.typeForInferencing();
        if (t != null)
          {
            _target = _target.propagateExpectedType(res, context, t);
          }
      }
  }


  /**
   * During type inference: Inform this expression that it is used in an
   * environment that expects the given type.  In particular, if this
   * expression's result is assigned to a field, this will be called with the
   * type of the field.
   *
   * @param res this is called during type inference, res gives the resolution
   * instance.
   *
   * @param context the source code context where this Expr is used
   *
   * @param t the expected type.
   *
   * @return either this or a new Expr that replaces this and produces the
   * result. In particular, if the result is assigned to a temporary field, this
   * will be replaced by the expression that reads the field.
   */
  Expr propagateExpectedType(Resolution res, Context context, AbstractType t)
  {
    Expr r = this;
    if (t.isFunctionTypeExcludingLazy()         &&
        !_wasImplicitImmediateCall &&
        _type != Types.t_ERROR     &&
        (_type == null || !_type.isFunctionType()))
      {
        r = propagateExpectedTypeForPartial(res, context, t);
        if (r != this)
          {
            var r2 = r.propagateExpectedType(res, context, t);
            if (CHECKS) check
              (r == r2);
          }
      }
    return r;
  }


  /**
   * During type inference: Wrap expressions that are assigned to lazy actuals
   * in functions.
   *
   * @param res this is called during type inference, res gives the resolution
   * instance.
   *
   * @param context the source code context where this Call is used
   */
  void wrapActualsInLazy(Resolution res, Context context)
  {
    applyToActualsAndFormalTypes((actual, formalType) -> actual.wrapInLazy(res, context, formalType));
  }


  /**
   * During type inference: automatically unwrap actuals.
   *
   * @param res this is called during type inference, res gives the resolution
   * instance.
   *
   * @param context the source code context where this Call is used
   */
  void unwrapActuals(Resolution res, Context context)
  {
    applyToActualsAndFormalTypes((actual, formalType) -> actual.unwrap(res, context, formalType));
  }


  /**
   * Helper for propagateExpectedType and wrapActualsInLazy to apply {@code f} to all
   * actual value arguments and their formal types.
   *
   * @param f function to apply to all actuals
   */
  void applyToActualsAndFormalTypes(java.util.function.BiFunction<Expr, AbstractType, Expr> f)
  {
    if (_type != Types.t_ERROR &&
        _resolvedFormalArgumentTypes != null &&
        _actuals.size() == _resolvedFormalArgumentTypes.length /* this will cause an error in checkTypes() */ )
      {
        int count = 0;
        ListIterator<Expr> i = _actuals.listIterator();
        while (i.hasNext())
          {
            Expr actl = i.next();
            var frmlT = _resolvedFormalArgumentTypes[count];
            if (actl != null && frmlT != Types.t_ERROR)
              {
                var a = f.apply(actl, frmlT);
                if (CHECKS) check
                  (a != null);
                i.set(a);
              }
            count++;
          }
      }
  }


  /**
   * Boxing for actual arguments: Find actual arguments of value type that are
   * assigned to formal argument types that are references and box them.
   *
   * @param context the source code context where this Call is used
   */
  void boxArgs(Context context)
  {
    if (_type != Types.t_ERROR && _resolvedFormalArgumentTypes != null)
      {
        int fsz = _resolvedFormalArgumentTypes.length;
        if (_actuals.size() ==  fsz)
          {
            int count = 0;
            ListIterator<Expr> i = _actuals.listIterator();
            while (i.hasNext())
              {
                Expr actl = i.next();
                var rft = _resolvedFormalArgumentTypes[count];
                if (actl != null && rft != Types.t_ERROR)
                  {
                    var a = actl.boxAndTag(rft, context);
                    if (CHECKS) check
                      (a != null);
                    i.set(a);
                  }
                count++;
              }
          }
      }
  }


  /**
   * perform static type checking, i.e., make sure that in all assignments from
   * actual to formal arguments, the types match.
   *
   * @param res the resolution instance.
   *
   * @param context the source code context where this Call is used
   */
  void checkTypes(Resolution res, Context context)
  {
    reportPendingError();

    if (CHECKS) check
      (res._options.isLanguageServer() || Errors.any() || _type != null);

    if (_type != null && _type != Types.t_ERROR)
      {
        var o = _type;
        while (o != null && !o.isGenericArgument())
          {
            o = o.outer();
            if (o != null && o.isRef() == YesNo.yes && !o.feature().isRef())
              {
                AstErrors.illegalCallResultType(this, _type, o);
                o = null;
              }
          }

        int fsz = _resolvedFormalArgumentTypes.length;
        if (_actuals.size() !=  fsz)
          {
            AstErrors.wrongNumberOfActualArguments(this);
          }
        else
          {
            int count = 0;
            for (Expr actl : _actuals)
              {
                var frmlT = _resolvedFormalArgumentTypes[count];
                if (CHECKS) check
                  (Errors.any() || (actl != Call.ERROR && actl != Call.ERROR));
                if (frmlT != Types.t_ERROR && actl != Call.ERROR && actl != Call.ERROR && !frmlT.isAssignableFromWithoutTagging(actl.type(), context))
                  {
                    AstErrors.incompatibleArgumentTypeInCall(_calledFeature, count, frmlT, actl, context);
                  }

                if (CHECKS) check
                  (Errors.any() || actl.type().isVoid() || actl.needsBoxing(frmlT, context) == null || actl.isBoxed());

                count++;
              }
          }
        if (_calledFeature.isChoice())
          {
            boolean ok = false;
            var outer = context.outerFeature();
            if (outer.isChoice())
              {
                for (var p : outer.inherits())
                  {
                    ok = ok || p == this;
                  }
              }
            if (!ok)
              {
                AstErrors.cannotCallChoice(pos(), _calledFeature);
              }
          }
        if (_calledFeature.isOpenTypeParameter())
          {
            AstErrors.mustNotCallOpenTypeParameter(this);
          }

        if ( !(Errors.any() && _actuals.stream().anyMatch(a->a.typeForInferencing() == Types.t_ERROR)) )
          {
            // Check that generics match formal generic constraints
            AbstractType.checkActualTypePars(context, _calledFeature, _generics, _unresolvedGenerics, pos());
          }
      }
  }


  /**
   * Helper function for resolveSyntacticSugar: Create "if cc block else
   * elseBlock" and handle the case that cc is a compile time constant.
   *
   * NYI: move this to If.resolveSyntacticSugar!
   */
  private Expr newIf(Expr cc, Expr block, Expr elseBlock)
  {
    return
      !(cc instanceof BoolConst bc)   ? new If(pos(), cc, block, elseBlock) :
      bc.getCompileTimeConstBool() ? block : elseBlock;
  }


  /**
   * Syntactic sugar resolution: This does the following:<p>
   *
   *  - convert boolean operations {@code &&}, {@code ||} and {@code :} into if-expressions
   *  - convert repeated boolean operations ! into identity   // NYI
   *  - perform constant propagation for basic algebraic ops  // NYI
   *  - simplify boolean algebra via K-Map and/or Quine–McCluskey // NYI
   *  - replace calls to intrinsics that return compile time constants
   *
   * @param res the resolution instance.
   *
   * @param context the source code context where this Expr is used
   *
   * @return a new Expr to replace this call or this if it remains unchanged.
   */
  Expr resolveSyntacticSugar1(Resolution res, Context context)
  {
    Expr result = this;
    // must not be inheritance call since we do not want `: i32 2` turned into a numeric literal.
    // also we can not inherit from none constructor features like and/or etc.
    if (_pendingError == null && !Errors.any() && !isInheritanceCall())
      {
        // convert
        //   a && b into if a then b     else false
        //   a || b into if a then true  else b
        //   a: b   into if a then b     else true
        //   !a     into if a then false else true
        var cf = _calledFeature;
        // need to do a propagateExpectedType since this might add a result field
        // example where this results in an issue: `_ := [false: true]`
        if      (cf == Types.resolved.f_bool_AND    ) { result = newIf(_target, _actuals.get(0), BoolConst.FALSE).propagateExpectedType(res, context, Types.resolved.t_bool); }
        else if (cf == Types.resolved.f_bool_OR     ) { result = newIf(_target, BoolConst.TRUE , _actuals.get(0)).propagateExpectedType(res, context, Types.resolved.t_bool); }
        else if (cf == Types.resolved.f_bool_IMPLIES) { result = newIf(_target, _actuals.get(0), BoolConst.TRUE ).propagateExpectedType(res, context, Types.resolved.t_bool); }
        else if (cf == Types.resolved.f_bool_NOT    ) { result = newIf(_target, BoolConst.FALSE, BoolConst.TRUE ).propagateExpectedType(res, context, Types.resolved.t_bool); }
        else if (cf == Types.resolved.f_bool_TERNARY)
          {
            result = newIf(_target, _actuals.get(0), _actuals.get(1));
            if (!_generics.get(0).containsUndefined(false))
              {
                result = result.propagateExpectedType(res, context, _generics.get(0));
              }
          }

        // replace e.g. i16 7 by just the NumLiteral 7. This is necessary for syntaxSugar2 of InlineArray to work correctly.
        else if (cf == Types.resolved.t_i8 .feature()) { result = this._actuals.get(0).propagateExpectedType(res, context, Types.resolved.t_i8 ); }
        else if (cf == Types.resolved.t_i16.feature()) { result = this._actuals.get(0).propagateExpectedType(res, context, Types.resolved.t_i16); }
        else if (cf == Types.resolved.t_i32.feature()) { result = this._actuals.get(0).propagateExpectedType(res, context, Types.resolved.t_i32); }
        else if (cf == Types.resolved.t_i64.feature()) { result = this._actuals.get(0).propagateExpectedType(res, context, Types.resolved.t_i64); }
        else if (cf == Types.resolved.t_u8 .feature()) { result = this._actuals.get(0).propagateExpectedType(res, context, Types.resolved.t_u8 ); }
        else if (cf == Types.resolved.t_u16.feature()) { result = this._actuals.get(0).propagateExpectedType(res, context, Types.resolved.t_u16); }
        else if (cf == Types.resolved.t_u32.feature()) { result = this._actuals.get(0).propagateExpectedType(res, context, Types.resolved.t_u32); }
        else if (cf == Types.resolved.t_u64.feature()) { result = this._actuals.get(0).propagateExpectedType(res, context, Types.resolved.t_u64); }
        else if (cf == Types.resolved.t_f32.feature()) { result = this._actuals.get(0).propagateExpectedType(res, context, Types.resolved.t_f32); }
        else if (cf == Types.resolved.t_f64.feature()) { result = this._actuals.get(0).propagateExpectedType(res, context, Types.resolved.t_f64); }
        else if (cf != null && cf.preAndCallFeature() != null && !preChecked())
          {
            _calledFeature = cf.preAndCallFeature();
          }
      }
    return result;
  }


  /**
   * This is {@code true} if the precondition does not need to be checked before this
   * call is done.
   *
   * @return {@code true} for a call to a feature {@code f} in {@code f.preAndCallFeature()} since
   * this call does not require precondition checking and replacing it by a call
   * to {@code f.preAndCallFeature()} would result in endless recursion.
   */
  boolean preChecked()
  {
    return false;
  }


  /**
   * When wrapping an expression into a Lazy feature, we need to "tell it" that its
   * outer feature has changed. Otherwise, old information from previous results of
   * type resolution might remain there.
   *
   * @param res the resolution instance.
   *
   * @param context the source code context where this Call is used
   */
  Call updateTarget(Resolution res, Context context)
  {
    if (_targetFrom != null)
      {
        _target = _targetFrom.target(pos(), res, context);
      }
    return this;
  }


  /**
   * Reset static fields
   */
  public static void reset()
  {
    ERROR = new Call(SourcePosition.builtIn, Errors.ERROR_STRING)
    {
      {
        _calledFeature = Types.f_ERROR;
      }
      @Override AbstractType typeForInferencing() { return Types.t_ERROR; }
      @Override public AbstractType type() { return Types.t_ERROR; }
      @Override
      Expr boxAndTag(AbstractType frmlT, Context context)
      {
        return this;
      }
      public void setSourceRange(SourceRange r)
      { // do not change the source position if there was an error.
      }
      public Expr visit(FeatureVisitor v, AbstractFeature outer)
      {
        return this;
      }
    };
  }

}

/* end of file */<|MERGE_RESOLUTION|>--- conflicted
+++ resolved
@@ -2369,13 +2369,8 @@
               && f.outer() != null
               /* omitting dot-type does not work for `Any` when calling
                the inherited methods of `Type`. Otherwise we
-<<<<<<< HEAD
                would always have an ambiguity when calling e.g. `as_string` */
-              && (f.outer().isTypeFeature() || (f.outer() == Types.resolved.f_Type && tt.compareTo(Types.resolved.t_Any) != 0)))
-=======
-               would always have an ambiguity when calling `as_string` */
-              && f.outer().isCotype())
->>>>>>> b720adcc
+              && (f.outer().isCotype() || (f.outer() == Types.resolved.f_Type && tt.compareTo(Types.resolved.t_Any) != 0)))
             {
               if (f.outer() != Types.resolved.f_Type && fo != null)
                 {
