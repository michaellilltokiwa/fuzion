--- conflicted
+++ resolved
@@ -1394,18 +1394,10 @@
     // Call.actualArgType and AbstractType.genericsAssignable, might be nice to
     // consolidate this (i.e., bring the calls to applyTypePars / adjustThisType
     // / etc. in the same order and move them to a dedicated function).
-<<<<<<< HEAD
     var t0 = tt == Types.t_ERROR ? tt : resolveSelect(res, rt, tt);
-    var t1 = t0 == Types.t_ERROR ? t0 : t0.applyTypePars(tt);
-    var t2 = t1 == Types.t_ERROR ? t1 : t1.applyTypePars(_calledFeature, _generics);
-    var t3 = t2 == Types.t_ERROR ? t2 : tt.isGenericArgument() ? t2 : t2.resolve(res, tt.feature().context());
-    var t4 = t3 == Types.t_ERROR ? t3 : adjustThisTypeForTarget(t3, false, calledFeature(), context);
-=======
-    var t0 = tt == Types.t_ERROR ? tt : resolveSelect(rt, tt);
     var t4 = adjustResultType(res, context, tt, t0,
                               (from,to) -> AstErrors.illegalOuterRefTypeInCall(this, false, calledFeature(), t0, from, to), false);
     // NYI: UNDER DEVELOPMENT: can we move more to adjustTypeToCall
->>>>>>> 77610eba
     var t5 = t4 == Types.t_ERROR ? t4 : resolveForCalledFeature(res, t4, tt, context);
     var t6 = t5 == Types.t_ERROR ? t5 : calledFeature().isCotype() ? t5 : t5.replace_type_parameters_of_cotype_origin(context.outerFeature());
     return t6 == Types.t_UNDEFINED
