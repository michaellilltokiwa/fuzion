/*

This file is part of the Fuzion language implementation.

The Fuzion language implementation is free software: you can redistribute it
and/or modify it under the terms of the GNU General Public License as published
by the Free Software Foundation, version 3 of the License.

The Fuzion language implementation is distributed in the hope that it will be
useful, but WITHOUT ANY WARRANTY; without even the implied warranty of
MERCHANTABILITY or FITNESS FOR A PARTICULAR PURPOSE.  See the GNU General Public
License for more details.

You should have received a copy of the GNU General Public License along with The
Fuzion language implementation.  If not, see <https://www.gnu.org/licenses/>.

*/

/*-----------------------------------------------------------------------
 *
 * Tokiwa Software GmbH, Germany
 *
 * Source of class Call
 *
 *---------------------------------------------------------------------*/

package dev.flang.ast;

import java.util.ListIterator;

import dev.flang.util.Errors;
import dev.flang.util.FuzionConstants;
import dev.flang.util.List;
import dev.flang.util.SourcePosition;
import dev.flang.util.SourceRange;
import dev.flang.util.StringHelpers;
import dev.flang.util.Pair;


/**
 * Call is an expression that is a call to a class and that results in
 * the result value of that class.
 *
 * @author Fridtjof Siebert (siebert@tokiwa.software)
 */
public class Call extends AbstractCall
{


  /*----------------------------  constants  ----------------------------*/


  /**
   * Dummy Call. Used to represent errors.
   */
  public static Call ERROR;


  /*----------------------------  variables  ----------------------------*/


  /**
   * The sourcecode position of this expression, used for error messages.
   */
  private final SourcePosition _pos;


  /**
   * name of called feature, set by parser
   */
  protected String _name;
  public String name() { return _name; }


  /**
   * For a call a.b.4 with a select clause ".4" to pick a variant from a field
   * of an open generic type, this is the chosen variant.
   */
  private final int _select;
  public int select() { return _select; }


  /**
   * May be used in error messages for their positions.
   */
  private final List<AbstractType> _originalGenerics;


  /**
   * actual generic arguments, set by parser
   */
  /*final*/ List<AbstractType> _generics; // NYI: Make this final again when resolveTypes can replace a call
  public List<AbstractType> actualTypeParameters()
  {
    var res = _generics;
    if (_generics == NO_GENERICS && needsToInferTypeParametersFromArgs())
      {
        res = new List<>();
        for (var g : _calledFeature.typeArguments())
          {
            if (!g.isOpenTypeParameter())
              {
                res.add(Types.t_UNDEFINED);
              }
          }
      }
    // res.freeze();  -- NYI: res.freeze not possible here since Function.propagateTypeAndInferResult performs gs.set

    if (POSTCONDITIONS) ensure
      (res != null);

    return res;
  }


  /**
   * Actual arguments, set by parser
   */
  List<Expr> _actuals;
  public List<Expr> actuals()
  {
    if (POSTCONDITIONS) ensure
      (_actuals != null);

    return _actuals;
  }


  /**
   * the target of the call, null for "this". Set by parser
   */
  protected Expr _target;
  public Expr target()
  {
    if (_target == null)
      {
        reportPendingError();
      }

    if (POSTCONDITIONS) ensure
      (_target != null);

    return _target;
  }
  private FeatureAndOuter _targetFrom = null;


  /**
   * Since _target will be replaced during phases RESOLVING_DECLARATIONS or
   * RESOLVING_TYPES we keep a copy of the original.  We will need the original
   * later to check if there is an ambiguity between the found called feature
   * and the partial application of another feature,
   * see @partiallyApplicableAlternative).
   */
  private final Expr _originalTarget;


  /**
   * The feature that is called by this call, resolved when
   * loadCalledFeature() is called.
   */
  protected AbstractFeature _calledFeature;


  /**
   * After an unsuccessful attempt was made to find the called feature, this
   * will be set to a Runnable that reports the corresponding error. The error
   * output is delayed because partial application may later fix this once we
   * know better what the expected target type is.
   */
  Runnable _pendingError = null;


  /**
   * Static type of this call. Set during resolveTypes().
   */
  protected AbstractType _type;


  private boolean _recursiveResolveType = false;


  /**
   * Will be set to true for a call to a direct parent feature in an inheritance
   * call.
   */
  boolean _isInheritanceCall = false;
  public boolean isInheritanceCall() { return _isInheritanceCall; }


  /**
   * Flag that is set be resolveImmediateFunctionCall if a call {@code f()} is
   * converted to {@code f.call} for nullary functions or lazy values.  This is needed
   * to avoid a possible error for a potential partial application ambiguity.
   */
  boolean _wasImplicitImmediateCall = false;
  int _originalArgCount;


  /**
   * A call that has been moved to a new instance of Call due to syntax sugar.
   * In particular, a call {@code a < b} on the right hand side of a chained boolean
   * call will be moved here while this will be replaced by a call to
   * {@code bool.infix &&}.  Also, an implicit call like {@code f()} that is turned into
   * {@code f.call}  will see the  new call moved to this.
   */
  Call _movedTo = null;


  /**
   * If this Call is the target of another call, this field will be set to that
   * other Call when this is created.
   *
   * This will be used to produce suggestions to fix errors reported for this
   * call.
   */
  Call _targetOf_forErrorSolutions = null;


  /*-------------------------- constructors ---------------------------*/


  /**
   * Constructor to read a local field
   *
   * @param pos the sourcecode position, used for error messages.
   *
   * @param n the name of the called feature
   */
  Call(SourcePosition pos, String n)
  {
    this(pos, null, n);
  }


  /**
   * Constructor to read a field in target t
   *
   * @param pos the sourcecode position, used for error messages.
   *
   * @param t the target of the call, null if none.
   *
   * @param n the name of the called feature
   */
  Call(SourcePosition pos, Expr t, String n)
  {
    this(pos, t, n, Expr.NO_EXPRS);
  }


  /**
   * Constructor to call feature with name 'n' on target 't' with actual
   * arguments 'la'.
   *
   * @param pos the sourcecode position, used for error messages.
   *
   * @param t the target of the call, null if none.
   *
   * @param n the name of the called feature
   *
   * @param la list of actual arguments
   */
  Call(SourcePosition pos, Expr t, String n, List<Expr> la)
  {
    this(pos, t, n, FuzionConstants.NO_SELECT, NO_GENERICS, la, null);

    if (PRECONDITIONS) require
      (la != null);
  }


  /**
   * Constructor for a call whose called feature is already known, typically
   * because this call is created artificially for some syntactic sugar and not
   * by parsing source code.
   *
   * @param pos the sourcecode position, used for error messages.
   *
   * @param t the target of the call, null if none.
   *
   * @param calledFeature the called feature, must not be null
   */
  public Call(SourcePosition pos, Expr t, AbstractFeature calledFeature)
  {
    this(pos, t, calledFeature.featureName().baseName(), FuzionConstants.NO_SELECT, NO_GENERICS, Expr.NO_EXPRS, calledFeature);
  }


  /**
   * Constructor for a call to an anonymous feature declared in an expression.
   *
   * @param pos the sourcecode position, used for error messages.
   *
   * @param anonymous the anonymous feature
   */
  public Call(SourcePosition pos,
              Feature anonymous)
  {
    this(pos, new This(pos), anonymous);
  }



  /**
   * Constructor to low-level initialize all the fields directly.  This is
   * currently used to create calls to construct type features.
   *
   * @param pos the sourcecode position, used for error messages.
   *
   * @param target the target of the call, null if none.
   *
   * @param generics
   *
   * @param actuals
   *
   * @param calledFeature
   */
  public Call(SourcePosition pos,
       Expr target,
       List<AbstractType> generics,
       List<Expr> actuals,
       AbstractFeature calledFeature)
  {
    this(pos, target, calledFeature.featureName().baseName(), FuzionConstants.NO_SELECT, generics, actuals, calledFeature);
    if (PRECONDITIONS) check
      (calledFeature.generics().sizeMatches(generics) || generics.contains(Types.t_ERROR));
  }


  /**
   * Constructor to low-level initialize all the fields directly.  This is
   * currently used to create immediate calls 'f.call a' from 'f a'.
   *
   * @param pos the sourcecode position, used for error messages.
   *
   * @param target the target of the call, null if none.
   *
   * @param name the name of the called feature
   *
   * @param select for selecting a open type parameter field, this gives the
   * index '.0', '.1', etc. NO_SELECT for none.
   *
   * @param generics
   *
   * @param actuals
   *
   * @param calledFeature
   */
  Call(SourcePosition pos,
       Expr target,
       String name,
       int select,
       List<AbstractType> generics,
       List<Expr> actuals,
       AbstractFeature calledFeature)
  {
    if (PRECONDITIONS) require
      (Errors.any() || generics.stream().allMatch(g -> !g.containsError()),
       name != FuzionConstants.UNIVERSE_NAME,
       _actuals == null || _actuals.stream().allMatch(a -> a != Universe.instance));

    this._pos = pos;
    this._name = name;
    this._select = select;
    this._generics = generics;
    this._originalGenerics = generics;
    this._actuals = actuals;
    this._target = target;
    if (target instanceof Call tc)
      {
        tc._targetOf_forErrorSolutions = this;
      }
    this._originalTarget = _target;
    this._calledFeature = calledFeature;
  }


  /*-----------------------------  methods  -----------------------------*/


  /**
   * The sourcecode position of this expression, used for error messages.
   */
  public SourcePosition pos()
  {
    return _pos;
  }


  /**
   * Helper to check if the target of this call is undefined, i.e., it might
   * have a pending error.
   */
  private boolean targetTypeUndefined()
  {
    return _target != null && _target.typeForInferencing() == null;
  }


  /**
   * Is the target of this call a type parameter?
   *
   * @return true for a call to {@code T.xyz}, {@code U.xyz} or {@code V.xyz} in a feature
   * {@code f(T,U,V type)}, false otherwise.
   */
  private boolean targetIsTypeParameter()
  {
    return _target instanceof Call tc && tc != ERROR && tc._calledFeature.isTypeParameter();
  }


  /**
   * Get the type of the target as seen by this call
   *
   * When calling {@code X.f} and {@code X} is a type parameter and {@code f} is a constructor,
   * then {@code X}'s type is the type {@code X}, while for a function {@code f} the type is {@code X}'s
   * constraint.
   *
   * @param context the source code context where this Call is used
   *
   * @return the type of the target.
   */
  protected AbstractType targetType(Resolution res, Context context)
  {
    _target = res.resolveType(_target, context);
    return targetType(context);
  }


  /**
   * Type of the target of this call.
   */
  protected AbstractType targetType(Context context)
  {
    var tt = _target.type();
    var cf = calledFeature();
    return
      // first, check if have a situation like `x.this.T.from_u32 0` where `T type : integer`
      //
      // This occurs, e.g., in String.fz at the line
      //
      //     t := parse_integer.this.T.from_u32 b.as_u32  # i converted to T
      //
      // NYI: UNDER DEVELOPMENT: this special handling is not needed if we change that line to
      //
      //     t := T.from_u32 b.as_u32  # i converted to T
      //
      // we need to check why the implicit `parse_integer.this` target makes a difference here and
      // remove the special handling if possible.
      targetIsTypeParameter() &&
      cf.resultType().isThisTypeInCotype() ? tt.feature().selfType() :

      // NYI: UNDER DEVELOPMENT: Also unclear why we need special handling for a constructor here
      cf.isConstructor() ? tt
                         : tt.selfOrConstraint(context);
  }


  /**
   * Get the type of the target feature.
   *
   * NYI: CLEANUP: can we merge targetFeatureType/targetType?
   *
   * @return the type of the targetFeature or null if unknown.
   */
  private AbstractType targetFeatureType(Resolution res, Context context)
  {
    if (PRECONDITIONS) require
      (target() != null);

    var result = res == null
      ? target().type()
      : target().typeForInferencing();

    result = result == null
      ? null
      : res == null
      ? result.selfOrConstraint(context)
      : result.selfOrConstraint(res, context);

    // NYI: CLEANUP: the whole method should probably be moved to sth. like Expr.effectiveType
    if (result != null && result != Types.t_ERROR && target().isTypeAsValueCall() && !result.feature().isCotype())
      {
        result = (res != null
          ? res.cotype(result.feature())
          : result.feature().cotype()).selfType();
      }

    if (POSTCONDITIONS) ensure
      (result == null || !result.isGenericArgument());
    return result;
  }


  /**
   * Get the feature of the target of this call.
   *
   * @param res this is called during type resolution, res gives the resolution
   * instance.
   *
   * @param context the source code context where this Call is used. For a call
   * c in an inherits clause ("f : c { }"), context.outerFeature() is the outer
   * feature of f.
   *
   * @return the feature of the target of this call or null if lookup for the
   * target feature failed.
   */
  protected AbstractFeature targetFeature(Resolution res, Context context)
  {
    AbstractFeature result = null;

    // are we searching for features called via outer's inheritance calls?
    if (res.state(context.outerFeature()) == State.RESOLVING_INHERITANCE)
      {
        if (_target instanceof Universe)
          {
            result = _target.type().feature();
          }
        else if (_target instanceof Call tc)
          {
            _target.loadCalledFeature(res, context);
            result = tc.calledFeature();
          }
        else
          {
            result = context.outerFeature().outer();   // For an inheritance call, we do not permit call to outer' features,
                                                       // but only to the outer clazz' features:
          }
      }
    else if (_target != null)
      {
        _target.loadCalledFeature(res, context);
        _target = res.resolveType(_target, context);
        var tt = targetFeatureType(res, context);

        if (tt == null && _target instanceof Call c)
          {
            c._pendingError = ()->
              {
                if (c._calledFeature == null)
                  {
                    c.triggerFeatureNotFoundError(res, context);
                  }
                else
                  {
                    AstErrors.forwardTypeInference(c.pos(), c._calledFeature, c._calledFeature.pos());
                  }
                setToErrorState();
              };
          }
        else if (tt != null)
          {
            result = tt.feature();
          }
      }
    else
      { // search for feature in outer
        result = context.outerFeature();
      }

    return result;
  }


  /*-------------------------------------------------------------------*/


  /**
   * if loadCalledFeature is about to fail, try if we can convert this call into
   * a chain of boolean calls:
   *
   * check if we have a call of the form
   *
   * <pre>{@code
   *   a < b <= c
   * }</pre>
   *
   * and convert it to
   *
   * <pre>{@code
   *   a < {tmp := b; tmp} && tmp <= c
   * }</pre>
   *
   * @param res Resolution instance
   *
   * @param context the source code context where this Call is used
   */
  protected void findChainedBooleans(Resolution res, Context context)
  {
  }


  /*-------------------------------------------------------------------*/


  /**
   * Load all features that are called by this expression.  This is called
   * during state RESOLVING_INHERITANCE for calls in the inherits clauses and
   * during state RESOLVING_TYPES for all other calls.
   *
   * @param res the resolution instance.
   * instance.
   *
   * @param context the source code context where this Call is used. For a call
   * c in an inherits clause ("f : c { }"), context.outerFeature() is the outer
   * feature of f.
   */
  void loadCalledFeature(Resolution res, Context context)
  {
    if (PRECONDITIONS) require
      (context != null);
    var ignore = loadCalledFeatureUnlessTargetVoid(res, context);
  }


  /**
   * Load all features that are called by this expression.  This is called
   * during state RESOLVING_INHERITANCE for calls in the inherits clauses and
   * during state RESOLVING_TYPES for all other calls.
   *
   * @param res the resolution instance.
   * instance.
   *
   * @param context the source code context where this Call is used. For a call
   * c in an inherits clause ("f : c { }"), context.outerFeature() is the outer
   * feature of f.
   *
   * @return true if everything is fine, false in case the target results in
   * void and we hence can replace the call by _target.
   */
  private boolean loadCalledFeatureUnlessTargetVoid(Resolution res, Context context)
  {
    var outer = context.outerFeature();
    if (PRECONDITIONS) require
      (outer.isTypeParameter()   // NYI: type parameters apparently inherit ANY and are not resolved yet. Type parameters should not inherit anything and this special handling should go.
       ||
       (res.state(outer) == State.RESOLVING_INHERITANCE
       ? res.state(outer.outer()).atLeast(State.RESOLVING_DECLARATIONS)
       : res.state(outer)        .atLeast(State.RESOLVING_DECLARATIONS)));

    AbstractFeature targetFeature = null;

    if (_calledFeature == null)
      {
        targetFeature = targetFeature(res, context);
        if (CHECKS) check
          (Errors.any() || targetFeature != Types.f_ERROR);
      }

    var targetVoid = Types.resolved != null && targetFeature == Types.resolved.f_void && targetFeature != outer;
    if (targetVoid || targetFeature == Types.f_ERROR)
      {
        setDefunct();
      }

    if (_calledFeature == null && targetFeature != null)
      {
        res.resolveDeclarations(targetFeature);
        var fo = findOnTarget(res, targetFeature, true).v1();
        if (fo != null)
          {
            setCalledFeatureAndTarget(res, context, fo);
            splitOffTypeArgs(res, context);
          }
      }

    if (_calledFeature == null && mayUnwrapTarget())
      {
        _target = new ParsedCall(_target, new ParsedName(pos(), FuzionConstants.UNWRAP)).resolveTypes(res, context);
        var ignore = loadCalledFeatureUnlessTargetVoid(res, context);
      }

    if (_calledFeature == null)
      { // nothing found, try if we can build a chained bool: `a < b < c` => `(a < b) && (a < c)`
        resolveTypesOfActuals(res, context);
        findChainedBooleans(res, context);
      }

    // !isInheritanceCall: see issue #2153
    if (_calledFeature == null && !isInheritanceCall())
      { // nothing found, try if we can build operator call: `a + b` => `x.y.z.this.infix + a b`
        findOperatorOnOuter(res, context);
      }

    if (needsPendingError(targetFeature))
      {
        addPendingError(res, targetFeature);
      }

    resolveTypesOfActuals(res, context);

    if (POSTCONDITIONS) ensure
      (Errors.any() || !calledFeatureKnown() || _calledFeature != Types.f_ERROR || targetVoid,
       Errors.any() || _target        != Call.ERROR,
       Errors.any() || _calledFeature != null || _pendingError != null || targetTypeUndefined(),
       Errors.any() || _target        != null || _pendingError != null);

    return !targetVoid;
  }


  /**
   * set this Call to defunct since its target is void
   */
  public void setDefunct()
  {
    _calledFeature = Types.f_ERROR;
    _actuals = new List<>();
    _generics = new List<>();
    _type = Types.t_ERROR;
  }


  /**
   * is this Call defunct, i.e., an error occured or this is unreachable due to
   * target resutling in `void`.
   */
  protected boolean isDefunct()
  {
    return _calledFeature == Types.f_ERROR;
  }


  /**
   * set _calledFeature and _target fields according to `fo`
   */
  private void setCalledFeatureAndTarget(Resolution res, Context context, FeatureAndOuter fo)
  {
    _calledFeature = fo._feature;
    if (_target == null)
      {
        _target = fo.target(pos(), res, context);
        _targetFrom = fo;
      }
  }


  /**
   * Do we need to add a pending error to this call?
   */
  private boolean needsPendingError(AbstractFeature targetFeature)
  {
    return _calledFeature == null &&                  // nothing found, so flag error
           (Types.resolved == null ||                 // may happen when building bad base.fum
            targetFeature != Types.resolved.f_void);  // but allow to call anything on void
  }


  /**
   * Add a pending error to this call to be called later (or never).
   */
  private void addPendingError(Resolution res, AbstractFeature targetFeature)
  {
    // NYI: UNDER DEVELOPMENT: why can we not run this inside the lambda?, test typeinference_negative fails
    var fos = targetFeature == null
      ? new List<FeatureAndOuter>()
      : findOnTarget(res, targetFeature, true).v0();
    _pendingError = ()->
      {
        if (!fos.isEmpty() && _actuals.size() == 0 && fos.get(0)._feature.isChoice())
          { // give a more specific error when trying to call a choice feature
            AstErrors.cannotCallChoice(pos(), fos.get(0)._feature);
          }
        else
          {
            triggerFeatureNotFoundError(res, fos, targetFeature);
          }
      };
  }


  /**
   * Is the target of this call _unwrapable_, i.e. result type inheriting from auto_unwrap?
   */
  private boolean mayUnwrapTarget()
  {
    return _target != null && _target.typeForInferencing() != null && !_target.typeForInferencing().isGenericArgument() && _target.typeForInferencing().feature().inheritsFrom(Types.resolved.f_auto_unwrap);
  }


  /**
   * helper for triggering a feature not found error.
   */
  private void triggerFeatureNotFoundError(Resolution res, Context context)
  {
    var tf = targetFeature(res, context);
    triggerFeatureNotFoundError(res, findOnTarget(res, tf, true).v0(), tf);
  }


  /**
   * helper for triggering a feature not found error.
   */
  private void triggerFeatureNotFoundError(Resolution res, List<FeatureAndOuter> fos, AbstractFeature tf)
  {
    var calledName = FeatureName.get(_name, _actuals.size());
    var names = ParsedOperatorCall.lookupNames(_name).map2(n -> FeatureName.get(n, _actuals.size()));
    AstErrors.calledFeatureNotFound(this,
                                    calledName,
                                    tf,
                                    _target,
                                    FeatureAndOuter.findExactOrCandidate(fos,
                                                                        (FeatureName fn) -> false,
                                                                         (AbstractFeature f) -> names.stream().anyMatch(fn -> f.featureName().equalsBaseName(fn))),
                                    hiddenCandidates(res, tf, calledName));
  }


  /**
   * Find the feature that may be called on the given target
   *
   * @param res the resolution instance
   *
   * @param target the - assumed - target of the call
   *
   * @return a pair of
   *          1) all found features matching the name
   *          2) the matching feature or null if none was found
   */
  private Pair<List<FeatureAndOuter>, FeatureAndOuter> findOnTarget(Resolution res, AbstractFeature target, boolean mayBeSpecialWrtArgs)
  {
    var calledName = FeatureName.get(_name, _actuals.size());
    var fos = res._module.lookup(target, _name, this, _target == null, false);
    for (var fo : fos)
      {
        if (fo._feature instanceof Feature ff && ff.state().atLeast(State.RESOLVED_DECLARATIONS))
          {
            ff.resolveArgumentTypes(res);
          }
      }
    var fo = FeatureAndOuter.filter(fos, pos(), FuzionConstants.OPERATION_CALL, calledName,
      ff -> mayMatchArgList(ff, false) || ff.hasOpenGenericsArgList(res));
    if (fo == null && mayBeSpecialWrtArgs)
      { // handle implicit calls `f()` that expand to `f.call()`:
        fo =
          FeatureAndOuter.filter(fos, pos(), FuzionConstants.OPERATION_CALL, calledName, ff -> ff.arguments().size()==0);
      }
    return new Pair<>(fos, fo);
  }


  /**
   * Check if there is a pending error from an unsuccessful attempt to find the
   * called feature.  If so, report the corresponding error and set this call
   * into an error state (with _calledFeature, _target, _actuals and _type set
   * to suitable error values).
   */
  void reportPendingError()
  {
    if (_pendingError != null)
      {
        _pendingError.run();
        _pendingError = null;
        setToErrorState();
      }
  }


  /**
   * After an error occurred for this call, set the called feature, target and
   * type all to corresponding error values to avoid further error
   * reporting. Also erase all actual arguments.
   */
  void setToErrorState()
  {
    if (PRECONDITIONS) require
      (Errors.any());

    setToErrorState0();
  }


  /**
   * same as setToErrorState but without
   * the requirement that there are any errors.
   */
  private void setToErrorState0()
  {
    if (!Types._options.isLanguageServer())
      {
        setDefunct();
        _target = Call.ERROR;
        if (_movedTo != null)
          {
            _movedTo.setToErrorState();
          }
      }
  }


  /**
   * Try to find an alternative called feature by using partial application. If
   * a suitable alternative is found, return it.
   *
   * @param res this is called during type inference, res gives the resolution
   * instance.
   *
   * @param context the source code context where this Call is used
   *
   * @param expectedType the expected type.
   */
  FeatureAndOuter partiallyApplicableAlternative(Resolution res, Context context, AbstractType expectedType)
  {
    if (PRECONDITIONS) require
      (expectedType.isLambdaTargetButNotLazy(res),
       _name != null);

    FeatureAndOuter result = null;

    // if loadCalledFeatureUnlessTargetVoid has found a suitable called
    // feature in an outer feature, it will have replaced a null _target, so
    // we check _originalTarget here to not check all outer features:
    var traverseOuter = _originalTarget == null;
    var targetFeature = traverseOuter ? context.outerFeature() : targetFeature(res, context);
    var a = expectedType.arity(res);
    if (targetFeature != null && a >= 0)
      {
        var fos = res._module.lookup(targetFeature, _name, this, traverseOuter, false);
        var n = a + (_wasImplicitImmediateCall ? _originalArgCount : _actuals.size());
        var calledName = FeatureName.get(_name, n);
        result = FeatureAndOuter.filter(
          fos,
          pos(),
          FuzionConstants.OPERATION_CALL,
          calledName,
          ff -> ff.valueArguments().size() == n || ff.generics().sizeMatches(n));
      }
    return result;
  }


  /**
   * Is this an operator call like {@code a+b} or {@code -x} in contrast to a named call {@code f}
   * or {@code t.g}?
   *
   * @param parenthesesAllowed true if an operator call in parentheses is still
   * ok.  {@code (+x)}.
   */
  boolean isOperatorCall(boolean parenthesesAllowed)
  {
    return false;
  }


  /**
   * @return list of features that would match called name and args but are not visible.
   */
  private List<FeatureAndOuter> hiddenCandidates(Resolution res, AbstractFeature targetFeature, FeatureName calledName)
  {
    var fos = res._module.lookup(targetFeature, _name, this, _target == null, true);
    for (var fo : fos)
      {
        if (fo._feature instanceof Feature ff && ff.state().atLeast(State.RESOLVED_DECLARATIONS))
          {
            ff.resolveArgumentTypes(res);
          }
      }
    return FeatureAndOuter
      .findExactOrCandidate(
        fos,
        (FeatureName fn) -> fn.equalsExceptId(calledName),
        ff -> mayMatchArgList(ff, false) || ff.hasOpenGenericsArgList(res)
    );
  }


  /**
   * Field used to detect and avoid repeated calls to resolveTypesOfActuals for
   * the same context.  Moving the call into a lambda or a lazy value will
   * change its context and resolution of actuals will have to be repeated.
   */
  protected Context _actualsResolvedFor;


  /**
   * Resolve types of actual arguments for given outer features.  This may be
   * called repeatedly with different outer arguments as a result of this call
   * being moved into a different feature (lambda, lazy, etc.).
   *
   * @param res the resolution instance
   *
   * @param context the source code context where this Call is used
   */
  private void resolveTypesOfActuals(Resolution res, Context context)
  {
    if (_actualsResolvedFor != context)
      {
        _actualsResolvedFor = context;

        context.outerFeature().whenResolvedTypes
          (() ->
           {
             var i = _actuals.listIterator();
             while (i.hasNext() &&
                    _actualsResolvedFor == context  && // Abandon resolution if context changed.
                    _calledFeature != null &&          // call itself is not resolved (due to partial application)
                    !isDefunct())                      // or call itself could not be resolved
               {
                 var a = i.next();
                 var a1 = res.resolveType(a, context);
                 if (CHECKS) check
                   (a1 != null,
                    a1 != Universe.instance);
                 i.set(a1);
               }
           });
      }
  }


  /**
   * For an infix, prefix or postfix operator call of the form
   *
   *   a ⨁ b     -- or --
   *   ⨁ a       -- or --
   *   a ⨁
   *
   * that was not found within the target 'a', try to find this operator in 'thiz'
   * or any outer feature.  If found in X.Y.Z.this, then convert this call into
   *
   *   X.Y.Z.this.infix  ⨁ a b     -- or --
   *   X.Y.Z.this.prefix ⨁ a       -- or --
   *   X.Y.Z.this.postix ⨁ a       ,
   *
   * respectively.  This permits the introduction of binary or unary operators
   * within any feature, e.g., within unit type features that can be inherited
   * from or even in the universe.
   *
   * If successful, field _calledFeature will be set to the called feature and
   * fields _target and _actuals will be changed accordingly.
   *
   * @param res Resolution instance
   *
   * @param context the source code context where this Call is used
   */
  private void findOperatorOnOuter(Resolution res, Context context)
  {
    if (isOperatorCall())
      {
        var calledName = FeatureName.get(_name, _actuals.size()+1);
        var fo = res._module.lookup(context.outerFeature(), _name, this, true, false);
        var foa = FeatureAndOuter.filter(fo, pos(), FuzionConstants.OPERATION_CALL, calledName, ff -> mayMatchArgList(ff, true));
        if (foa != null && _target != Universe.instance)
          {
            _calledFeature = foa._feature;
            _pendingError = null;
            var newActuals = new List<>(_target);
            newActuals.addAll(_actuals);
            if (CHECKS) check
              (newActuals == null || newActuals.stream().allMatch(a -> a != Universe.instance));
            _actuals = newActuals;
            _target = foa.target(pos(), res, context);
          }
      }
  }


  /**
   * Is this an operator call?
   */
  private boolean isOperatorCall()
  {
    return
      _name.startsWith(FuzionConstants.INFIX_RIGHT_OR_LEFT_OPERATOR_PREFIX) ||
      _name.startsWith(FuzionConstants.PREFIX_OPERATOR_PREFIX) ||
      _name.startsWith(FuzionConstants.POSTFIX_OPERATOR_PREFIX);
  }


  /**
   * For a call of the form
   *
   *   array i32 10 i->i*i
   *
   * split the actuals list (i32, 10, i->i*i) into generics (i32) and actuals
   * (10, i->i*i).
   *
   * @param res the resolution instance.
   *
   * @param context the source code context where this Call is used
   */
  protected void splitOffTypeArgs(Resolution res, Context context)
  {
  }


  /**
   * Check if the actual arguments to this call may match the formal arguments
   * for calling ff.
   *
   * @param ff the candidate that might be called
   *
   * @param addOne true iff one actual argument will be added (used in
   * findOperatorOnOuter which will add the target to the actual arguments).
   *
   * @return true if ff is a valid candidate to be called.
   */
  private boolean mayMatchArgList(AbstractFeature ff, boolean addOne)
  {
    var asz = _actuals.size() + (addOne ? 1 : 0);
    var fvsz = ff.valueArguments().size();
    var ftsz = ff.typeArguments().size();

    var result = fvsz == asz ||
      _generics.isEmpty() && (fvsz + ftsz == asz) ||
      _generics.isEmpty() && asz >= fvsz + ftsz -1 &&
      ff.typeArguments().stream().anyMatch(ta -> ta.kind() == AbstractFeature.Kind.OpenTypeParameter);
    return result;
  }


  /**
   * After resolveTypes or if calledFeatureKnown(), this can be called to obtain
   * the feature that is called.
   */
  public AbstractFeature calledFeature()
  {
    if (PRECONDITIONS) require
      (Errors.any() || calledFeatureKnown() || _pendingError != null);

    reportPendingError();
    AbstractFeature result = _calledFeature != null ? _calledFeature : Types.f_ERROR;

    if (POSTCONDITIONS) ensure
      (result != null);
    return result;
  }


  /**
   * Is the called feature known? This is the case for calls to anonymous inner
   * features even before resolveTypes is executed. After resolveTypes, this is
   * the case unless there was an error finding the called feature.
   */
  boolean calledFeatureKnown()
  {
    return _calledFeature != null;
  }


  /**
   * typeForInferencing returns the type of this expression or null if the type is
   * still unknown, i.e., before or during type resolution.  This is redefined
   * by sub-classes of Expr to provide type information.
   *
   * @return this Expr's type or null if not known.
   */
  @Override
  AbstractType typeForInferencing()
  {
    return (_calledFeature instanceof Feature f)
      && f.isAnonymousInnerFeature()
      && f.inherits().getFirst().typeForInferencing() != null
      && f.inherits().getFirst().typeForInferencing().isRef()
      ? f.inherits().getFirst().typeForInferencing()
      : _type;
  }


  /**
   * type returns the type of this expression or Types.t_ERROR if the type is
   * still unknown, i.e., before or during type resolution.
   *
   * @return this Expr's type or t_ERROR in case it is not known yet.
   * t_FORWARD_CYCLIC in case the type can not be inferred due to circular inference.
   */
  @Override
  public AbstractType type()
  {
    // type() will only be called when we really need the type, so we can report
    // an error in case there is one pending.
    var hasPendingError = _pendingError != null;
    reportPendingError();
    var result = typeForInferencing();
    if (result == null)
      {
        // NYI: CLEANUP: Why can't we use `errorInActuals()` in the following condition?
        if (hasPendingError || _actuals.stream().anyMatch(a -> a.type() == Types.t_ERROR))
          {
            result = Types.t_ERROR;
          }
        else if (calledFeatureKnown() && calledFeature().state().atLeast(State.RESOLVED_TYPES))
          {
            AstErrors.failedToInferActualGeneric(_pos, _calledFeature, missingGenerics());
            result = Types.t_ERROR;
          }
        else
          {
            result = Types.t_FORWARD_CYCLIC;
          }
        setToErrorState0();
      }

    if (POSTCONDITIONS)
      ensure(result != null);

    return result;
  }


  /**
   * visit all the expressions within this feature.
   *
   * @param v the visitor instance that defines an action to be performed on
   * visited objects.
   *
   * @param outer the feature surrounding this expression.
   *
   * @return this.
   */
  public Expr visit(FeatureVisitor v, AbstractFeature outer)
  {
    v.actionBefore(this);
    _generics = _generics.map(g -> g.visit(v, outer));
    if (v.doVisitActuals())
      {
        visitActuals(v, outer);
      }
    if (_target != null)
      {
        _target = _target.visit(v, outer);
      }
    v.action((AbstractCall) this);
    var result = v.action(this);
    if (v.visitActualsLate())
      {
        visitActuals(v, outer);
      }
    return result;
  }


  /**
   * Helper for visit to visit all the actual value arguments of this call.
   *
   * @param v the visitor instance that defines an action to be performed on
   * visited objects.
   *
   * @param outer the feature surrounding this expression.
   */
  private void visitActuals(FeatureVisitor v, AbstractFeature outer)
  {
    ListIterator<Expr> i = _actuals.listIterator();
    while (i.hasNext())
      {
        var a = i.next();
        if (a != null)
          {
            var na = a.visit(v, outer);
            if (CHECKS) check
              (na != Universe.instance);
            i.set(na);
          }
      }
  }


  /**
   * Helper function called during resolveTypes to resolve syntactic sugar that
   * allows directly calling a function returned by a call.
   *
   * If this is a normal call (e.g. {@code f.g}) whose result is a function type,
   * ({@code (i32,i32) -> f64}), and if {@code g} does not take any arguments, syntactic
   * sugar allows an implicit call to {@code Function.call}, i.e., {@code f.g 3 5} is
   * a short form of {@code f.g.call 3 5}.
   *
   * NYI: we could also permit {@code (f.g x y) 3 5} as a short form for {@code (f.g x
   * y).call 3 5{@code  in case }g} takes arguments.  But this might be too confusing
   * and it would require a change in the grammar.
   *
   * @param res the resolution instance.
   *
   * @param context the source code context where this assignment is used
   *
   * @return result this in case this was not an immediate call, otherwise the
   * resulting call to Function/Routine.call.
   */
  protected Call resolveImmediateFunctionCall(Resolution res, Context context)
  {
    return this;
  }


  /**
   * list filled by whenInferredTypeParameters.
   */
  private List<Runnable> _whenInferredTypeParameters = NO_RUNNABLE;


  /**
   * pre-allocated empty list for _whenInferredTypeParameters.
   */
  private static List<Runnable> NO_RUNNABLE = new List<>();


  /**
   * While type parameters are still unknown because they need to be inferred
   * from the actual arguments, this can be used to register actions to be
   * performed as soon as the type parameters are known.
   */
  void whenInferredTypeParameters(Runnable r)
  {
    if (PRECONDITIONS) require
      (needsToInferTypeParametersFromArgs());

    if (_whenInferredTypeParameters == NO_RUNNABLE)
      {
        _whenInferredTypeParameters = new List<>();
      }
    _whenInferredTypeParameters.add(r);
  }


  /**
   * Helper function for resolveTypes to determine the static result type of
   * this call.
   *
   * In particular, this replaces formal generic types by actual generics
   * provided to this call and it replaces select calls to fields of open
   * generic type by calls to the actual fields.
   *
   * @param res the resolution instance.
   *
   * @param context the source code context where this Call is used
   *
   * @param urgent true if we should produce an error in case the formal result
   * type of the called feature is not available, false if this is still
   * acceptable and the result type can be set later.
   */
  protected AbstractType getActualResultType(Resolution res, Context context, boolean urgent)
  {
    AbstractType result;
    if (isTailRecursive(context.outerFeature()) || _recursiveResolveType)
      {
        result = Types.resolved.t_void; // a recursive call will not return and execute further
      }
    else
      {
        _recursiveResolveType = true;
        var cf = _calledFeature;
        result =
          cf.isOpenTypeParameter() ? cf.openTypesFeature(res).resultTypeIfPresentUrgent(res, urgent) :
          /*
           * The following enables
           * calling type feature on type parameter:
           *
           *  Sequence.is_sorted bool
           *    pre
           *      T : property.orderable
           *  =>
           *    zip (drop 1) (T.lteq)
           *      .fold bool.all
           */
          cf.isTypeParameter()     ? cf.constraint(res, context)
                                   : cf.resultTypeIfPresentUrgent(res, urgent);
        _recursiveResolveType = false;

        if (result == Types.t_FORWARD_CYCLIC)
          {
            // Handling of cyclic type inference. It might be
            // better if this was done in `Feature.resultType`, but
            // there we do not have access to Call.this.pos(), so
            // we do it here.
            AstErrors.forwardTypeInference(pos(), _calledFeature, _calledFeature.pos());
            result = Types.t_ERROR;
            setToErrorState();
          }

        result = result == null
          ? result
          : adjustResultType(res, context, result);
      }

    // see test #5391 when this might happen
    return result != null && result.containsUndefined()
      ? null
      : result;
  }


  /**
   * Adjust the _raw_ result type of the
   * called feature for the call.
   *
   * 1) resolve select
   * 2) apply type parameters of the target of the call
   * 3) apply type parameters of the called feature
   * 4) adjust this-types for the target of the call
   * 5) handle special cases: calling a type parameters, type_as_value, outer refs, constructors
   * 6) replace type parameters of cotype origin: e.g. equatable_sequence.T -> equatable_sequence.type.T
   *
   * @param rt the raw result type
   *
   * @return The actual result type of the call
   */
  private AbstractType adjustResultType(Resolution res, Context context, AbstractType rt)
  {
    var tt = targetType(res, context);

    // NYI: CLEANUP: There is some overlap between Call.adjustResultType,
    // Call.actualArgType and AbstractType.genericsAssignable, might be nice to
    // consolidate this (i.e., bring the calls to applyTypePars / adjustThisType
    // / etc. in the same order and move them to a dedicated function).
    var t0 = tt == Types.t_ERROR ? tt : resolveSelect(res, rt, tt);
    var t4 = adjustResultType(res, context, tt, t0,
                              (from,to) -> AstErrors.illegalOuterRefTypeInCall(this, false, calledFeature(), t0, from, to), false);
    // NYI: UNDER DEVELOPMENT: can we move more to adjustTypeToCall
    var t5 = t4 == Types.t_ERROR ? t4 : resolveForCalledFeature(res, t4, tt, context);
    var t6 = t5 == Types.t_ERROR ? t5 : calledFeature().isCotype() ? t5 : t5.replace_type_parameters_of_cotype_origin(context.outerFeature());
    return t6 == Types.t_UNDEFINED
      ? null
      : t6;
  }


  /**
   * Check if the generics of the called feature
   * and the calls generics may match in size.
   * Raise an error if they don't.
   */
  private boolean genericSizesMatch()
  {
    return _calledFeature
      .generics()
      .errorIfSizeDoesNotMatch(_generics,
                               pos(),
                               FuzionConstants.OPERATION_CALL,
                               "Called feature: "+_calledFeature.qualifiedName()+"\n");
  }


  /**
   * Helper for resolveType to process _select, i.e., check that _select is &lt; 0
   * and t is not open generic, or else _select chooses the actual open generic
   * type.
   *
   * @param res the resolution instance.
   *
   * @param t the result type of the called feature, might be open generic.
   *
   * @param tt target type or constraint.
   *
   * @return the actual, non open generic result type to Types.t_ERROR in case
   * of an error.
   */
  private AbstractType resolveSelect(Resolution res, AbstractType t, AbstractType tt)
  {
    if (t.isOpenGeneric())
      {
        if (_select < 0)
          {
            if (CHECKS) check
              (Errors.any() || _calledFeature.isField());

            var otf = _calledFeature.valuesAsOpenTypeFeature();
            res.resolveTypes(otf);
            _calledFeature = otf;
            t = otf.resultType();
          }
        else if (tt.isThisType())
          {
            // NYI: UNDER DEVELOPMENT: better error for this-type target
            AstErrors.selectorRange(pos(), 0, _calledFeature, _name, _select, AbstractCall.NO_GENERICS);
          }
        else if (tt.generics().stream().anyMatch(g -> g.isOpenGeneric()))
          {
            var types = tt.generics().stream().filter(g -> !g.isOpenGeneric()).collect(List.collector());
            AstErrors.selectorRange(pos(), types.size(), _calledFeature, _name, _select, types);
          }
        else if (_select >= 0)
          {
            var types = t.genericArgument().replaceOpen(tt.generics());
            int sz = types.size();
            if (_select >= sz)
              {
                AstErrors.selectorRange(pos(), sz, _calledFeature, _name, _select, types);
                t = Types.t_ERROR;
              }
            else
              {
                t = types.get(_select);
              }
          }
      }
    if (t.containsError())
      {
        setToErrorState();
      }
    return t;
  }


  /**
   * Helper function for resolveType to adjust a result type depending on the
   * kind of feature that is called.
   *
   * In particular, this contains special handling for calling type parameters,
   * for type_as_value, for outer refs and for constructors.
   *
   * @param res the resolution instance.
   *
   * @param t the result type of the called feature, adjusts for select, this type, etc.
   *
   * @param tt target type or constraint.
   *
   * @param context the source code context where this Call is used
   */
  private AbstractType resolveForCalledFeature(Resolution res, AbstractType t, AbstractType tt, Context context)
  {
    if (_calledFeature.isConstructor()       ||
        _calledFeature.isOpenTypeParameter() // calling constructor of _calledFeature.openTypesFeature().
        )
      {  /* specialize t for the target type here */
        t = ResolvedNormalType.newType(t, tt);
      }
    else if (_calledFeature.isTypeParameter())
      {
        if (!t.isGenericArgument())  // See AstErrors.constraintMustNotBeGenericArgument
          {
            // a type parameter's result type is the constraint's type as a type
            // feature with actual type parameters as given to the constraint.
            var tf = res.cotype(t.feature());
            var tg = new List<AbstractType>(t); // the constraint type itself
            tg.addAll(t.generics());            // followed by the generics
            t = tf.selfType().applyTypePars(tf, tg);
          }
      }
    else if (isTypeAsValueCall())
      {
        t = _generics.get(0);
        // we are using `.this.type` inside a type feature, see #2295
        if (t.isThisTypeInCotype())
          {
            t = t.genericArgument().outer().thisType();
          }
        else if (!t.isGenericArgument())
          {
            t = t.cotypeType(res);
          }
        t = t.resolve(res, tt.feature().context());
      }
    else if (_calledFeature.isOuterRef())
      {
        var o = t.feature().outer();
        t = o == null || o.isUniverse() || t.isThisType() ? t : ResolvedNormalType.newType(t, o.thisType(t.feature().isFixed()));
      }
    else
      {
        t = t.applyTypePars(calledFeature(), _generics);
      }
    return t;
  }


  /**
   * Helper routine for inferGenericsFromArgs: For argument argnum
   * perform type resolution (which includes possibly replacing it by a
   * different Expr) and return it.
   *
   * This is called twice for two passes: First, with formalTypeForPropagation
   * == null, to find all the types of actuals that are happy to provide their
   * type.  Second, with formalTypeForPropagation != null, to first propagate a
   * type that was possibly found during the first pass before before resolving
   * the actual's type.
   *
   * @param formalTypeForPropagation  the formal argument type
   *
   * @param argnum index of the actual argument
   *
   * @param res the resolution instance.
   *
   * @param context the source code context where this Call is used
   */
  private Expr resolveTypeForNextActual(AbstractType formalTypeForPropagation,
                                        int argnum,
                                        Resolution res,
                                        Context context)
  {
    var actual = _actuals.get(argnum);
    if (!(actual instanceof NumLiteral))
      { // not a NumLiteral, so we are happy to provide the type
        actual = res.resolveType(actual, context);
        _actuals.set(argnum, actual);
      }
    else if (formalTypeForPropagation == null)
      { // a NumLiteral in first pass, no type provided
        actual = null;
      }
    else if (formalTypeForPropagation.isGenericArgument() &&
             formalTypeForPropagation.genericArgument().outer() == _calledFeature)
      { // a NumLiteral in second pass and type is a type parameter, e.g., `T`
        // in `f(T type, a,b T)` in a call `f 12 x` where x returns `f64`, so we
        // propagate this to NumLiteral `12`:
        var t = _generics.get(formalTypeForPropagation.genericArgument().typeParameterIndex());
        actual = actual.propagateExpectedType(res, context, t, null);
        _actuals.set(argnum, actual);
      }
    return actual;
  }


  /**
   * infer the missing generic arguments to this call by inspecting the types of
   * the actual arguments.
   *
   * This is called during resolveTypes, so we have to be careful since type
   * information is not generally available yet.
   *
   * @param res the resolution instance.
   *
   * @param context the source code context where this Call is used
   */
  private void inferGenericsFromArgs(Resolution res, Context context)
  {
    int sz = _calledFeature.typeArguments().size();
    boolean[] conflict = new boolean[sz]; // The generics that had conflicting types
    var foundAt  = new List<List<Pair<SourcePosition, AbstractType>>>(); // generics that were found will get the type and pos found stored here, null while not found
    for (var i = 0; i<sz ; i++)
      {
        foundAt.add(null);
      }

    _generics = actualTypeParameters();
    var va = _calledFeature.valueArguments();
    var checked = new boolean[va.size()];
    int last, next = 0;
    do
      {
        last = next;
        inferGenericsFromArgs(res, context, checked, conflict, foundAt);
        next = 0;
        for (var b : foundAt)
          {
            next = next + (b != null ? 1 : 0);
          }
      }
    while (last < next);

    List<AbstractFeature> missing = missingGenerics();

    if (!missing.isEmpty())
      {
        triggerErrorsForActuals();
      }

    var rt = _calledFeature.resultTypeIfPresentUrgent(res, false);

    if (mustReportMissingImmediately(rt, conflict))
      {
        reportConflicts(conflict, foundAt);
        reportMissingInferred(missing);
      }
  }


  /**
   * Checks if a conflict was found when inferring generics.
   *
   * @param conflict
   * @return
   */
  private boolean foundConflicts(boolean[] conflict)
  {
    for (var c : conflict)
      {
        if (c) { return c; }
      }
    return false;
  }


  /**
   * Do we want to report missing generics now
   * or do we wait for result type propagation
   * which may allow inference later.
   */
  private boolean mustReportMissingImmediately(AbstractType rt, boolean[] conflict)
  {
    var x = (rt == null ||
        !rt.isGenericArgument() ||
         rt.genericArgument().outer().outer() != _calledFeature.outer()) ||
         // NYI: CLEANUP: why true, i.e., must report errors, in case of previous errors in the actuals?
         _actuals.stream().anyMatch(a -> a.typeForInferencing() == Types.t_ERROR);

    // see test #5391 for when this might happen
    var y = !_calledFeature.hasOpenGenericsArgList() || foundConflicts(conflict);

    return x && y;
  }


  /**
   * Trigger error reporting of actuals
   * by calling {@code type} for each actual.
   */
  private void triggerErrorsForActuals()
  {
    // we failed inferring all type parameters, so report errors
    for (var a : _actuals)
      {
        if (a instanceof Call && !(a instanceof Select)) /* NYI: CLEANUP: would be better if `Select` would not inherit `Call` */
          {
            var ignore = a.type();
          }
      }
  }


  /**
   * report any conflicts of inference
   *
   * @param conflict
   * @param foundAt
   */
  private void reportConflicts(boolean[] conflict, List<List<Pair<SourcePosition, AbstractType>>> foundAt)
  {
    // replace any missing type parameters or conflicting ones with t_ERROR,
    // report errors for conflicts
    for (var g : _calledFeature.typeArguments())
      {
        int i = g.typeParameterIndex();
        if (!g.isOpenTypeParameter() && (_generics.size() <= i || _generics.get(i) == Types.t_UNDEFINED) || conflict[i])
          {
            if (CHECKS) check
              (Errors.any() || i < _generics.size());
            if (conflict[i])
              {
                AstErrors.incompatibleTypesDuringTypeInference(pos(), g, foundAt.get(i));
                setToErrorState();
              }
            if (i < _generics.size())
              {
                _generics = _generics.setOrClone(i, Types.t_ERROR);
              }
          }
      }
  }


  /**
   * @return list of generic arguments
   *         which could not be inferred
   */
  private List<AbstractFeature> missingGenerics()
  {
    List<AbstractFeature> missing = new List<>();
    for (var g : _calledFeature.typeArguments())
      {
        int i = g.typeParameterIndex();
        if (i >= _generics.size() && !g.isOpenTypeParameter() ||
            i <  _generics.size() && _generics.get(i) == Types.t_UNDEFINED)
          {
            missing.add(g);
          }
      }
    return missing;
  }


  /**
   * Was there an error in any of the actual arguments and was this (or some
   * other) error reported already?
   */
  boolean errorInActuals()
  {
    return
      Errors.any() &&
      _actuals.stream().anyMatch(x -> x.typeForInferencing() == Types.t_ERROR);
  }


  /**
   * report that generics in missing could not be inferred.
   *
   * @param missing the list of generics that could not be inferred
   */
  private void reportMissingInferred(List<AbstractFeature> missing)
  {
    // report missing inferred types only if there were no errors trying to find
    // the types of the actuals:
    if (!missing.isEmpty() &&
        !_calledFeature.isCotype() &&
        !isDefunct() &&
        !errorInActuals())
      {
        AstErrors.failedToInferActualGeneric(pos(), _calledFeature, missing);
        setToErrorState();
      }
  }


  /**
   * Perform phase 1. of the calls to @see Expr.propagateExpectedTypeForPartial:
   * while the actual type parameters may not be known yet for this call, try to
   * create partial application lambdas for the actual arguments where needed.
   *
   * @param res the resolution instance.
   *
   * @param context the source code context where this Call is used
   */
  void propagateForPartial(Resolution res, Context context)
  {
    var cf = _calledFeature;

    var va = cf.valueArguments();
    var vai = 0;
    for (var frml : va)
      {
        if (vai < _actuals.size())
          {
            propagateForPartial(res, context, vai, frml.resultTypeIfPresent(res));
          }
        vai++;
      }
  }


  /**
   * Helper for propagateForPartial(res, context) and inferGenericsFromArgs to
   * propagate type for partial application of argument number argnum.
   *
   * @param res the resolution instance.
   *
   * @param context the source code context where this Call is used
   *
   * @param argnum the argument number we want to handle
   *
   * @param t the expected type
   *
   * @return the original or the new, partially applied expression if it was
   * replaced.
   */
  private Expr propagateForPartial(Resolution res, Context context, int argnum, AbstractType t)
  {
    var actual = _actuals.get(argnum);
    if (t != null && t.isLambdaTargetButNotLazy(res))
      {
        actual = actual.propagateExpectedTypeForPartial(res, context, t);
        if (!isDefunct())
          {
            _actuals = _actuals.setOrClone(argnum, actual);
          }
      }
    return actual;
  }


  /**
   * infer the missing generic arguments to this call by inspecting the types of
   * the actual arguments.
   *
   * This is called during resolveTypes, so we have to be careful since type
   * information is not generally available yet.
   *
   * @param res the resolution instance.
   *
   * @param context the source code context where this Call is used
   *
   * @param checked boolean array for all cf.valuedArguments() that have been
   * checked already.
   *
   * @param conflict set of generics that caused conflicts
   *
   * @param foundAt the position of the expressions from which actual generics
   * were taken.
   */
  private void inferGenericsFromArgs(Resolution res,
                                     Context context,
                                     boolean[] checked,
                                     boolean[] conflict,
                                     List<List<Pair<SourcePosition, AbstractType>>> foundAt)
  {
    // run two passes: first, ignore numeric literals and open generics, do these in second pass
    for (var pass = 0; pass < 2; pass++)
      {
        int argnum = 0;
        for (var vai = 0; vai < _calledFeature.valueArguments().size(); vai++)
          {
            var frml = _calledFeature.valueArguments().get(vai);
            if (CHECKS) check
              (Errors.any() || res.state(frml).atLeast(State.RESOLVED_DECLARATIONS));

            if (!checked[vai])
              {
                var t = frml.resultTypeIfPresent(res);
                var g = t.isGenericArgument() ? t.genericArgument() : null;
                if (t.isOpenGeneric() && g.outer() == _calledFeature)
                  { // open type that must be inferred as in `tuple 42 "x"`
                    if (pass == 1)
                      {
                        checked[vai] = true;
                        foundAt.set(g.typeParameterIndex(), new List<>()); // set to something not null to avoid missing argument error below
                        while (argnum < _actuals.size())
                          {
                            var actual = resolveTypeForNextActual(Types.t_UNDEFINED, argnum, res, context);
                            var actualType = typeFromActual(res, context, actual);
                            if (actualType == null)
                              {
                                actualType = Types.t_ERROR;
                                AstErrors.failedToInferOpenGenericArg(pos(), argnum+1, actual);
                              }
                            _generics.add(actualType);
                            argnum++;
                          }
                      }
                  }
                else if (t.isOpenGeneric())
                  { // open type that is set by outer feature, we only have to find the number and skip those args:
                    argnum += resolveFormalArg(res, context, frml).size();
                  }
                else if (argnum < _actuals.size())
                  {
                    var actual = resolveTypeForNextActual(pass == 0 ? null : t, argnum, res, context);
                    /*
                      without this if, type inference in this example would not work:
                      ```
                      feat(T type, u i64, str T) is
                      feat 0 "hello"
                      ```
                    */
                    if (t.dependsOnGenerics())
                      {
                        var actualType = typeFromActual(res, context, actual);
                        if (t.isGenericArgument())
                          {
                            res.resolveTypes(g);
                            var c = g.constraint();
                            if (actualType != null)
                              { /* infer via constraint of type parameter:
                                 *
                                 *     a(T type, S type : array T, s S) is
                                 *     _ := a [32]
                                 */
                                inferGeneric(res, context, c, actualType, actual.pos(), conflict, foundAt, argnum);
                              }
                            else if (c.isLambdaTargetButNotLazy(res))
                              { /* propagate constraint for partial or lambda:
                                 *
                                 *     a(F type : Function bool i32, f F) =>
                                 *     _ := a x->x>3
                                 *     _ := a %%2
                                 */
                                actual = propagateForPartial(res, context, argnum, c);
                                actual = actual.propagateExpectedType(res, context, c.applyTypePars(calledFeature(), actualTypeParameters()),
                                                                      () -> "formal argument type in call to " + AstErrors.s(_calledFeature));
                                _actuals = _actuals.setOrClone(argnum, actual);
                                actualType = typeFromActual(res, context, actual);
                              }
                          }
                        if (actualType != null)
                          {
                            inferGeneric(res, context, t, actualType, actual.pos(), conflict, foundAt, argnum);
                            checked[vai] = true;
                          }
                        if (resultExpression(actual) instanceof AbstractLambda al)
                          {
                            checked[vai] = inferGenericLambdaResult(res, context, t, frml, al, actual.pos(), conflict, foundAt);
                          }
                      }
                    argnum++;
                  }
              }
            else
              {
                argnum++;
              }
          }
      }
  }


  /**
   * For a call to a feature whose formal arguments do not have an explicit
   * type, but one that is inferred from the actual argument, make sure that
   * this call's actual arg is taken into account.
   */
  private void inferFormalArgTypesFromActualArgs()
  {
    for (var frml : _calledFeature.valueArguments())
      {
        if (frml instanceof Feature f)
          {
            f.impl().addInitialCall(this);
          }
      }
  }


  /**
   * For a given Expr, check if this is a block. If so, return the block's
   * resultExpression, otherwise return actual.
   *
   * @param actual an Expr or null
   *
   * @return in case actual instanceof Block, the resultExpression of the
   * block's resultExpression (which might be null if the block result in
   * implicit unit type), otherwise actual
   */
  private Expr resultExpression(Expr actual)
  {
    return actual instanceof Block ab ? resultExpression(ab.resultExpression())
                                      : actual;
  }


  /**
   * During type inference for type parameters, determine the type of an actual
   * argument in the context of {@code outer}.
   *
   * In case {@code actual}'s type depends on a type parameter g of a feature f and
   * the context is the corresponding type feature ft, then g will be replaced
   * by the corresponding type parameter of ft.
   *
   * @param actual an actual argument or null if not known
   *
   * @param context the source code context where this Call is used
   *
   * @return the type of actual as seen within context, or null if not known.
   *
   * NYI: CLEANUP: can we merge typeFromActual/actualArgType?
   */
  AbstractType typeFromActual(Resolution res,
                              Context context,
                              Expr actual)
  {
    var actualType = actual == null ? null : actual.typeForInferencing();
    if (actualType != null)
      {
        actualType = actualType.replace_type_parameters_of_cotype_origin(context.outerFeature());
        if (!actualType.isGenericArgument() && actualType.feature().isCotype())
          {
            actualType = actual instanceof Call c && c.calledFeature().isOpenTypeParameter()
              ? Types.resolved.f_Open_Types.selfType()
              : Types.resolved.f_Type.selfType();
          }
      }
    return actualType;
  }


  /**
   * Helper for inferGeneric and inferGenericLambdaResult to add a type that was
   * found to the list of found positions and types.
   *
   * @param foundAt list with one entry for each generic that is either null or
   * a list of the position/type pairs found so far.  This list will be created
   * if it does not exist and the new pair will be added.
   *
   * @param i index of the generic in foundAt
   *
   * @param pos the position to add
   *
   * @param t the type to add.
   */
  private void addPair(List<List<Pair<SourcePosition, AbstractType>>> foundAt, int i, SourcePosition pos, AbstractType t)
  {
    if (foundAt.get(i) == null)
      {
        foundAt.set(i, new List<>());
      }
    foundAt.get(i).add(new Pair<SourcePosition, AbstractType>(pos, t));
  }


  /**
   * Perform type inference for generics used in formalType that are instantiated by actualType.
   *
   * @param res the resolution instance.
   *
   * @param context the source code context where this Call is used
   *
   * @param formalType the (possibly generic) formal type
   *
   * @param actualType the actual type
   *
   * @param pos source code position of the expression actualType was derived from
   *
   * @param conflict set of generics that caused conflicts
   *
   * @param foundAt the position of the expressions from which actual generics
   * were taken.
   */
  private void inferGeneric(Resolution res,
                            Context context,
                            AbstractType formalType,
                            AbstractType actualType,
                            SourcePosition pos,
                            boolean[] conflict,
                            List<List<Pair<SourcePosition, AbstractType>>> foundAt)
  {
    inferGeneric(res, context, formalType, actualType, pos, conflict, foundAt, -1);
  }


  /**
   * Perform type inference for generics used in formalType that are instantiated by actualType.
   *
   * @param res the resolution instance.
   *
   * @param context the source code context where this Call is used
   *
   * @param formalType the (possibly generic) formal type
   *
   * @param actualType the actual type
   *
   * @param pos source code position of the expression actualType was derived from
   *
   * @param conflict set of generics that caused conflicts
   *
   * @param foundAt the position of the expressions from which actual generics
   * were taken.
   *
   * @param actualArgIndex the index of the actual or -1 if actualType not directly from actual
   */
  private void inferGeneric(Resolution res,
                            Context context,
                            AbstractType formalType,
                            AbstractType actualType,
                            SourcePosition pos,
                            boolean[] conflict,
                            List<List<Pair<SourcePosition, AbstractType>>> foundAt,
                            int actualArgIndex)
  {
    if (PRECONDITIONS) require
      (actualType.compareTo(actualType.replace_type_parameters_of_cotype_origin(context.outerFeature())) == 0);

    if (actualType.equals(formalType))
      { // nothing can be gained here, we typically replace type parameter `B` by type `B`...
      }
    else if (formalType.isLazyType() && !actualType.isLazyType())
      {
        inferGeneric(res, context, formalType.generics().get(0), actualType, pos, conflict, foundAt);
      }
    else if (formalType.isGenericArgument())
      {
        var g = formalType.genericArgument();
        if (g.outer() == _calledFeature)
          { // we found a use of a generic type, so record it:
            var i = g.typeParameterIndex();
            if (!conflict[i])
              {
                var gt = _generics.get(i);
                var nt = gt == Types.t_UNDEFINED ? actualType
                                                 : gt.union(actualType, context);
                if (nt == Types.t_ERROR)
                  {
                    conflict[i] = true;
                    nt = Types.t_UNDEFINED;
                  }
                _generics = _generics.setOrClone(i, nt);
                addPair(foundAt, i, pos, actualType);
              }
          }
      }
    else
      {
        var fft = formalType.feature();
        res.resolveTypes(fft);
        var aft = actualType.isGenericArgument() ? null : actualType.feature();
        if (fft == aft)
          {
            for (int i=0; i < formalType.generics().size(); i++)
              {
                var g = actualType.actualGenerics();
                if (i < g.size())
                  {
                    inferGeneric(res,
                                 context,
                                 formalType.generics().get(i),
                                 g.get(i),
                                 pos, conflict, foundAt);
                  }
              }
          }
        else if (formalType.isChoice())
          {
            /**
             * example:
             *
             *   tree(T type) : choice nil T (Branch T) is
             *
             *   Branch(T type, left, right tree T) ref is
             *
             *   tree := (Branch
             *             (Branch
             *               (Branch $"A" "B")
             *               (Branch $"C" "D"))
             *             (Branch
             *               (Branch $"E" "F")
             *               (Branch $"G" nil)))
             */

            var directlyAssignable = formalType
              .choiceGenerics(context)
              .stream()
              .filter(x -> !x.dependsOnGenerics())
              .anyMatch(x -> x.isAssignableFromWithoutBoxing(actualType, context).yes());

            if (!directlyAssignable)
              {
                // if actualType is `Branch String`
                // we only consider `Branch T` and not `T`.
                var matchingFeature = formalType
                  .choiceGenerics(context)
                  .stream()
                  .filter(x -> x.dependsOnGenerics()
                           && !x.isGenericArgument()
                           && !actualType.isGenericArgument()
                           && x.feature() == actualType.feature())
                  .toList();
                for (var ct : matchingFeature)
                  {
                    inferGeneric(res, context, ct, actualType, pos, conflict, foundAt);
                  }
                if (matchingFeature.size() == 0)
                  {
                    for (var ct : formalType.choiceGenerics(context))
                      {
                        inferGeneric(res, context, ct, actualType, pos, conflict, foundAt);
                      }
                  }
              }
          }
        else if (actualArgIndex != -1 && aft != null && !aft.inheritsFrom(fft) && !fft.typeArguments().isEmpty())
          {
            AstErrors.incompatibleArgumentTypeInCall(_calledFeature, actualArgIndex, formalType, _actuals.get(actualArgIndex), Context.NONE);
            setToErrorState();
          }
        else if (aft != null)
          {
            for (var p: aft.inherits())
              {
                if (p instanceof Call pc)
                  {
                    pc.resolveTypes(res, aft.context());
                  }
                var pt = p.type();
                if (pt != Types.t_ERROR)
                  {
                    var apt = actualType.actualType(pt, context);
                    if (apt.feature().inheritsFrom(formalType.feature()))
                      {
                        inferGeneric(res, context, formalType, apt, pos, conflict, foundAt);
                      }
                  }
              }
          }
      }
  }


  /**
   * Perform type inference for result type of lambda
   *
   * @param res the resolution instance.
   *
   * @param context the source code context where this Call is used
   *
   * @param formalType the (possibly generic) formal type
   *
   * @param al the lambda-expression we try to get the result from
   *
   * @param pos source code position of the expression actualType was derived from
   *
   * @param conflict set of generics that caused conflicts
   *
   * @param foundAt the position of the expressions from which actual generics
   * were taken.
   *
   * @return true iff lambda result could be inferred
   */
  private boolean inferGenericLambdaResult(Resolution res,
                                           Context context,
                                           AbstractType formalType,
                                           AbstractFeature frml,
                                           AbstractLambda al,
                                           SourcePosition pos,
                                           boolean[] conflict,
                                           List<List<Pair<SourcePosition, AbstractType>>> foundAt)
  {
    var result = false;
    if (formalType.isLambdaTarget(res))
      {
        var g = formalType.lambdaTargetResultTypeParameter(res);
        if (g != null)
          {
            var at = actualArgType(res, context, formalType, frml);
            if (!at.containsUndefined(g.typeParameterIndex()))
              {
                var lambdaResultType = formalType.lambdaTargetResultType(res);
                result = inferGenericLambdaResult(res, context, al, pos, conflict, foundAt, lambdaResultType, new List<>(lambdaResultType), at);
              }
          }
      }
    return result;
  }


  /**
   * Perform type inference for result type of lambda
   *
   * @param res the resolution instance.
   *
   * @param context the source code context where this Call is used
   *
   * @param al the lambda-expression we try to get the result from
   *
   * @param pos source code position of the expression actualType was derived from
   *
   * @param conflict set of generics that caused conflicts
   *
   * @param foundAt the position of the expressions from which actual generics
   * were taken.
   *
   * @return true iff lambda result could be inferred
   */
  private boolean inferGenericLambdaResult(Resolution res, Context context, AbstractLambda al, SourcePosition pos, boolean[] conflict,
    List<List<Pair<SourcePosition, AbstractType>>> foundAt, AbstractType lambdaResultType, List<AbstractType> generics,
    AbstractType argumentType)
  {
    return generics
      .stream()
      .map(g -> {
        var result = false;
        if (!g.isGenericArgument())
          {
            result = inferGenericLambdaResult(res, context, al, pos, conflict, foundAt, lambdaResultType, g.generics(), argumentType);
          }
        else
          {
            var rg = g.genericArgument();
            var ri = rg.typeParameterIndex();
            if (rg.outer() == _calledFeature && foundAt.get(ri) == null)
              {
                var rt = al.inferLambdaResultType(res, context, argumentType);
                if (rt != null)
                  {
                      inferGeneric(res, context, lambdaResultType, rt, pos, conflict, foundAt);
                      result = true;
                  }
              }
          }
        return result;
      })
      .anyMatch(x->x);
  }


  /**
   * Is this a tail recursive call?
   *
   * A tail recursive call within 'outer' is a call to 'outer' whose result is
   * returned without any further modification.
   *
   * This means, any call
   *
   *    target.outer arg1 arg2 ...
   *
   * is a tail recursive call provided that the result returned is not
   * processed. The call may be dynamic, i.e., target may evaluate to something
   * different than outer.outer.
   *
   * This is used to allow cyclic type inferencing of the form
   *
   *   f =>
   *     if c
   *       x
   *     else
   *       f
   *
   * Which must return a value of x's type.
   */
  boolean isTailRecursive(AbstractFeature outer)
  {
    return
      calledFeature() == outer &&
      returnsThis(outer.code());
  }


  /**
   * Check if the result returns by the given expression is the result of this
   * call (i.e., this call is a tail call in e).
   *
   * @param e an expression.
   *
   * @return true iff this is a expression that can produce the result of e (but
   * not necessarily the only one).
   */
  private boolean returnsThis(Expr e)
  {
    if (e instanceof Match m)
      {
        for (var c : m.cases())
          {
            if (returnsThis(c.code()))
              {
                return true;
              }
          }
      }
    else if (e instanceof Block b)
      {
        var r = b.resultExpression();
        return r != null && returnsThis(r);
      }
    return e == this;
  }


  /**
   * true before types are resolved and typeParameters() is just a list of
   * Types.t_UNDEFINED since the actual types still need to be inferred from
   * actual arguments.
   */
  boolean needsToInferTypeParametersFromArgs()
  {
<<<<<<< HEAD
    return _calledFeature != null && (_generics == NO_GENERICS || _generics.stream().anyMatch(g -> g.containsUndefined())) && !_calledFeature.typeArguments().isEmpty();
=======
    return _calledFeature != null && (_generics == NO_GENERICS || _generics.stream().anyMatch(g -> g.containsUndefined(false))) && !_calledFeature.typeArguments().isEmpty() || _calledFeature != null && _generics.size() < _calledFeature.typeArguments().size();
>>>>>>> 4fbd440f
  }


  /**
   * Field used to detect and avoid repeated calls to resolveTypes for the same
   * context.  resolveTypes may be called repeatedly when types are determined
   * on demand for type inference for type parameters in a call. This field will
   * record that resolveTypes was called for a given context.  This is used to
   * not perform resolveTypes repeatedly.
   *
   * However, moving an expression into a lambda or a lazy value will change its
   * context and resolve will have to be repeated.
   */
  protected Context _resolvedFor;


  /**
   * Has this call been resolved and if so, for which context?
   *
   * @return the context this has been resolved for or null if this has not been
   * resolved yet.  Note that the result may change due to repeated resolution
   * when this is moved to a different feature as a result of partial
   * application, lazy evaluation or is part of a lambda expression.
   */
  public Context resolvedFor()
  {
    return _resolvedFor;
  }


  /**
   * try resolving this call as dot-type-call
   *
   * On success _calledFeature and _target will be set.
   * No errors are raised if this is not successful
   * since then we are probably dealing with a normal call.
   *
   * @param res the resolution instance.
   *
   * @param context the source code context where this Call is used
   */
  void tryResolveTypeCall(Resolution res, Context context)
  {
    var outer = context.outerFeature();
    if (_calledFeature == null && _target != null && outer.state().atLeast(State.RESOLVED_INHERITANCE))
    {
      AbstractType tt = _target.asParsedType();
      if (tt instanceof UnresolvedType ut)
        {
          // check if this might be a
          // left hand side of dot-type-call
          tt = ut.resolve(res, context, true);
          tt = tt != null && tt != Types.t_ERROR ? tt.selfOrConstraint(res, context) : tt;
        }
      if (tt != null && tt != Types.t_ERROR)
        {
          var tf = tt.feature();
          res.resolveDeclarations(tf);
          var ttf = tf.isUniverse() ? tf : res.cotype(tf);
          res.resolveDeclarations(tf);
          var fo = findOnTarget(res, tf, false).v1();
          var tfo = findOnTarget(res, ttf, false).v1();
          var f = tfo == null ? null : tfo._feature;
          if (f != null
              && f.outer() != null
              /* omitting dot-type does not work when calling
               the inherited methods of `Type`. Otherwise we
               would always have an ambiguity when calling `as_string` */
              && f.outer().isCotype())
            {
              if (fo != null)
                {
                  AstErrors.ambiguousCall(this, fo._feature, tfo._feature);
                  setToErrorState();
                }
              else
                {
                  // we found a feature that fits a dot-type-call.
                  _calledFeature = f;
                  _pendingError = null;
                  _target = Call.typeAsValue(_pos, _target.asParsedType()).resolveTypes(res, context);
                }
            }
          if (_calledFeature != null)
            {
              splitOffTypeArgs(res, context);
            }
        }
    }
  }


  /**
   * determine the static type of all expressions and declared features in this feature
   *
   * @param res the resolution instance.
   *
   * @param context the source code context where this Call is used
   */
  Call resolveTypes(Resolution res, Context context)
  {
    if (_resolvedFor == context)
      {
        return this;
      }
    _resolvedFor = context;

    return loadCalledFeatureUnlessTargetVoid(res, context)
      ? resolveTypes0(res, context)
      // target of this call results in `void`, so we replace this call by the
      // target. However, we have to return a `Call` and `_target` is
      // `Expr`. Solution: we wrap `_target` into a call `universe.id void
      // _target`.
      : idVoidCall(res, context);
  }


  /**
   * resolve types of this call for non void target.
   *
   * @param res the resolution instance.
   *
   * @param context the source code context where this Call is used
   */
  private Call resolveTypes0(Resolution res, Context context)
  {
    // Check that we either know _calledFeature, or there is an error pending
    // either for this Call, or we have a problem with the target:
    if (PRECONDITIONS) require
      (Errors.any() || res._options.isLanguageServer() || _calledFeature != null || _pendingError != null || targetTypeUndefined());

    if (_calledFeature == Types.f_ERROR)
      {
        _type = Types.t_ERROR;
      }
    Call result = null;
    if (_calledFeature != null)
      {
        result = fixAssociativity(res, context);
      }
    if (result == null)
      {
        if (_calledFeature != null)
          {
            resolveGenerics(res, context);
            propagateForPartial(res, context);
            if (needsToInferTypeParametersFromArgs())
              {
                inferGenericsFromArgs(res, context);
              }
            if (!genericSizesMatch())
              {
                setToErrorState();
              }
            inferFormalArgTypesFromActualArgs();
            setActualResultType(res, context);
          }
        resolveTypesOfActuals(res, context);
        notifyInferred();

        result = isErroneous(res)
          ? resolveTypesErrorResult()
          : resolveTypesSuccessResult(res, context);
      }
    return result;
  }


  /**
   * In case this is a parsed infix operator call, fix the associativity: the
   * parser produces and AST assuming all infix operators are right associative
   * (which is wrong for most operators).  This call rotates the operators
   * accordingly if needed, i.e., changing
   *
   *    a - «b + c»
   *
   * into
   *
   *    «a - b» + c
   *
   * @param res the resolution instance.
   *
   * @param context the source code context where this Call is used
   *
   * @return null in case nothing was done, otherwise the fully resolved new
   * call with fixed associativity.
   */
  Call fixAssociativity(Resolution res, Context context)
  {
    return null;
  }


  /**
   * create a resolved Call {@code id void}
   */
  private Call idVoidCall(Resolution res, Context context)
  {
    return new Call(pos(),
                    Universe.instance,
                    new List<>(Types.resolved.t_void),
                    new List<>(_target),
                    Types.resolved.f_id)
             .resolveTypes(res, context);
  }


  /**
   * Try to resolve an immediate function call
   * or return the call itself.
   */
  private Call resolveTypesSuccessResult(Resolution res, Context context)
  {
    Call result = this;
    // NYI: Separate pass? This currently does not work if type was inferred
    var t = typeForInferencing();
    if (t != null && t != Types.t_ERROR)
      {
        // Convert a call "f.g a b" into "f.g.call a b" in case f.g takes no
        // arguments and returns a Function or Routine
        result = resolveImmediateFunctionCall(res, context);
      }

    if (POSTCONDITIONS) ensure
      (targetTypeUndefined() || _pendingError != null || Errors.any() || result.typeForInferencing() != Types.t_ERROR || result == Call.ERROR);

    return  result;
  }


  /**
   * Is this call in an erroneous state?
   */
  private boolean isErroneous(Resolution res)
  {
    return !res._options.isLanguageServer() &&
      (targetTypeUndefined() || _pendingError == null && typeForInferencing() == Types.t_ERROR);
  }


  /**
   * Report errors of the target and return Call.ERROR
   */
  private Call resolveTypesErrorResult()
  {
    if (_target instanceof Call tc)
      {
        tc.reportPendingError();
      }
    else if (_target != null)
      {
        var ignore = _target.type();
      }
    return Call.ERROR; // short circuit this call
  }


  /**
   * Resolve the generics of this call.
   */
  private void resolveGenerics(Resolution res, Context context)
  {
    _generics = res.resolveTypes(_generics, context);
  }


  /**
   * set the actual result type of this call
   */
  private void setActualResultType(Resolution res, Context context)
  {
    var t = getActualResultType(res, context, false);

    if (CHECKS) check
      (Errors.any() || t != Types.t_ERROR);

    _type = t;

    if (_type == null || isTailRecursive(context.outerFeature()))
      {
        _calledFeature.whenResolvedTypes(() ->
          {
            var t2 = getActualResultType(res, context, true);
            if (CHECKS) check
              (_type == null || t2.compareTo(_type) == 0,
              Errors.any() || t2 != Types.t_ERROR);
            _type = t2;
          });
      }
  }


  @Override
  AbstractType[] resolvedFormalArgumentTypes(Resolution res, Context context)
  {
    // we might not know the called feature yet, e.g., during propagateExpectedType
    var result = calledFeatureKnown() ? super.resolvedFormalArgumentTypes(res, context)
                                      : UnresolvedType.NO_TYPES;

    if (POSTCONDITIONS) ensure
      (result != null);

    return result;
  }


  /**
   * During type inference: Inform this expression that it is used in an
   * environment that expects the given type.  In particular, if this
   * expression's result is assigned to a field, this will be called with the
   * type of the field.
   *
   * @param res this is called during type inference, res gives the resolution
   * instance.
   *
   * @param context the source code context where this Expr is used
   */
  void propagateExpectedType(Resolution res, Context context)
  {
    applyToActualsAndFormalTypes
      (resolvedFormalArgumentTypes(res, context),
       (actual, formalType) -> actual.propagateExpectedType(res,
                                                            context,
                                                            formalType,
                                                            () -> "formal argument type in call to " + AstErrors.s(_calledFeature)));

    if (_target != null)
      {
        // This informs target that it is used which may
        // - e.g. for if- and match-expressions -
        // lead to these expressions adding a result field via
        // `addFieldForResult`.
        // This result field is then the target of the call.
        //
        // NYI: CLEANUP: there should be another mechanism, for
        // adding missing result fields instead of misusing
        // `propagateExpectedType`.
        //
        var t = _target.typeForInferencing();
        if (t != null)
          {
            _target = _target.propagateExpectedType(res, context, t, null);
          }
      }
  }


  /**
   * During type inference: Wrap expressions that are assigned to lazy actuals
   * in functions.
   *
   * @param res this is called during type inference, res gives the resolution
   * instance.
   *
   * @param context the source code context where this Call is used
   */
  void wrapActualsInLazy(Resolution res, Context context)
  {
    applyToActualsAndFormalTypes(resolvedFormalArgumentTypes(res, context), (actual, formalType) -> actual.wrapInLazy(res, context, formalType));
  }


  /**
   * During type inference: automatically unwrap actuals.
   *
   * @param res this is called during type inference, res gives the resolution
   * instance.
   *
   * @param context the source code context where this Call is used
   */
  void unwrapActuals(Resolution res, Context context)
  {
    applyToActualsAndFormalTypes(resolvedFormalArgumentTypes(res, context), (actual, formalType) -> actual.unwrap(res, context, formalType));
  }


  /**
   * Helper for propagateExpectedType and wrapActualsInLazy to apply {@code f} to all
   * actual value arguments and their formal types.
   *
   * @param f function to apply to all actuals
   */
  void applyToActualsAndFormalTypes(AbstractType[] resolvedFormalArgumentTypes, java.util.function.BiFunction<Expr, AbstractType, Expr> f)
  {
    if (typeForInferencing() != Types.t_ERROR &&
        _actuals.size() == resolvedFormalArgumentTypes.length /* this will cause an error in checkTypes() */ )
      {
        for (var i = 0; i < _actuals.size(); i++)
          {
            Expr actl = _actuals.get(i);
            var frmlT = resolvedFormalArgumentTypes[i];
            if (actl != null && frmlT != Types.t_ERROR)
              {
                var a = f.apply(actl, frmlT);
                if (!isDefunct())
                  {
                    _actuals = _actuals.setOrClone(i, a);
                  }
              }
          }
      }
  }


  /**
   * perform static type checking, i.e., make sure that in all assignments from
   * actual to formal arguments, the types match.
   *
   * @param res the resolution instance.
   *
   * @param context the source code context where this Call is used
   */
  void checkTypes(Resolution res, Context context)
  {
    reportPendingError();
    reportMissingInferred(missingGenerics());

    var t = type();

    if (_calledFeature != null &&
        context.outerFeature() != Types.resolved.f_effect_static_finally &&
        (_calledFeature == Types.resolved.f_effect_finally ||
         _calledFeature.redefinesFull().contains(Types.resolved.f_effect_finally))
       )
      {
        AstErrors.mustNotCallEffectFinally(this);
      }

    if (t != Types.t_ERROR)
      {
        var o = t;
        while (o != null && o.isNormalType())
          {
            o = o.outer();
            if (o != null && o.isRef() && !o.feature().isRef())
              {
                AstErrors.illegalCallResultType(this, t, o);
                o = null;
              }
          }

        var resolvedFormalArgumentTypes = resolvedFormalArgumentTypes(res, context);

        int fsz = resolvedFormalArgumentTypes.length;
        if (_actuals.size() !=  fsz)
          {
            AstErrors.wrongNumberOfActualArguments(res, context, this);
            setToErrorState();
          }
        else
          {
            for (var i = 0; i < _actuals.size(); i++)
              {
                var actl = _actuals.get(i);
                var frmlT = resolvedFormalArgumentTypes[i];
                if (CHECKS) check
                  (Errors.any() || (actl != Call.ERROR && actl != Call.ERROR));
                if (frmlT != Types.t_ERROR && actl != Call.ERROR && actl != Call.ERROR && frmlT.isAssignableFrom(actl.type(), context).no())
                  {
                    AstErrors.incompatibleArgumentTypeInCall(_calledFeature, i, frmlT, actl, context);
                  }
                else
                  {
                    actl.checkAmbiguousAssignmentToChoice(frmlT);
                  }
              }
          }
        if (_calledFeature.isChoice())
          {
            boolean ok = false;
            var outer = context.outerFeature();
            if (outer.isChoice())
              {
                for (var p : outer.inherits())
                  {
                    ok = ok || p == this;
                  }
              }
            if (!ok)
              {
                AstErrors.cannotCallChoice(pos(), _calledFeature);
              }
          }

        if (!errorInActuals())
          {
            // Check that generics match formal generic constraints
            AbstractType.checkActualTypePars(
              context,
              _calledFeature,
              _generics,
              _originalGenerics,
              pos(),
              constraint -> adjustResultType(res, context, targetType(context), constraint, null, false));
          }
      }
  }


  /**
   * Syntactic sugar resolution: This does the following:<p>
   *
   *  - convert boolean operations {@code &&}, {@code ||} and {@code :} into if-expressions
   *  - convert repeated boolean operations ! into identity   // NYI
   *  - perform constant propagation for basic algebraic ops  // NYI
   *  - simplify boolean algebra via K-Map and/or Quine–McCluskey // NYI
   *  - replace calls to intrinsics that return compile time constants
   *
   * @param res the resolution instance.
   *
   * @param context the source code context where this Expr is used
   *
   * @return a new Expr to replace this call or this if it remains unchanged.
   */
  Expr resolveSyntacticSugar1(Resolution res, Context context)
  {
    Expr result = this;
    // must not be inheritance call since we do not want `: i32 2` turned into a numeric literal.
    // also we can not inherit from none constructor features like and/or etc.
    if (_pendingError == null && !isInheritanceCall())
      {
        // convert
        //   a && b into if a then b     else false
        //   a || b into if a then true  else b
        //   a: b   into if a then b     else true
        //   !a     into if a then false else true
        var cf = _calledFeature;
        // need to do a propagateExpectedType since this might add a result field
        // example where this results in an issue: `_ := [false: true]`
        if      (cf == Types.resolved.f_bool_AND    )
          {
            result = createIf(res, context, _actuals.get(0), BoolConst.FALSE, Types.resolved.t_bool);
          }
        else if (cf == Types.resolved.f_bool_OR     )
          {
            result = createIf(res, context, BoolConst.TRUE , _actuals.get(0), Types.resolved.t_bool);
          }
        else if (cf == Types.resolved.f_bool_IMPLIES)
          {
            result = createIf(res, context, _actuals.get(0), BoolConst.TRUE, Types.resolved.t_bool);
          }
        else if (cf == Types.resolved.f_bool_NOT    )
          {
            result = createIf(res, context, BoolConst.FALSE, BoolConst.TRUE , Types.resolved.t_bool);
          }
        else if (cf == Types.resolved.f_bool_TERNARY)
          {
            result = createIf(res, context, _actuals.get(0), _actuals.get(1) , _generics.get(0));
          }

        // replace e.g. i16 7 by just the NumLiteral 7. This is necessary for syntaxSugar2 of InlineArray to work correctly.
        else if (cf == Types.resolved.t_i8 .feature()) { result = this._actuals.get(0).propagateExpectedType(res, context, Types.resolved.t_i8 , null); }
        else if (cf == Types.resolved.t_i16.feature()) { result = this._actuals.get(0).propagateExpectedType(res, context, Types.resolved.t_i16, null); }
        else if (cf == Types.resolved.t_i32.feature()) { result = this._actuals.get(0).propagateExpectedType(res, context, Types.resolved.t_i32, null); }
        else if (cf == Types.resolved.t_i64.feature()) { result = this._actuals.get(0).propagateExpectedType(res, context, Types.resolved.t_i64, null); }
        else if (cf == Types.resolved.t_u8 .feature()) { result = this._actuals.get(0).propagateExpectedType(res, context, Types.resolved.t_u8 , null); }
        else if (cf == Types.resolved.t_u16.feature()) { result = this._actuals.get(0).propagateExpectedType(res, context, Types.resolved.t_u16, null); }
        else if (cf == Types.resolved.t_u32.feature()) { result = this._actuals.get(0).propagateExpectedType(res, context, Types.resolved.t_u32, null); }
        else if (cf == Types.resolved.t_u64.feature()) { result = this._actuals.get(0).propagateExpectedType(res, context, Types.resolved.t_u64, null); }
        else if (cf == Types.resolved.t_f32.feature()) { result = this._actuals.get(0).propagateExpectedType(res, context, Types.resolved.t_f32, null); }
        else if (cf == Types.resolved.t_f64.feature()) { result = this._actuals.get(0).propagateExpectedType(res, context, Types.resolved.t_f64, null); }
        else if (cf != null && cf.preAndCallFeature() != null && !preChecked())
          {
            _calledFeature = cf.preAndCallFeature();
          }
      }
    return result;
  }


  /**
   * Create an {@code if} from this call using the target as the condition.
   *
   * @param rt the type we expect/want the expression to return
   */
  private Expr createIf(Resolution res, Context context, Expr true_, Expr false_, AbstractType rt)
  {
    var result = Match.createIf(pos(), _target, true_, false_, false);
    if (!rt.containsUndefined())
      {
        result = result.propagateExpectedType(res, context, rt, null);;
      }
    return result;
  }


  /**
   * This is {@code true} if the precondition does not need to be checked before this
   * call is done.
   *
   * @return {@code true} for a call to a feature {@code f} in {@code f.preAndCallFeature()} since
   * this call does not require precondition checking and replacing it by a call
   * to {@code f.preAndCallFeature()} would result in endless recursion.
   */
  boolean preChecked()
  {
    return false;
  }


  /**
   * When wrapping an expression into a Lazy feature, we need to "tell it" that its
   * outer feature has changed. Otherwise, old information from previous results of
   * type resolution might remain there.
   *
   * @param res the resolution instance.
   *
   * @param context the source code context where this Call is used
   */
  Call updateTarget(Resolution res, Context context)
  {
    if (_targetFrom != null)
      {
        _target = _targetFrom.target(pos(), res, context);
      }
    return this;
  }


  /**
   * Reset static fields
   */
  public static void reset()
  {
    ERROR = new Call(SourcePosition.builtIn, Errors.ERROR_STRING)
    {
      {
        _calledFeature = Types.f_ERROR;
      }
      @Override AbstractType typeForInferencing() { return Types.t_ERROR; }
      @Override public AbstractType type() { return Types.t_ERROR; }
      @Override
      protected AbstractType targetType(Resolution res, Context context)
      {
        return Types.t_ERROR;
      }
      public void setSourceRange(SourceRange r)
      { // do not change the source position if there was an error.
      }
      public Expr visit(FeatureVisitor v, AbstractFeature outer)
      {
        return this;
      }
    };
  }


  /**
   * Create a call to {@code type_as_value} with {@code t} as
   * the argument.
   *
   * @param pos the source position of the call
   *
   * @param t the actual type
   *
   */
  public static Call typeAsValue(SourcePosition pos, AbstractType t)
  {
    return new Call(pos,
                    Universe.instance,
                    "type_as_value",
                    FuzionConstants.NO_SELECT,
                    new List<>(t),
                    new List<>(),
                    null);
  }


  /**
   * Notify this call that it all of its type parameters have been inferred.
   */
  public void notifyInferred()
  {
    if (PRECONDITIONS) require
      (// NYI: CLEANUP: #5866 breaks this precondition, but there are also other cases where
       // the actuals still contain t_UNDEFINED that still need to be checked.
       true ||
       !actualTypeParameters().stream().anyMatch(atp -> atp.containsUndefined()));

    for (var r : _whenInferredTypeParameters)
      {
        r.run();
      }
    _whenInferredTypeParameters = NO_RUNNABLE;
  }


  /**
   * NYI: CLEANUP: remove this
   */
  public boolean targetIsCall()
  {
    return _target instanceof Call;
  }


  /**
   * This call as a human readable string
   */
  @Override
  public String toString()
  {
    return (_target == null ||
            (target() instanceof Universe) ||
            (target() instanceof This t && t.toString().equals(FuzionConstants.UNIVERSE_NAME + ".this"))
            ? ""
            : StringHelpers.wrapInParentheses(target().toString()) + ".")
      + (this instanceof Call c && !c.calledFeatureKnown() ? c._name : calledFeature().featureName().baseNameHuman())
      + actualTypeParameters().toString(" ", " ", "", t -> (t == null ? "--null--" : t.toStringWrapped(true)))
      + actuals()             .toString(" ", " ", "", e -> (e == null ? "--null--" : e.toStringWrapped()))
      + (select() < 0        ? "" : " ." + select());
  }

}

/* end of file */<|MERGE_RESOLUTION|>--- conflicted
+++ resolved
@@ -2415,11 +2415,7 @@
    */
   boolean needsToInferTypeParametersFromArgs()
   {
-<<<<<<< HEAD
-    return _calledFeature != null && (_generics == NO_GENERICS || _generics.stream().anyMatch(g -> g.containsUndefined())) && !_calledFeature.typeArguments().isEmpty();
-=======
-    return _calledFeature != null && (_generics == NO_GENERICS || _generics.stream().anyMatch(g -> g.containsUndefined(false))) && !_calledFeature.typeArguments().isEmpty() || _calledFeature != null && _generics.size() < _calledFeature.typeArguments().size();
->>>>>>> 4fbd440f
+    return _calledFeature != null && (_generics == NO_GENERICS || _generics.stream().anyMatch(g -> g.containsUndefined())) && !_calledFeature.typeArguments().isEmpty() || _calledFeature != null && _generics.size() < _calledFeature.typeArguments().size();
   }
 
 
