/*

This file is part of the Fuzion language implementation.

The Fuzion language implementation is free software: you can redistribute it
and/or modify it under the terms of the GNU General Public License as published
by the Free Software Foundation, version 3 of the License.

The Fuzion language implementation is distributed in the hope that it will be
useful, but WITHOUT ANY WARRANTY; without even the implied warranty of
MERCHANTABILITY or FITNESS FOR A PARTICULAR PURPOSE.  See the GNU General Public
License for more details.

You should have received a copy of the GNU General Public License along with The
Fuzion language implementation.  If not, see <https://www.gnu.org/licenses/>.

*/

/*-----------------------------------------------------------------------
 *
 * Tokiwa Software GmbH, Germany
 *
 * Source of class Call
 *
 *---------------------------------------------------------------------*/

package dev.flang.ast;

import java.util.Arrays;
import java.util.ListIterator;
import java.util.SortedMap;
import java.util.TreeMap;

import dev.flang.util.Errors;
import dev.flang.util.FuzionConstants;
import dev.flang.util.List;
import dev.flang.util.SourcePosition;


/**
 * Call is an expression that is a call to a class and that results in
 * the result value of that class.
 *
 * @author Fridtjof Siebert (siebert@tokiwa.software)
 */
public class Call extends AbstractCall
{


  /*----------------------------  constants  ----------------------------*/


  /**
   * Special value for an empty actuals lists to distinguish a call without
   * parenthesis ("a.b") from a call with parenthesis and an empty actual
   * arguments list ("a.b()").
   */
  public static final List<Actual> NO_PARENTHESES = new List<>();


  /**
   * Empty map for general use.
   */
  public static final SortedMap<FeatureName, Feature> EMPTY_MAP = new TreeMap<>();


  /*------------------------  static variables  -------------------------*/

  /**
   * quick-and-dirty way to get unique values for temp fields in
   * findChainedBooleans.
   */
  static int _chainedBoolTempId_ = 0;


  /*----------------------------  variables  ----------------------------*/


  /**
   * The sourcecode position of this expression, used for error messages.
   */
  private final SourcePosition _pos;


  /**
   * name of called feature, set by parser
   */
  private String _name;
  public String name() { return _name; }


  /**
   * For a call a.b.4 with a select clause ".4" to pick a variant from a field
   * of an open generic type, this is the chosen variant.
   */
  final int _select;
  public int select() { return _select; }


  /**
   * actual generic arguments, set by parser
   */
  public /*final*/ List<AbstractType> _generics; // NYI: Make this final again when resolveTypes can replace a call
  public List<AbstractType> actualTypeParameters()
  {
    var res = _generics;
    if (needsToInferTypeParametersFromArgs())
      {
        res = new List<>();
        for (Generic g : _calledFeature.generics().list)
          {
            if (!g.isOpen())
              {
                res.add(Types.t_UNDEFINED);
              }
          }
      }
    // res.freeze();  -- NYI: res.freeze not possible here since Function.propagateExpectedType2 performs gs.set
    return res;
  }


  /**
   * Actual arguments, set by parser
   */
  public List<Actual> _actualsNew;
  public List<Expr> _actuals;
  public List<Expr> actuals() { return _actuals; }


  /**
   * the target of the call, null for "this". Set by parser
   */
  private Expr _target;
  public Expr target() { return _target; }


  /**
   * The feature that is called by this call, resolved when
   * loadCalledFeature() is called.
   */
  public AbstractFeature _calledFeature;


  /**
   * Static type of this call. Set during resolveTypes().
   */
  AbstractType _type;


  /**
   * forFun specifies iff this call is within a function declaration, e.g., the
   * call to "b" in "x(fun a.b)". In this case, the actual arguments list must
   * be empty, independent of the formal arguments expected by b.
   */
  boolean _forFun = false;


  /**
   * For static type analysis: This gives the resolved formal argument types for
   * the arguments of this call.  During type checking, it has to be checked
   * that the actual arguments can be assigned to these types.
   *
   * The number of resolved formal arguments might be different to the number of
   * formal arguments in case the last formal argument is of an open generic
   * type.
   */
  AbstractType[] _resolvedFormalArgumentTypes = null;


  /**
   * Will be set to true for a call to a direct parent feature in an inheritance
   * call.
   */
  public boolean _isInheritanceCall = false;
  public boolean isInheritanceCall() { return _isInheritanceCall; }


  /*-------------------------- constructors ---------------------------*/


  /**
   * Constructor to read a local field
   *
   * @param pos the sourcecode position, used for error messages.
   *
   * @param n the name of the called feature
   */
  public Call(SourcePosition pos, String n)
  {
    this(pos, null, n);
  }


  /**
   * Constructor to read a field in target t
   *
   * @param pos the sourcecode position, used for error messages.
   *
   * @param t the target of the call, null if none.
   *
   * @param n the name of the called feature
   */
  public Call(SourcePosition pos, Expr t, String n)
  {
    this(pos, t, n, -1, NO_PARENTHESES);
  }


  /**
   * Constructor to call feature with name 'n' on target 't' with actual
   * arguments 'la'.
   *
   * @param pos the sourcecode position, used for error messages.
   *
   * @param t the target of the call, null if none.
   *
   * @param n the name of the called feature
   *
   * @param la list of actual arguments
   */
  public Call(SourcePosition pos, Expr t, String n, List<Actual> la)
  {
    this(pos, t, n, -1, la);

    if (PRECONDITIONS) require
      (la != null);
  }


  /**
   * static helper for Call() constructor to create List<Expr> from List<Actual>
   * and directly pass it to this().
   */
  private static List<Expr> asExprList(List<Actual> la)
  {
    var res = new List<Expr>();
    for (var a : la)
      {
        res.add(a);
      }
    return res;
  }

  /**
   * Constructor to call feature with name 'n' on target 't' with actual
   * arguments 'la' with the ability to select from an open generic field.
   *
   * @param pos the sourcecode position, used for error messages.
   *
   * @param t the target of the call, null if none.
   *
   * @param n the name of the called feature
   *
   * @param select for selecting a open type parameter field, this gives the
   * index '.0', '.1', etc. -1 for none.
   *
   * @param la list of actual arguments
   */
  public Call(SourcePosition pos, Expr t, String n, int select, List<Actual> la)
  {
    this(pos, t, n, select, la, NO_GENERICS, asExprList(la), null, null);

    if (PRECONDITIONS) require
      (la != null,
       select >= -1);
  }


  /**
   * Constructor to call field 'n' on target 't' and select an open generic
   * variant.
   *
   * @param pos the sourcecode position, used for error messages.
   *
   * @param t the target of the call, null if none.
   *
   * @param n the name of the called feature
   *
   * @param select for selecting a open type parameter field, this gives the
   * index '.0', '.1', etc. -1 for none.
   */
  public Call(SourcePosition pos, Expr t, String n, int select)
  {
    this(pos, t, n, select, NO_PARENTHESES);
  }


  /**
   * Constructor for a call whose called feature is already known, typically
   * because this call is created artificially for some syntactic sugar and not
   * by parsing source code.
   *
   * @param pos the sourcecode position, used for error messages.
   *
   * @param t the target of the call, null if none.
   *
   * @param calledFeature the called feature, must not be null
   *
   * @param select for selecting a open type parameter field, this gives the
   * index '.0', '.1', etc. -1 for none.
   */
  public Call(SourcePosition pos, Expr t, AbstractFeature calledFeature, int select)
  {
    this(pos, t, calledFeature.featureName().baseName(), select, NO_PARENTHESES);
    this._calledFeature = calledFeature;
  }


  /**
   * Constructor for a call to an anonymous feature declared in an expression.
   *
   * @param pos the sourcecode position, used for error messages.
   *
   * @param anonymous the anonymous feature
   */
  public Call(SourcePosition pos,
              Feature anonymous)
  {
    this(pos, new This(pos), anonymous);
  }


  /**
   * A call to an anonymous feature declared using "fun a.b.c".
   *
   * @param pos the sourcecode position, used for error messages.
   *
   * @param target the target of the call, null if none.
   *
   * @param anonymous the anonymous feature, which is the wrapper created around
   * the call to "c".
   */
  public Call(SourcePosition  pos,
              Expr            target,
              AbstractFeature anonymous)
  {
    this(pos, target, null, NO_PARENTHESES);
    this._calledFeature = anonymous;
  }


  /**
   * Constructor to low-level initialize all the fields directly.  This is
   * currently used to create calls to construct type features.
   *
   * @param pos the sourcecode position, used for error messages.
   *
   * @param target the target of the call, null if none.
   *
   * @param generics
   *
   * @param actuals
   *
   * @param calledFeature
   *
   * @param type
   */
  Call(SourcePosition pos,
       Expr target,
       List<Actual> actualsNew,
       List<AbstractType> generics,
       List<Expr> actuals,
       AbstractFeature calledFeature,
       AbstractType type)
  {
    this(pos, target, calledFeature.featureName().baseName(), -1, actualsNew, generics, actuals, calledFeature, type);
  }


  /**
   * Constructor to low-level initialize all the fields directly.  This is
   * currently used to create immediate calls 'f.call a' from 'f a'.
   *
   * @param pos the sourcecode position, used for error messages.
   *
   * @param target the target of the call, null if none.
   *
   * @param name the name of the called feature
   *
   * @param select for selecting a open type parameter field, this gives the
   * index '.0', '.1', etc. -1 for none.
   *
   * @param actualsNew
   *
   * @param generics
   *
   * @param actuals
   *
   * @param calledFeature
   *
   * @param type
   */
  private Call(SourcePosition pos,
               Expr target,
               String name,
               int select,
               List<Actual> actualsNew,
               List<AbstractType> generics,
               List<Expr> actuals,
               AbstractFeature calledFeature,
               AbstractType type)
  {
    this._pos = pos;
    this._name = name;
    this._select = select;
    this._generics = generics;
    this._actualsNew = actualsNew;
    this._actuals = actuals;
    this._target = target;
    this._calledFeature = calledFeature;
    this._type = type;
  }


  /*-----------------------------  methods  -----------------------------*/


  /**
   * The sourcecode position of this expression, used for error messages.
   */
  public SourcePosition pos()
  {
    return _pos;
  }


  /**
   * True iff this call was performed giving 0 or more actual arguments in
   * parentheses.  This allows a distinction between "a.b" and "a.b()" if b has
   * no formal arguments and is of a fun type. In this case, "a.b" calls only b,
   * while "a.b()" is syntactic sugar for "a.b.call".
   *
   * @return true if parentheses were present.
   */
  boolean hasParentheses()
  {
    return _actualsNew != NO_PARENTHESES;
  }


  /**
   * Get the type of the target.  In case the target's type is a generic type
   * parameter, return its constraint.
   *
   * @return the type of the target.
   */
  private AbstractType targetTypeOrConstraint(Resolution res)
  {
    if (PRECONDITIONS) require
      (_target != null);

    var result = _target.typeForCallTarget();
    if (result.isGenericArgument())
      {
        var g = result.genericArgument();
        result = g.constraint().resolve(res, g.feature());
      }

    if (POSTCONDITIONS) ensure
      (!result.isGenericArgument());
    return result;
  }


  /**
   * Get the feature of the target of this call.
   *
   * @param res this is called during type resolution, res gives the resolution
   * instance.
   *
   * @param thiz the surrounding feature. For a call c in an inherits clause
   * ("f : c is"), thiz is the outer feature of f.  For an expression in the
   * contracts or implementation of a feature f, thiz is f itself.
   *
   * @return the feature of the target of this call.
   */
  private AbstractFeature targetFeature(Resolution res, AbstractFeature thiz)
  {
    // are we searching for features called via thiz' inheritance calls?
    if (thiz.state() == Feature.State.RESOLVING_INHERITANCE)
      {
        if (_target instanceof Call tc)
          {
            _target.loadCalledFeature(res, thiz);
            return tc.calledFeature();
          }
        else
          {
            return thiz.outer();   // For an inheritance call, we do not permit call to thiz' features,
                                   // but only to the outer clazz' features:
          }
      }
    else if (_target != null)
      {
        _target.loadCalledFeature(res, thiz);
        return targetTypeOrConstraint(res).featureOfType();
      }
    else
      { // search for feature in thiz
        return thiz;
      }
  }


  /*-------------------------------------------------------------------*/


  /**
   * if loadCalledFeature is about to fail, try if we can convert this call into
   * a chain of boolean calls:
   *
   * check if we have a call of the form
   *
   *   a < b <= c
   *
   * and convert it to
   *
   *   a < {tmp := b; tmp} && tmp <= c
   */
  private void findChainedBooleans(Resolution res, AbstractFeature thiz)
  {
    var cb = chainedBoolTarget(res, thiz);
    if (cb != null && _actuals.size() == 1)
      {
        var bix = cb._actuals.size() - 1; // index of 'b' in first call 'a < b'
        var b = cb._actuals.get(bix);
        b = res.resolveType(b, thiz);
        String tmpName = FuzionConstants.CHAINED_BOOL_TMP_PREFIX + (_chainedBoolTempId_++);
        var tmp = new Feature(res,
                              pos(),
                              Visi.INVISIBLE,
                              b.type(),
                              tmpName,
                              thiz);
        Expr t1 = new Call(pos(), new Current(pos(), thiz), tmp, -1);
        Expr t2 = new Call(pos(), new Current(pos(), thiz), tmp, -1);
        Expr result = new Call(pos(), t2, _name, _actualsNew)
          {
            boolean isChainedBoolRHS() { return true; }
          };
        Stmnt as = new Assign(res, pos(), tmp, b, thiz);
        t1 = res.resolveType(t1    , thiz);
        as = res.resolveType(as    , thiz);
        result = res.resolveType(result, thiz);
        cb._actuals.set(cb._actuals.size()-1,
                        new Block(b.pos(),new List<Stmnt>(as, t1)));
        _actuals = new List<Expr>(result);
        _calledFeature = Types.resolved.f_bool_AND;
        _name = _calledFeature.featureName().baseName();
      }
  }



  /**
   * Predicate that is true if this call is the result of pushArgToTemp in a
   * chain of boolean operators.  This is used for longer chains such as
   *
   *   a < b <= c < d
   *
   * which is first converted into
   *
   *   (a < {t1 := b; t1} && t1 <= c) < d
   *
   * where this returns 'true' for the call 't1 <= c', that in the next steps
   * needs to get 'c' stored into a temporary variable as well.
   */
  boolean isChainedBoolRHS() { return false; }


  /**
   * Does this call a non-generic infix operator?
   */
  boolean isInfixOperator()
  {
    return
      _name.startsWith("infix ") &&
      (_actuals.size() == 1 /* normal infix operator 'a.infix + b' */                ||
       _actuals.size() == 2 /* infix on different target 'X.Y.Z.this.infix + a b' */    ) &&
      true; /* no check for _generics.size(), we allow infix operator to infer arbitrary number of type parameters */
  }


  /**
   * Check if this call is a chained boolean call of the form
   *
   *   b <= c < d
   *
   * or, if the LHS is also a chained bool
   *
   *   (a < {t1 := b; t1} && t1 <= c) < d
   *
   * and return the part of the LHS that has the term that will need to be
   * stored in a temp variable, 'c', as an argument, i.e., 'b <= c' or 't1 <=
   * c', resp.
   *
   * @return the term whose RHS would have to be stored in a temp variable for a
   * chained boolean call.
   */
  private Call chainedBoolTarget(Resolution res, AbstractFeature thiz)
  {
    Call result = null;
    if (Types.resolved != null &&
        targetFeature(res, thiz) == Types.resolved.f_bool &&
        isInfixOperator() &&
        _target instanceof Call tc &&
        tc.isInfixOperator())
      {
        result = (tc._actuals.get(0) instanceof Call acc && acc.isChainedBoolRHS())
          ? acc
          : tc;
      }
    return result;
  }


  /*-------------------------------------------------------------------*/


  /**
   * Load all features that are called by this expression.  This is called
   * during state RESOLVING_INHERITANCE for calls in the inherits clauses and
   * during state RESOLVING_TYPES for all other calls.
   *
   * @param res this is called during type resolution, res gives the resolution
   * instance.
   *
   * @param thiz the surrounding feature. For a call c in an inherits clause ("f
   * : c { }"), thiz is the outer feature of f.  For a expression in the
   * contracts or implementation of a feature f, thiz is f itself.
   *
   * NYI: Check if it might make more sense for thiz to be the declared feature
   * instead of the outer feature when processing an inherits clause.
   */
  void loadCalledFeature(Resolution res, AbstractFeature thiz)
  {
    if (PRECONDITIONS) require
      (thiz.state() == Feature.State.RESOLVING_INHERITANCE
       ? thiz.outer().state().atLeast(Feature.State.RESOLVED_DECLARATIONS)
       : thiz        .state().atLeast(Feature.State.RESOLVED_DECLARATIONS));

    var actualsResolved = false;
    if (_calledFeature == null)
      {
        if (CHECKS) check
          (Errors.count() > 0 || _name != Errors.ERROR_STRING);
        if (_name != Errors.ERROR_STRING)    // If call parsing failed, don't even try
          {
            var targetFeature = targetFeature(res, thiz);
            if (CHECKS) check
              (Errors.count() > 0 || targetFeature != null && targetFeature != Types.f_ERROR);
            if (targetFeature != null && targetFeature != Types.f_ERROR)
              {
                res.resolveDeclarations(targetFeature);
                var fos = res._module.lookup(targetFeature, _name, this, _target == null);
                FeatureName calledName = FeatureName.get(_name, _actuals.size());
                var fo = FeatureAndOuter.filter(fos, pos(), FeatureAndOuter.Operation.CALL, calledName, ff -> mayMatchArgList(ff, false) || ff.hasOpenGenericsArgList());
                if (fo == null)
                  { // handle `fun a.b.c` and implicit calls `f()` that expand to `f.call()`:
                    fo = FeatureAndOuter.filter(fos, pos(), FeatureAndOuter.Operation.CALL, calledName, ff -> isSpecialWrtArgs(ff));
                  }
                else if (fo._feature != Types.f_ERROR &&
                         _generics.isEmpty() &&
                         _actuals.size() != fo._feature.valueArguments().size() &&
                         !fo._feature.hasOpenGenericsArgList())
                  {
                    splitOffTypeArgs(fo._feature, thiz);
                  }
                if (fo != null)
                  {
                    _calledFeature = fo._feature;
                    if (_target == null)
                      {
                        _target = fo.target(pos(), res, thiz);
                      }
                  }
                if (_calledFeature == null)
                  { // nothing found, try if we can built a chained bool: `a < b < c` => `(a < b) && (a < c)`
                    resolveTypesOfActuals(res,thiz);
                    actualsResolved = true;
                    findChainedBooleans(res, thiz);
                  }
                if (_calledFeature == null)
                  { // nothing found, try if we can built operator call: `a + b` => `x.y.z.this.infix + a b`
                    findOperatorOnOuter(res, thiz);
                  }
                if (_calledFeature == null) // nothing found, so flag error
                  {
                    AstErrors.calledFeatureNotFound(this, calledName, targetFeature);
                  }
              }
          }
      }
    if (_calledFeature == null)
      {
        _calledFeature = Types.f_ERROR;
        if (_target == null)
          {
            _target = Expr.ERROR_VALUE;
          }
      }
    if (_calledFeature == Types.f_ERROR)
      {
        _actuals = new List<>();
      }
    if (!actualsResolved)
      {
        resolveTypesOfActuals(res,thiz);
      }

    if (POSTCONDITIONS) ensure
      (Errors.count() > 0 || calledFeature() != null,
       Errors.count() > 0 || _target         != null);
  }


  void resolveTypesOfActuals(Resolution res, AbstractFeature outer)
  {
    // NYI: check why _actuals.listIterator cannot be done inside
    // whenResolvedTypes. If it could, the 'if calledFeature != null / Error
    // would not be needed.
    ListIterator<Expr> i = _actuals.listIterator(); // _actuals can change during resolveTypes, so create iterator early
    outer.whenResolvedTypes
      (() ->
       {
         while (i.hasNext())
           {
             var a = i.next();
             if (a != null) // splitOffTypeArgs might have set this to null
               {
                 if (_calledFeature != null && _calledFeature != Types.f_ERROR)
                   {
                     var a1 = res.resolveType(a, outer);
                     if (CHECKS) check
                       (a1 != null);
                     i.set(a1);
                   }
               }
           }
       });
  }


  /**
   * For an infix, prefix or postfix operator call of the form
   *
   *   a ⨁ b     -- or --
   *   ⨁ a       -- or --
   *   a ⨁
   *
   * that was not found within the target 'a', try to find this operator in 'thiz'
   * or any outer feature.  If found in X.Y.Z.this, then convert this call into
   *
   *   X.Y.Z.this.infix  ⨁ a b     -- or --
   *   X.Y.Z.this.prefix ⨁ a       -- or --
   *   X.Y.Z.this.postix ⨁ a       ,
   *
   * respectively.  This permits the introduction of binary or unary operators
   * within any feature, e.g., within unit type features that can be inherited
   * from or even in the universe.
   *
   * If successful, field _calledFeature will be set to the called feature and
   * fields _target and _actuals will be changed accordingly.
   *
   * @param res this is called during type resolution, res gives the resolution
   * instance.
   *
   * @param thiz the surrounding feature
   */
  void findOperatorOnOuter(Resolution res, AbstractFeature thiz)
  {
    if (_name.startsWith("infix "  ) ||
        _name.startsWith("prefix " ) ||
        _name.startsWith("postfix ")    )
      {
        var calledName = FeatureName.get(_name, _actuals.size()+1);
        var fo = res._module.lookup(thiz, _name, this, true);
        var foa = FeatureAndOuter.filter(fo, pos(), FeatureAndOuter.Operation.CALL, calledName, ff -> mayMatchArgList(ff, true));
        if (foa != null)
          {
            _calledFeature = foa._feature;
            var newActuals = new List<>(_target);
            newActuals.addAll(_actuals);
            _actuals = newActuals;
            _target = foa.target(pos(), res, thiz);
          }
      }
  }


  /**
   * For a call of the form
   *
   *   array i32 10 i->i*i
   *
   * split the actuals list (i32, 10, i->i*i) into generics (i32) and actuals
   * (10, i->i*i).
   *
   * @param calledFeature the feature we are calling
   *
   * @param outer the feature surrounding this call
   */
  private void splitOffTypeArgs(AbstractFeature calledFeature, AbstractFeature outer)
  {
    var g = new List<AbstractType>();
    var a = new List<Expr>();
    var ts = calledFeature.typeArguments();
    var tn = ts.size();
    var ti = 0;
    var vs = calledFeature.valueArguments();
    var vn = vs.size();
    var i = 0;
    ListIterator<Expr> ai = _actuals.listIterator();
    while (ai.hasNext())
      {
        var aa = ai.next();

        // check that ts[ti] is open type parameter only iff ti == tn-1, ie.,
        // only the last type parameter may be open
        if (CHECKS) check
          (ti >= tn-1 ||
           ts.get(ti).kind() == AbstractFeature.Kind.TypeParameter    ,
           ti != tn-1 ||
           ts.get(ti).kind() == AbstractFeature.Kind.TypeParameter     ||
           ts.get(ti).kind() == AbstractFeature.Kind.OpenTypeParameter);

        if (_actuals.size() - i > vn)
          {
            AbstractType t = _actualsNew.get(i)._type;
            if (t != null)
              {
                t.visit(Feature.findGenerics, outer);
                g.add(t);
              }
            ai.set(Expr.NO_VALUE);  // make sure visit() no longer visits this
            if (ts.get(ti).kind() != AbstractFeature.Kind.OpenTypeParameter)
              {
                ti++;
              }
          }
        else
          {
            a.add(aa);
          }
        i++;
      }
    _generics = g;
    _actuals = a;
  }


  /**
   * Check if this expression can also be parsed as a type and return that type. Otherwise,
   * report an error (AstErrors.expectedActualTypeInCall).
   *
   * @param outer the outer feature containing this expression
   *
   * @param tp the type parameter this expression is assigned to
   *
   * @return the Type corresponding to this, Type.t_ERROR in case of an error.
   */
  AbstractType asType(AbstractFeature outer, AbstractFeature tp)
  {
    var g = _generics;
    if (!_actuals.isEmpty())
      {
        g = new List<AbstractType>();
        g.addAll(_generics);
        for (var a : _actuals)
          {
            g.add(a.asType(outer, tp));
          }
      }
    AbstractType result = new Type(pos(), _name, g,
                                   _target == null             ||
                                   _target instanceof Universe ||
                                   _target instanceof Current     ? null
                                                                  : _target.asType(outer, tp));
    return result.visit(Feature.findGenerics, outer);
  }


  /**
   * Check if this call would need special handling of the argument count
   * in case the _calledFeature would be ff. This is the case for open generics,
   * "fun a.b.f" calls and implicit calls using f() for f returning Function value.
   *
   * @param ff the called feature candidate.
   *
   * @return true iff ff may be the called feature due to the special cases
   * listed above.
   */
  private boolean isSpecialWrtArgs(AbstractFeature ff)
  {
    return _forFun                                     /* a fun-declaration "fun a.b.f" */
      || ff.arguments().size()==0 && hasParentheses(); /* maybe an implicit call to a Function / Routine, see resolveImmediateFunctionCall() */
  }


  /**
   * Check if the actual arguments to this call may match the formal arguments
   * for calling ff.
   *
   * @param ff the candidate that might be called
   *
   * @param addOne true iff one actual argument will be added (used in
   * findOperatorOnOuter which will add the target to the actual arguments).
   *
   * @return true if ff is a valid candidate to be called.
   */
  private boolean mayMatchArgList(AbstractFeature ff, boolean addOne)
  {
    var asz = _actuals.size() + (addOne ? 1 : 0);
    var fvsz = ff.valueArguments().size();
    var ftsz = ff.typeArguments().size();

    var result = fvsz == asz ||
      _generics.isEmpty() && (fvsz + ftsz == asz) ||
      _generics.isEmpty() && asz >= fvsz + ftsz -1 &&
      ff.typeArguments().stream().anyMatch(ta -> ta.kind() == AbstractFeature.Kind.OpenTypeParameter);
    return result;
  }


  /**
   * After resolveTypes or if calledFeatureKnown(), this can be called to obtain
   * the feature that is called.
   */
  public AbstractFeature calledFeature()
  {
    if (PRECONDITIONS) require
      (Errors.count() > 0 || calledFeatureKnown());

    AbstractFeature result = _calledFeature != null ? _calledFeature : Types.f_ERROR;

    if (POSTCONDITIONS) ensure
      (result != null);
    return result;
  }


  /**
   * Is the called feature known? This is the case for calls to anonymous inner
   * features even before resolveTypes is executed. After resolveTypes, this is
   * the case unless there was an error finding the called feature.
   */
  boolean calledFeatureKnown()
  {
    return _calledFeature != null;
  }


  /**
   * Is this Expr a call to an outer ref?
   */
  public boolean isCallToOuterRef()
  {
    return calledFeature().isOuterRef();
  }


  /**
   * toString
   *
   * @return
   */
  // NYI move this to AbstractCall
  public String toString()
  {
    return (_target == null ||
            (_target instanceof Universe) ||
            (_target instanceof This t && t.toString().equals(FuzionConstants.UNIVERSE_NAME + ".this"))
            ? ""
            : _target.toString() + ".")
      + (_name          != null ? _name :
         _calledFeature != null ? _calledFeature.featureName().baseName()
                                : "--ANONYMOUS--" )
      + _generics.toString(" ", " ", "", t -> t.toStringWrapped())
      + _actuals .toString(" ", " ", "", e -> e.toStringWrapped())
      + (_select < 0        ? "" : " ." + _select);
  }


  /**
   * setTarget
   *
   * @param t
   */
  public void setTarget(Expr t)
  {
    Expr ot = this._target;
    if (ot instanceof Call)
      {
        ((Call)ot).setTarget(t);
      }
    else  if (ot != null)
      {
        throw new Error("target already set: old: "+ot+" new: "+t);
      }
    else
      {
        this._target = t;
      }
  }


  /**
   * typeIfKnown returns the type of this expression or null if the type is
   * still unknown, i.e., before or during type resolution.  This is redefined
   * by sub-classes of Expr to provide type information.
   *
   * @return this Expr's type or null if not known.
   */
  AbstractType typeIfKnown()
  {
    return _type;
  }


  /**
   * visit all the features, expressions, statements within this feature.
   *
   * @param v the visitor instance that defines an action to be performed on
   * visited objects.
   *
   * @param outer the feature surrounding this expression.
   *
   * @return this.
   */
  public Expr visit(FeatureVisitor v, AbstractFeature outer)
  {
    _generics = _generics.map(g -> g.visit(v, outer));
    if (v.doVisitActuals())
      {
        ListIterator<Expr> i = _actuals.listIterator(); // _actuals can change during resolveTypes, so create iterator early
        while (i.hasNext())
          {
            var a = i.next();
            if (a != null)
              {
                i.set(a.visit(v, outer));
              }
          }
      }
    if (_target != null)
      {
        _target = _target.visit(v, outer);
      }
    v.action((AbstractCall) this);
    return v.action(this, outer);
  }


  /**
   * Helper function called during resolveTypes to resolve syntactic sugar that
   * allows directly calling a function returned by a call.
   *
   * If this is a normal call (e.g. "f.g") whose result is a function type,
   * ("fun (int a,b) float"), and if g does not take any arguments, syntactic
   * sugar allows an implicit call to Function/Routine.call, i.e., "f.g(3,5)" is
   * a short form of "f.g.call(3,5)".
   *
   * NYI: we could also permit "f.g(x,y)(3,5)" as a short form for
   * "f.g(x,y).call(3,5)" in case g takes arguments.  But this might be too
   * confusing and it would require a change in the grammar.
   *
   * @param res the resolution instance.
   *
   * @param outer the root feature that contains this statement.
   *
   * @param result this in case this was not an immediate call, otherwise the
   * resulting call to Function/Routine.call.
   */
  private Call resolveImmediateFunctionCall(Resolution res, AbstractFeature outer)
  {
    Call result = this;
    if (!_forFun && // not a call to "b" within an expression of the form "fun a.b", will be handled after syntactic sugar
        _type.isFunType() &&
        _calledFeature != Types.resolved.f_function && // exclude inherits call in function type
        _calledFeature.arguments().size() == 0 &&
        hasParentheses())
      {
        result = new Call(pos(),
                          this /* this becomes target of "call" */,
                          "call",
                          -1,
                          _actualsNew,
                          NO_GENERICS,
                          _actuals,
                          null,
                          null)
          .resolveTypes(res, outer);
        _actualsNew = NO_PARENTHESES;
        _actuals = Expr.NO_EXPRS;
      }
    return result;
  }


  /**
   * Helper routine for resolveFormalArgumentTypes to determine the actual type
   * of a formal argument after inheritance.
   *
   * The result will be stored in
   * _resolvedFormalArgumentTypes[argnum..argnum+result-1].
   *
   * @param res Resolution instance
   *
   * @param argnum the number of this formal argument
   *
   * @param frml the formal argument
   *
   * @return the number of arguments that correspond to argnum after handing
   * down.
   */
  private int handDownFormalArg(Resolution res, int argnum, AbstractFeature frml)
  {
    int result = 1;
    var frmlT = frml.resultType();
    if (CHECKS) check
      (frmlT == Types.intern(frmlT));

    var declF = _calledFeature.outer();
    var heirF = targetTypeOrConstraint(res).featureOfType();
    if (declF != heirF)
      {
        var a = _calledFeature.handDown(res, new AbstractType[] { frmlT }, heirF);
        if (a.length != 1)
          {
            // Check that the number or args can only change for the
            // last argument (when it is of an open generic type).  if
            // it would change for other arguments, changing the
            // _resolvedFormalArgumentTypes array would invalidate
            // argnum for following arguments.
            if (CHECKS) check
              (Errors.count() > 0 || argnum == _resolvedFormalArgumentTypes.length - 1);
            if (argnum != _resolvedFormalArgumentTypes.length -1)
              {
                a = new AbstractType[] { Types.t_ERROR }; /* do not change _resolvedFormalArgumentTypes array length */
              }
          }
        addToResolvedFormalArgumentTypes(res, argnum, a, frml);
        result = a.length;
      }
    else
      {
        if (CHECKS) check
          (Errors.count() > 0 || argnum <= _resolvedFormalArgumentTypes.length);

        if (argnum < _resolvedFormalArgumentTypes.length)
          {
            if (CHECKS) check
              (frmlT != null);
            _resolvedFormalArgumentTypes[argnum] = adjustThisTypeForTarget(frmlT);
          }
      }
    return result;
  }


  /**
   * Helper routine for resolveFormalArgumentTypes to determine the actual type
   * of a formal argument from the target type and generics provided to the call.
   *
   * The type(s) will be takenb from
   * _resolvedFormalArgumentTypes[argnum..argnum+n-1], the result will be stored
   * in _resolvedFormalArgumentTypes[argnum..].
   *
   * @param res Resolution instance
   *
   * @param argnum the number of this formal argument
   *
   * @param n the number of arguments. This might be != 1 if
   * frml.resultType().isOpenGeneric() and this type has been replaced with no
   * or several actual types.
   *
   * @param frml the formal argument
   */
  private void replaceGenericsInFormalArg(Resolution res, int argnum, int n, AbstractFeature frml)
  {
    for (int i = 0; i < n; i++)
      {
        if (CHECKS) check
          (Errors.count() > 0 || argnum + i <= _resolvedFormalArgumentTypes.length);

        if (argnum + i < _resolvedFormalArgumentTypes.length)
          {
            var frmlT = _resolvedFormalArgumentTypes[argnum + i];

            if (frmlT.isOpenGeneric())
              { // formal arg is open generic, i.e., this expands to 0 or more actual args depending on actual generics for target:
                Generic g = frmlT.genericArgument();
                var frmlTs = g.replaceOpen(g.feature() == _calledFeature
                                           ? _generics
                                           : _target.type().generics());
                addToResolvedFormalArgumentTypes(res, argnum + i, frmlTs.toArray(new AbstractType[frmlTs.size()]), frml);
                i = i + frmlTs.size() - 1;
                n = n + frmlTs.size() - 1;
              }
            else
              {
<<<<<<< HEAD
=======
                /*
                 * Special handling for calling type feature with formal argument types that
                 * are `this.type` of the original feature:
                 *
                 * example:
                 *
                 *   equatable is
                 *
                 *     type.equality(a, b equatable.this.type) bool is abstract
                 *
                 *   equals(T type : equatable, x, y T) => T.equality x y
                 *
                 * For the call `T.equality x y`, we must replace the the formal argument type
                 * for `a` (and `b`) by `T`.
                 */
                frmlT = replace_type_parameter_used_for_this_type_in_type_feature(frmlT);
>>>>>>> 6ac19211
                frmlT = targetTypeOrConstraint(res).actualType(frmlT);
                frmlT = frmlT.actualType(_calledFeature, _generics);
                frmlT = Types.intern(frmlT);
                if (CHECKS) check
                  (frmlT != null);
                _resolvedFormalArgumentTypes[argnum + i] = frmlT;
              }
          }
      }
  }


  /**
   * Helper routine for handDownFormalArg and replaceGenericsInFormalArg to
   * extend the _resolvedFormalArgumentTypes array.
   *
   * In case frml.resultType().isOpenGeneric(), this will call frml.select() for
   * all the actual types the open generic is replaced by to make sure the
   * corresponding features exist.
   *
   * @param res Resolution instance
   *
   * @param argnum index in _resolvedFormalArgumentTypes at which we add new
   * elements
   *
   * @param a the new elements to add to _resolvedFormalArgumentTypes
   *
   * @param frml the argument whose type we are resolving.
   */
  private void addToResolvedFormalArgumentTypes(Resolution res, int argnum, AbstractType[] a, AbstractFeature frml)
  {
    var na = new AbstractType[_resolvedFormalArgumentTypes.length - 1 + a.length];
    var j = 0;
    for (var i = 0; i < _resolvedFormalArgumentTypes.length; i++)
      {
        if (i == argnum)
          {
            for (var at : a)
              {
                if (CHECKS) check
                  (at != null);
                na[j] = at;
                j++;
              }
          }
        else
          {
            na[j] = _resolvedFormalArgumentTypes[i];
            j++;
          }
      }
    _resolvedFormalArgumentTypes = na;
  }


  /**
   * Helper routine for resolveTypes to resolve the formal argument types of the
   * arguments in this call. Results will be stored in
   * _resolvedFormalArgumentTypes array.
   */
  private void resolveFormalArgumentTypes(Resolution res)
  {
    var fargs = _calledFeature.valueArguments();
    _resolvedFormalArgumentTypes = fargs.size() == 0 ? Type.NO_TYPES
                                                     : new AbstractType[fargs.size()];
    Arrays.fill(_resolvedFormalArgumentTypes, Types.t_ERROR);
    int count = 0;
    for (var frml : fargs)
      {
        int argnum = count;  // effectively final copy of count
        frml.whenResolvedTypes
          (() ->
           {
             // first, replace generics according to inheritance:
             int n = handDownFormalArg (res, argnum,    frml);
             // next, replace generics given in the target type and in this call
             replaceGenericsInFormalArg(res, argnum, n, frml);
           });
        count++;
      }
    if (POSTCONDITIONS) ensure
      (_resolvedFormalArgumentTypes != null);
  }


  /**
   * list filled by whenInferredTypeParameters.
   */
  private List<Runnable> _whenInferredTypeParameters = NO_RUNNABLE;


  /**
   * pre-allocated empty list for _whenInferredTypeParameters.
   */
  private static List<Runnable> NO_RUNNABLE = new List<>();


  /**
   * While type parameters are still unknown because they need to be inferred
   * from the actual arguments, this can be used to register actions to be
   * performed as soon as the type parameters are known.
   */
  void whenInferredTypeParameters(Runnable r)
  {
    if (PRECONDITIONS) require
      (needsToInferTypeParametersFromArgs());

    if (_whenInferredTypeParameters == NO_RUNNABLE)
      {
        _whenInferredTypeParameters = new List<>();
      }
    _whenInferredTypeParameters.add(r);
  }


  /**
   * Helper function for resolveTypes to determine the static result type of
   * this call.
   *
   * In particular, this replaces formal generic types by actual generics
   * provided to this call and it replaces select calls to fields of open
   * genenric type by calls to the actual fields.
   *
   * @param res the resolution instance.
   *
   * @param t the result type of the called feature, might be open genenric.
   */
  private void resolveType(Resolution res, AbstractType t, AbstractFeature outer)
  {
    for (var i = 0; i < _generics.size(); i++)
      {
        var g = _generics.get(i);
        if (CHECKS) check
          (Errors.count() > 0 || g != null);
        if (g != null)
          {
            _generics = _generics.setOrClone(i, g.resolve(res, outer));
          }
      }

    var tt = targetTypeOrConstraint(res);
    t = resolveSelect(t, tt);
    if (t != Types.t_ERROR)
      {
        t = tt.actualType(t);
        t = t.resolve(res, tt.featureOfType());
        t = adjustThisTypeForTarget(t);
        t = resolveForCalledFeature(res, t, tt);
      }
    _type = Types.intern(t);
  }


  /**
   * Helper for resolveType to process _select, i.e., check that _select is < 0
   * and t is not open generic, or else _select choses the actual open generic
   * type.
   *
   * @param t the result type of the called feature, might be open genenric.
   *
   * @param tt target type or constraint.
   *
   * @return the actual, non open generic result type to Types.t_ERROR in case
   * of an error.
   */
  private AbstractType resolveSelect(AbstractType t, AbstractType tt)
  {
    if (_select < 0 && t.isOpenGeneric())
      {
        AstErrors.cannotAccessValueOfOpenGeneric(pos(), _calledFeature, t);
        t = Types.t_ERROR;
      }
    else if (_select >= 0 && !t.isOpenGeneric())
      {
        AstErrors.useOfSelectorRequiresCallWithOpenGeneric(pos(), _calledFeature, _name, _select, t);
        t = Types.t_ERROR;
      }
    else if (_select >= 0)
      {
        var types = t.genericArgument().replaceOpen(tt.generics());
        int sz = types.size();
        if (_select >= sz)
          {
            AstErrors.selectorRange(pos(), sz, _calledFeature, _name, _select, types);
            _calledFeature = Types.f_ERROR;
            t = Types.t_ERROR;
          }
        else
          {
            t = types.get(_select);
          }
      }
    return t;
  }


  /**
   * Replace occurences of this.type in formal arg or result type depending on
   * the target of the call.
   *
   * @param t the formal type to be adjusted.
   *
   * @return a type derived from t where `this.type` is replaced by actual types
   * from the call's target where this is possible.
   */
  private AbstractType adjustThisTypeForTarget(AbstractType t)
  {
    /**
     * For a call `T.f` on a type parameter whose result type contains
     * `this.type`, make sure we replace the implicit type parameter to
     * `this.type`.
     *
     * example:
     *
     *   has_equality is
     *
     *     type.equality(a, b has_equality.this.type) bool is abstract
     *
     *   equals(T type : has_equality, x, y T) => T.equality x y
     *
     * For the call `T.equality x y`, we must replace the the formal argument type
     * for `a` (and `b`) by `T`.
     */
    var target = target();
    if (target instanceof AbstractCall tc && tc.calledFeature().isTypeParameter())
      {
        t = t.replace_type_parameter_used_for_this_type_in_type_feature
          (target.type().featureOfType(),
           tc);
      }
    if (!calledFeature().isOuterRef())
      {
        var inner = new Type(calledFeature().selfType(),
                             _target.typeForCallTarget());
        t = t.replace_this_type_by_actual_outer(inner);
      }
    return t;
  }


  /**
   * Helper function for resolveType to adjust a result type depending on the
   * kind of feature that is called.
   *
   * In particular, this contains special handling for calling type parameters,
   * for Types.get, for outer refs and for constructors.
   *
   * @param res the resolution instance.
   *
   * @param t the result type of the called feature, adjustes for select, this type, etc.
   *
   * @param tt target type or constraint.
   */
  private AbstractType resolveForCalledFeature(Resolution res, AbstractType t, AbstractType tt)
  {
    if (_calledFeature.isTypeParameter())
      {
        if (_select >= 0 || _calledFeature.isOpenTypeParameter())
          {
            throw new Error("NYI (see #283): Calling open type parameter");
          }
        if (!t.isGenericArgument())
          {
            t = t.featureOfType().typeFeature(res).selfType();
          }
      }
    else if (_calledFeature == Types.resolved.f_Types_get)
      { // NYI (see #282): special handling could maybe be avoided? Maybe make
        // this special handling the normal handling for all features whose
        // result type depends on a generic that can be replaced by an actual
        // generic given in the call?
        var gt = _generics.get(0);
        if (!gt.isGenericArgument())
          {
            gt = gt.typeType(res);
          }
        t = gt.resolve(res, tt.featureOfType());
        if (t == null)
          {
            throw new Error("NYI (see #283): resolveTypes for .type: resultType not present at "+pos().show());
          }
      }
    else if (_calledFeature.isOuterRef())
      {
        var o = t.featureOfType().outer();
        t = o.isUniverse() ? t : new Type(t, o.thisType());
        t = Types.intern(t).asThis();
      }
<<<<<<< HEAD
    else if (_calledFeature.isConstructor())
      {  /* specialize t for the target type here */
        t = new Type(t, _target.typeForCallTarget());
      }
    else
=======
  }


  /*
   * Special handling for calling type feature with formal argument types that
   * are `this.type` of the original feature:
   *
   * example:
   *
   *   equatable is
   *
   *     type.equality(a, b equatable.this.type) bool is abstract
   *
   *   equals(T type : equatable, x, y T) => T.equality x y
   *
   * For the call `T.equality x y`, we must replace the the formal argument type
   * for `a` (and `b`) by `T`.
   */
  AbstractType replace_type_parameter_used_for_this_type_in_type_feature(AbstractType t)
  {
    var target = target();
    if (target instanceof AbstractCall tc && tc.calledFeature().isTypeParameter())
>>>>>>> 6ac19211
      {
        t = t.actualType(calledFeature(), _generics);
      }
    return t;
  }


  /**
   * Helper routine for inferGenericsFromArgs: Get the next element from aargs,
   * perform type resolution (which includes possibly replacing it by a
   * different Expr) and return it.
   *
   * This is called twice for two passes: First, with formalTypeForPropagation
   * == null, to find all the types of actuals that are happy to provide their
   * type.  Second, with formalTypeForPropagation != null, to first propagate a
   * type that was possibly found during the first pass before before resolving
   * the actual's type.
   *
   * @param formalTypeForPropagation  the formal argument type
   *
   * @param aargs iterator whose next value is the actual to process
   *
   * @param res the resolution instance
   *
   * @param outer the root feature that contains this statement
   */
  private Expr resolveTypeForNextActual(AbstractType formalTypeForPropagation,
                                        ListIterator<Expr> aargs,
                                        Resolution res,
                                        AbstractFeature outer)
  {
    Expr actual = aargs.next();
    var actualWantsPropagation = actual instanceof NumLiteral;
    if (formalTypeForPropagation != null && actualWantsPropagation)
      {
        if (formalTypeForPropagation.isGenericArgument())
          {
            var g = formalTypeForPropagation.genericArgument();
            if (g.feature() == _calledFeature)
              { // we found a use of a generic type, so record it:
                var t = _generics.get(g.index());
                if (t != Types.t_UNDEFINED)
                  {
                    actual = actual.propagateExpectedType(res, outer, t);
                  }
              }
          }
      }
    if ((formalTypeForPropagation != null) || !actualWantsPropagation)
      {
        actual = res.resolveType(actual, outer);
        if (CHECKS) check
          (actual != null);
        aargs.set(actual);
      }
    else
      {
        actual = null;
      }
    return actual;
  }


  /**
   * infer the missing generic arguments to this call by inspecting the types of
   * the actual arguments.
   *
   * This is called during resolveTypes, so we have to be careful since type
   * information is not generally available yet.
   *
   * @param res the resolution instance.
   *
   * @param outer the root feature that contains this statement.
   */
  private void inferGenericsFromArgs(Resolution res, AbstractFeature outer)
  {
    var cf = _calledFeature;
    int sz = cf.generics().list.size();
    boolean[] conflict = new boolean[sz]; // The generics that had conflicting types
    String [] foundAt  = new String [sz]; // detail message for conflicts giving types and their location

    _generics = actualTypeParameters();
    var va = cf.valueArguments();
    var checked = new boolean[va.size()];
    int last, next = 0;
    do
      {
        last = next;
        inferGenericsFromArgs(res, outer, checked, conflict, foundAt);
        next = 0;
        for (var b : foundAt)
          {
            next = next + (b != null ? 1 : 0);
          }
      }
    while (last < next);

    List<Generic> missing = new List<Generic>();
    for (Generic g : cf.generics().list)
      {
        int i = g.index();
        if ( g.isOpen() && foundAt[i] == null ||
            !g.isOpen() && _generics.get(i) == Types.t_UNDEFINED)
          {
            missing.add(g);
            if (CHECKS) check
              (Errors.count() > 0 || g.isOpen() || i < _generics.size());
            if (i < _generics.size())
              {
                _generics = _generics.setOrClone(i, Types.t_ERROR);
              }
          }
        else if (conflict[i])
          {
            AstErrors.incompatibleTypesDuringTypeInference(pos(), g, foundAt[i]);
            _generics = _generics.setOrClone(i, Types.t_ERROR);
          }
      }

    // report missing inferred types only if there were no errors trying to find
    // the types of the actuals:
    if (!missing.isEmpty() &&
        (Errors.count() == 0 ||
         !_actuals.stream().anyMatch(x -> x.typeIfKnown() == Types.t_ERROR)))
      {
        AstErrors.failedToInferActualGeneric(pos(),cf, missing);
      }
  }


  /**
   * infer the missing generic arguments to this call by inspecting the types of
   * the actual arguments.
   *
   * This is called during resolveTypes, so we have to be careful since type
   * information is not generally available yet.
   *
   * @param res the resolution instance.
   *
   * @param outer the root feature that contains this statement.
   *
   * @param checked boolean array for all cf.valuedArguments() that have been
   * checked already.
   *
   * @param conflict set of generics that caused conflicts
   *
   * @param foundAt the position of the expressions from which actual generics
   * were taken.
   */
  void inferGenericsFromArgs(Resolution res, AbstractFeature outer, boolean[] checked, boolean[] conflict, String[] foundAt)
  {
    var cf = _calledFeature;
    // run two passes: first, ignore numeric literals and open generics, do these in second pass
    for (var pass = 0; pass < 2; pass++)
      {
        int count = 1; // argument count, for error messages

        ListIterator<Expr> aargs = _actuals.listIterator();
        var va = cf.valueArguments();
        var vai = 0;
        for (var frml : va)
          {
            if (CHECKS) check
                          (Errors.count() > 0 || frml.state().atLeast(Feature.State.RESOLVED_DECLARATIONS));

            if (!checked[vai])
              {
                var t = frml.resultTypeIfPresent(res, NO_GENERICS);
                var g = t.isGenericArgument() ? t.genericArgument() : null;
                if (g != null && g.feature() == cf && g.isOpen())
                  {
                    if (pass == 1)
                      {
                        checked[vai] = true;
                        foundAt[g.index()] = "open"; // set to something not null to avoid missing argument error below
                        while (aargs.hasNext())
                          {
                            count++;
                            var actual = resolveTypeForNextActual(Types.t_UNDEFINED, aargs, res, outer);
                            var actualType = typeFromActual(actual, outer);
                            if (actualType == null)
                              {
                                actualType = Types.t_ERROR;
                                AstErrors.failedToInferOpenGenericArg(pos(), count, actual);
                              }
                            _generics.add(actualType);
                          }
                      }
                  }
                else if (aargs.hasNext())
                  {
                    count++;
                    var actual = resolveTypeForNextActual(pass == 0 ? null : t, aargs, res, outer);
                    var actualType = typeFromActual(actual, outer);
                    if (actualType != null)
                      {
                        inferGeneric(res, outer, t, actualType, actual.pos(), conflict, foundAt);
                        checked[vai] = true;
                      }
                    // NYI cleanup/merge the two cases below
                    else if (actual instanceof Function af)
                      {
                        checked[vai] = inferGenericLambdaResult(res, outer, t, af, actual.pos(), conflict, foundAt);
                      }
                    else if (actual instanceof Block b && b.resultExpression() instanceof Function af)
                      {
                        checked[vai] = inferGenericLambdaResult(res, outer, t, af, actual.pos(), conflict, foundAt);
                      }
                  }
              }
            else if (aargs.hasNext())
              {
                aargs.next();
              }
            vai++;
          }
      }
  }


  /**
   * During type inference for type parameters, determine the type of an actual
   * argument in the context of `outer`.
   *
   * In case `actual`'s type depends on a type parameter g of a feature f and
   * the context is the corresponding type feature ft, then g will be replaced
   * by the corresponding type parameter of ft.
   *
   * @param actual an actual argument or null if not known
   *
   * @param outer the root feature that contains this call.
   *
   * @return the type of actual as seen within outer, or null if not known.
   */
  AbstractType typeFromActual(Expr actual,
                              AbstractFeature outer)
  {
    var actualType = actual == null ? null : actual.typeIfKnown();
    if (actualType != null)
      {
        actualType = actualType.replace_type_parameters_of_type_feature_origin(outer);
        if (!actualType.isGenericArgument() && actualType.featureOfType().isTypeFeature())
          {
            actualType = Types.resolved.f_Type.selfType();
          }
      }
    return actualType;
  }


  /**
   * Perform type inference for generics used in formalType that are instantiated by actualType.
   *
   * @param res the resolution instance.
   *
   * @param formalType the (possibly generic) formal type
   *
   * @param actualType the actual type
   *
   * @param pos source code position of the expression actualType was derived from
   *
   * @param conflict set of generics that caused conflicts
   *
   * @param foundAt the position of the expressions from which actual generics
   * were taken.
   */
  private void inferGeneric(Resolution res, AbstractFeature outer, AbstractType formalType, AbstractType actualType, SourcePosition pos, boolean[] conflict, String[] foundAt)
  {
    if (PRECONDITIONS) require
      (actualType.compareTo(actualType.replace_type_parameters_of_type_feature_origin(outer)) == 0);

    if (formalType.isGenericArgument())
      {
        var g = formalType.genericArgument();
        if (g.feature() == _calledFeature)
          { // we found a use of a generic type, so record it:
            var i = g.index();
            var gt = _generics.get(i);
            var nt = gt == Types.t_UNDEFINED ? actualType
                                             : gt.union(actualType);
            if (nt == Types.t_UNDEFINED)
              {
                conflict[i] = true;
                nt = Types.t_ERROR;
              }
            _generics = _generics.setOrClone(i, nt);
            foundAt [i] = (foundAt[i] == null ? "" : foundAt[i]) + actualType + " found at " + pos.show() + "\n";
          }
      }
    else
      {
        var fft = formalType.featureOfType();
        res.resolveTypes(fft);
        var aft = actualType.isGenericArgument() ? null : actualType.featureOfType();
        if (fft == aft)
          {
            for (int i=0; i < formalType.generics().size(); i++)
              {
                if (i < actualType.generics().size())
                  {
                    inferGeneric(res,
                                 outer,
                                 formalType.generics().get(i),
                                 actualType.generics().get(i),
                                 pos, conflict, foundAt);
                  }
              }
          }
        else if (formalType.isChoice())
          {
            for (var ct : formalType.choiceGenerics())
              {
                inferGeneric(res, outer, ct, actualType, pos, conflict, foundAt);
              }
          }
        else if (aft != null)
          {
            for (var p: aft.inherits())
              {
                var pt = p.typeIfKnown();
                if (pt != null)
                  {
                    var apt = actualType.actualType(pt);
                    inferGeneric(res, outer, formalType, apt, pos, conflict, foundAt);
                  }
              }
          }
      }
  }


  /**
   * Perform type inference for result type of lambda
   *
   * @param res the resolution instance.
   *
   * @param outer the feature containing this call
   *
   * @param formalType the (possibly generic) formal type
   *
   * @param actualType the actual type
   *
   * @param pos source code position of the expression actualType was derived from
   *
   * @param conflict set of generics that caused conflicts
   *
   * @param foundAt the position of the expressions from which actual generics
   * were taken.
   */
  private boolean inferGenericLambdaResult(Resolution res,
                                           AbstractFeature outer,
                                           AbstractType formalType,
                                           Function af,
                                           SourcePosition pos,
                                           boolean[] conflict,
                                           String[] foundAt)
  {
    var result = false;
    if (!formalType.isGenericArgument() &&
        formalType.featureOfType() == Types.resolved.f_function &&
        formalType.generics().get(0).isGenericArgument()
        )
      {
        var rg = formalType.generics().get(0).genericArgument();
        var ri = rg.index();
        var cf = _calledFeature;
        if (rg.feature() == cf && foundAt[ri] == null)
          {
            var at = targetTypeOrConstraint(res).actualType(formalType).actualType(cf, _generics);
            if (!at.containsUndefined(true))
              {
                var rt = af.propagateExpectedType2(res, outer, at, true);
                if (rt != null)
                  {
                    _generics = _generics.setOrClone(ri, rt);
                  }
                foundAt[ri] = (foundAt[ri] == null ? "" : foundAt[ri]) + rt + " found at " + pos.show() + "\n";
                result = true;
              }
          }
      }
    return result;
  }


  /**
   * Is this a tail recursive call?
   *
   * A tail recursive call within 'outer' is a call to 'outer' whose result is
   * returned without any further modification.
   *
   * This means, any call
   *
   *    target.outer arg1 arg2 ...
   *
   * is a tail recursive call provided that the result returned is not
   * processed. The call may be dynamic, i.e., target may evaluate to something
   * different than outer.outer.
   *
   * This is used to allow cyclic type inferencing of the form
   *
   *   f =>
   *     if c
   *       x
   *     else
   *       f
   *
   * Which must return a value of x's type.
   */
  boolean isTailRecursive(AbstractFeature outer)
  {
    return
      calledFeature() == outer &&
      returnsThis(outer.code());
  }


  /**
   * Check if the result returns by the given expression is the result of this
   * call (i.e., this call is a tail call in e).
   *
   * @param e an expression.
   *
   * @return true iff this is a expression that can produce the result of e (but
   * not necessarily the only one).
   */
  boolean returnsThis(Expr e)
  {
    if (e instanceof If i)
      {
        var it = i.branches();
        while (it.hasNext())
          {
            if (returnsThis(it.next()))
              {
                return true;
              }
          }
      }
    else if (e instanceof Match m)
      {
        for (var c : m.cases())
          {
            if (returnsThis(c.code()))
              {
                return true;
              }
          }
      }
    else if (e instanceof Block b)
      {
        var r = b.resultExpression();
        return r != null && returnsThis(r);
      }
    return e == this;
  }


  /**
   * true before types are resolved and typeParameters() is just a list of
   * Types.t_UNDEFINED since the actual types still need to be inferred from
   * actual arguments.
   */
  boolean needsToInferTypeParametersFromArgs()
  {
    return _calledFeature != null && _generics == NO_GENERICS && _calledFeature.generics() != FormalGenerics.NONE;
  }


  /**
   * determine the static type of all expressions and declared features in this feature
   *
   * @param res the resolution instance.
   *
   * @param outer the root feature that contains this statement.
   */
  public Call resolveTypes(Resolution res, AbstractFeature outer)
  {
    Call result = this;
    loadCalledFeature(res, outer);
    FormalGenerics.resolve(res, _generics, outer);

    if (CHECKS) check
      (Errors.count() > 0 || _calledFeature != null);

    ListIterator<Expr> i = _actuals.listIterator();
    while (i.hasNext())
      {
        Expr actl = i.next();
        if (actl instanceof Actual aa)
          {
            actl = aa.expr(this);
          }
        if (CHECKS) check
          (actl != null);
        i.set(actl);
      }

    if (_calledFeature == null)
      {
        _type = Types.t_ERROR;
      }
    else
      {
        if (needsToInferTypeParametersFromArgs())
          {
            inferGenericsFromArgs(res, outer);
            for (var r : _whenInferredTypeParameters)
              {
                r.run();
              }
          }
        if (_calledFeature.generics().errorIfSizeOrTypeDoesNotMatch(_generics,
                                                                    pos(),
                                                                    "call",
                                                                    "Called feature: "+_calledFeature.qualifiedName()+"\n"))
          {
            var cf = _calledFeature;
            var t = isTailRecursive(outer) ? Types.resolved.t_void // a tail recursive call will not return and execute further
                                           : cf.resultTypeIfPresent(res, _generics);
            if (t == null)
              {
                cf.whenResolvedTypes
                  (() ->
                   {
                     var t2 = cf.resultTypeForTypeInference(pos(), res, _generics);
                     resolveType(res, t2, _calledFeature.outer());
                   });
              }
            else
              {
                resolveType(res, t, _calledFeature.outer());
                if (isTailRecursive(outer))
                  {
                    cf.whenResolvedTypes
                      (() ->
                       {
                         var t2 = cf.resultTypeForTypeInference(pos(), res, _generics);
                         resolveType(res, t2, _calledFeature.outer());
                       });
                  }

                // Convert a call "f.g a b" into "f.g.call a b" in case f.g takes no
                // arguments and returns a Function or Routine
                result = resolveImmediateFunctionCall(res, outer); // NYI: Separate pass? This currently does not work if type was inferred
              }
          }
        else
          {
            _type = Types.t_ERROR;
          }
        resolveFormalArgumentTypes(res);
      }
    if (_type != null &&
        // exclude call to create type instance, it requires origin's type parameters:
        !calledFeature().isTypeFeature()
        )
      {
        _type = _type.replace_type_parameters_of_type_feature_origin(outer);
      }
    return result;
  }


  /**
   * During type inference: Inform this expression that it is used in an
   * environment that expects the given type.  In particular, if this
   * expression's result is assigned to a field, this will be called with the
   * type of the field.
   *
   * @param res this is called during type inference, res gives the resolution
   * instance.
   *
   * @param outer the feature that contains this expression
   */
  public void propagateExpectedType(Resolution res, AbstractFeature outer)
  {
    if (!_forFun &&
        _type != Types.t_ERROR &&
        _resolvedFormalArgumentTypes != null &&
        _actuals.size() == _resolvedFormalArgumentTypes.length /* this will cause an error in checkTypes() */ )
      {
        int count = 0;
        ListIterator<Expr> i = _actuals.listIterator();
        while (i.hasNext())
          {
            Expr actl = i.next();
            var frmlT = _resolvedFormalArgumentTypes[count];
            if (CHECKS) check
              (frmlT != null,
               frmlT != Types.t_ERROR || Errors.count() > 0);
            if (actl != null)
              {
                var a = actl.propagateExpectedType(res, outer, frmlT);
                if (CHECKS) check
                  (a != null);
                i.set(a);
              }
            count++;
          }

        if (_target != null)
          {
            // NYI: Need to check why this is needed, it does not make sense to
            // propagate the target's type to target. But if removed,
            // tests/reg_issue16_chainedBool/ fails with C backend:
            _target = _target.propagateExpectedType(res, outer, _target.typeIfKnown());
          }
      }
  }


  /**
   * Boxing for actual arguments: Find actual arguments of value type that are
   * assigned to formal argument types that are references and box them.
   *
   * @param outer the feature that contains this expression
   */
  public void box(AbstractFeature outer)
  {
    if (!_forFun && _type != Types.t_ERROR)
      {
        int fsz = _resolvedFormalArgumentTypes.length;
        if (_actuals.size() ==  fsz)
          {
            int count = 0;
            ListIterator<Expr> i = _actuals.listIterator();
            while (i.hasNext())
              {
                Expr actl = i.next();
                var rft = _resolvedFormalArgumentTypes[count];
                if (CHECKS) check
                  (rft != null,
                   rft != Types.t_ERROR || Errors.count() > 0);
                if (actl != null)
                  {
                    var a = actl.box(rft);
                    if (CHECKS) check
                      (a != null);
                    i.set(a);
                  }
                count++;
              }
          }
      }
  }


  /**
   * perform static type checking, i.e., make sure that in all assignments from
   * actual to formal arguments, the types match.
   *
   * @param outer the root feature that contains this statement.
   */
  public void checkTypes(AbstractFeature outer)
  {
    if (_forFun)
      { // this is a call to "b" within an expression of the form "fun a.b". In
        // this case, there must be no generics nor actual arguments to "b", the
        // call will be replaced during Function.resolveSyntacticSugar.
        if (_actuals.size() != 0)
          {
            AstErrors.functionMustNotProvideActuals(pos(), this, _actuals);
          }
        else if (hasParentheses())
          {
            AstErrors.functionMustNotProvideParentheses(pos(), this);
          }
      }
    else if (_type != Types.t_ERROR)
      {
        int fsz = _resolvedFormalArgumentTypes.length;
        if (_actuals.size() !=  fsz)
          {
            AstErrors.wrongNumberOfActualArguments(this);
          }
        else
          {
            int count = 0;
            for (Expr actl : _actuals)
              {
                var frmlT = _resolvedFormalArgumentTypes[count];
                if (frmlT != null /* NYI: make sure this is never null */)
                  {
                    if (actl == Expr.NO_VALUE)
                      {
                        AstErrors.unexpectedTypeParameterInCall(_calledFeature,
                                                                count,
                                                                frmlT,
                                                                _actualsNew.get(_generics.size() + count)._type);
                      }
                    else if (actl != null && !frmlT.isAssignableFrom(actl.type()))
                      {
                        AstErrors.incompatibleArgumentTypeInCall(_calledFeature, count, frmlT, actl);
                      }
                  }
                count++;
              }
          }
        if (_calledFeature.isChoice())
          {
            boolean ok = false;
            if (outer != null && outer.isChoice())
              {
                for (var p : outer.inherits())
                  {
                    ok = ok || p == this;
                  }
              }
            if (!ok)
              {
                AstErrors.cannotCallChoice(pos(), _calledFeature);
              }
          }

        // Check that generics match formal generic constraints
        var fi = _calledFeature.generics().list.iterator();
        var gi = _generics.iterator();
        while (fi.hasNext() &&
               gi.hasNext()    ) // NYI: handling of open generic arguments
          {
            var f = fi.next();
            var g = gi.next();

            if (CHECKS) check
              (Errors.count() > 0 || f != null && g != null);
            if (f != null && g != null &&
                !f.constraint().constraintAssignableFrom(g))
              {
                if (!f.typeParameter().isTypeFeaturesThisType())  // NYI: CLEANUP: #706: remove special handling for 'THIS_TYPE'
                  {
                    AstErrors.incompatibleActualGeneric(pos(), f, g);
                  }
              }
          }
      }
  }


  /**
   * Helper function for resolveSyntacticSugar: Create "if cc block else
   * elseBlock" and handle the case that cc is a compile time constant.
   *
   * NYI: move this to If.resolveSyntacticSugar!
   */
  private Expr newIf(Expr cc, Expr block, Expr elseBlock)
  {
    return
      !cc.isCompileTimeConst()     ? new If(pos(), cc, block, elseBlock) :
      cc.getCompileTimeConstBool() ? block : elseBlock;
  }


  /**
   * Syntactic sugar resolution: This does the following:
   *
   *  - convert boolean operations &&, || and : into if-statements
   *  - convert repeated boolean operations ! into identity   // NYI
   *  - perform constant propagation for basic algebraic ops  // NYI
   *  - replace calls to intrinsics that return compile time constants
   *
   * @return a new Expr to replace this call or this if it remains unchanged.
   */
  Expr resolveSyntacticSugar(Resolution res, AbstractFeature outer)
  {
    Expr result = this;
    //    if (true) return result;
    if (Errors.count() == 0)
      {
        // convert
        //   a && b into if a b     else false
        //   a || b into if a true  else b
        //   a: b   into if a b     else true
        //   !a     into if a false else true
        var cf = _calledFeature;
        if      (cf == Types.resolved.f_bool_AND    ) { result = newIf(_target, _actuals.get(0), BoolConst.FALSE); }
        else if (cf == Types.resolved.f_bool_OR     ) { result = newIf(_target, BoolConst.TRUE , _actuals.get(0)); }
        else if (cf == Types.resolved.f_bool_IMPLIES) { result = newIf(_target, _actuals.get(0), BoolConst.TRUE ); }
        else if (cf == Types.resolved.f_bool_NOT    ) { result = newIf(_target, BoolConst.FALSE, BoolConst.TRUE ); }
      }
    return result;
  }

}

/* end of file */<|MERGE_RESOLUTION|>--- conflicted
+++ resolved
@@ -1200,25 +1200,6 @@
               }
             else
               {
-<<<<<<< HEAD
-=======
-                /*
-                 * Special handling for calling type feature with formal argument types that
-                 * are `this.type` of the original feature:
-                 *
-                 * example:
-                 *
-                 *   equatable is
-                 *
-                 *     type.equality(a, b equatable.this.type) bool is abstract
-                 *
-                 *   equals(T type : equatable, x, y T) => T.equality x y
-                 *
-                 * For the call `T.equality x y`, we must replace the the formal argument type
-                 * for `a` (and `b`) by `T`.
-                 */
-                frmlT = replace_type_parameter_used_for_this_type_in_type_feature(frmlT);
->>>>>>> 6ac19211
                 frmlT = targetTypeOrConstraint(res).actualType(frmlT);
                 frmlT = frmlT.actualType(_calledFeature, _generics);
                 frmlT = Types.intern(frmlT);
@@ -1507,36 +1488,11 @@
         t = o.isUniverse() ? t : new Type(t, o.thisType());
         t = Types.intern(t).asThis();
       }
-<<<<<<< HEAD
     else if (_calledFeature.isConstructor())
       {  /* specialize t for the target type here */
         t = new Type(t, _target.typeForCallTarget());
       }
     else
-=======
-  }
-
-
-  /*
-   * Special handling for calling type feature with formal argument types that
-   * are `this.type` of the original feature:
-   *
-   * example:
-   *
-   *   equatable is
-   *
-   *     type.equality(a, b equatable.this.type) bool is abstract
-   *
-   *   equals(T type : equatable, x, y T) => T.equality x y
-   *
-   * For the call `T.equality x y`, we must replace the the formal argument type
-   * for `a` (and `b`) by `T`.
-   */
-  AbstractType replace_type_parameter_used_for_this_type_in_type_feature(AbstractType t)
-  {
-    var target = target();
-    if (target instanceof AbstractCall tc && tc.calledFeature().isTypeParameter())
->>>>>>> 6ac19211
       {
         t = t.actualType(calledFeature(), _generics);
       }
