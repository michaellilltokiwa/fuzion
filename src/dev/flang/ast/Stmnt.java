/*

This file is part of the Fuzion language implementation.

The Fuzion language implementation is free software: you can redistribute it
and/or modify it under the terms of the GNU General Public License as published
by the Free Software Foundation, version 3 of the License.

The Fuzion language implementation is distributed in the hope that it will be
useful, but WITHOUT ANY WARRANTY; without even the implied warranty of
MERCHANTABILITY or FITNESS FOR A PARTICULAR PURPOSE.  See the GNU General Public
License for more details.

You should have received a copy of the GNU General Public License along with The
Fuzion language implementation.  If not, see <https://www.gnu.org/licenses/>.

*/

/*-----------------------------------------------------------------------
 *
 * Tokiwa Software GmbH, Germany
 *
 * Source of interface Stmnt
 *
 *---------------------------------------------------------------------*/

package dev.flang.ast;

import dev.flang.util.HasSourcePosition;


/**
 * Stmnt <description>
 *
 * @author Fridtjof Siebert (siebert@tokiwa.software)
 */
public interface Stmnt extends HasSourcePosition
{


  /*-----------------------------  methods  -----------------------------*/

<<<<<<< HEAD

  /**
   * The sourcecode position of this statement, used for error messages.
   */
  public SourcePosition pos();


=======
>>>>>>> 4164506b
  /**
   * visit all the features, expressions, statements within this feature.
   *
   * @param v the visitor instance that defines an action to be performed on
   * visited objects.
   *
   * @param outer the feature surrounding this expression.
   *
   * @return this or an alternative Stmnt if the action performed during the
   * visit replaces this by the alternative.
   */
  public Stmnt visit(FeatureVisitor v, AbstractFeature outer);


  /**
   * visit all the statements within this Stmnt.
   *
   * @param v the visitor instance that defines an action to be performed on
   * visited statements
   */
  default void visitStatements(StatementVisitor v)
  {
    v.action(this);
  }


  /**
   * Does this statement consist of nothing but declarations? I.e., it has no
   * code that actually would be executed at runtime.
   */
  boolean containsOnlyDeclarations();


}

/* end of file */<|MERGE_RESOLUTION|>--- conflicted
+++ resolved
@@ -40,16 +40,6 @@
 
   /*-----------------------------  methods  -----------------------------*/
 
-<<<<<<< HEAD
-
-  /**
-   * The sourcecode position of this statement, used for error messages.
-   */
-  public SourcePosition pos();
-
-
-=======
->>>>>>> 4164506b
   /**
    * visit all the features, expressions, statements within this feature.
    *
