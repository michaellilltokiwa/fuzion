--- conflicted
+++ resolved
@@ -129,20 +129,11 @@
               // explicit
               ? new Call(pos(), _target, _name, _select, Call.NO_GENERICS, NO_EXPRS, null, null)
               // implict
-              : resolveImplicit(res, context, getActualResultType(res, context, _calledFeature.resultType()));
+              : resolveImplicit(res, context, getActualResultType(res, context, true));
           }
       }
     if (_currentlyResolving != null)
       {
-<<<<<<< HEAD
-=======
-        _currentlyResolving = _calledFeature.resultTypeIfPresentUrgent(res, true).isOpenGeneric()
-          // explicit
-          ? new Call(pos(), _target, _name, _select, Call.NO_GENERICS, NO_EXPRS, null, null)
-          // implict
-          : resolveImplicit(res, context);
-
->>>>>>> 2a8714d5
         result = _currentlyResolving.resolveTypes(res, context);
       }
     return result;
@@ -158,19 +149,10 @@
    * @param context the source code context where this assignment is used
    *
    */
-<<<<<<< HEAD
   private Call resolveImplicit(Resolution res, Context context, AbstractType at)
   {
     var result = Call.ERROR;
 
-=======
-  private Call resolveImplicit(Resolution res, Context context)
-  {
-    var result = Call.ERROR;
-
-    var at = getActualResultType(res, context, true);
-
->>>>>>> 2a8714d5
     var typeParameter = at.isGenericArgument() ? at.genericArgument().constraint(context).feature() : at.feature();
     var f = res._module.lookupOpenTypeParameterResult(typeParameter, this);
 
