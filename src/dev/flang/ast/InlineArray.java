--- conflicted
+++ resolved
@@ -408,20 +408,10 @@
     var eT           = new List<AbstractType>(et);
     eT.freeze();
     var argsE        = new List<Expr>(new NumLiteral(_elements.size()));
-<<<<<<< HEAD
-    var fuzion       = new Call(SourcePosition.builtIn, null, "fuzion"              ).resolveTypes(context);
-    var sys          = new Call(SourcePosition.builtIn, fuzion, "sys"               ).resolveTypes(context);
-    var sysArrayCall = new Call(SourcePosition.builtIn, sys , "internal_array_init",
-                                FuzionConstants.NO_SELECT, argsT, argsE, null                              ).resolveTypes(context);
-    var fuzionT      = new ParsedType(SourcePosition.builtIn, "fuzion", UnresolvedType.NONE, null);
-    var sysT         = new ParsedType(SourcePosition.builtIn, "sys"   , UnresolvedType.NONE, fuzionT);
-    var sysArrayT    = new ParsedType(SourcePosition.builtIn, "internal_array", eT, sysT);
-=======
-    var sys          = Types.resolved.fuzionSysCall(res, context);
+    var sys          = Types.resolved.fuzionSysCall(context);
     var sysArrayCall = new Call(SourcePosition.builtIn, sys, "internal_array_init",
-                                FuzionConstants.NO_SELECT, eT, argsE, null).resolveTypes(res, context);
+                                FuzionConstants.NO_SELECT, eT, argsE, null).resolveTypes(context);
     var sysArrayT    = new ParsedType(SourcePosition.builtIn, "internal_array", eT, sys.calledFeature().selfType());
->>>>>>> 28a9cbbf
     var sysArrayName = FuzionConstants.INLINE_SYS_ARRAY_PREFIX + (_id_++);
     var sysArrayVar  = new Feature(SourcePosition.builtIn, Visi.PRIV, sysArrayT, sysArrayName, Impl.FIELD);
     Resolution.instance()._module.findDeclarations(sysArrayVar, context.outerFeature());
@@ -431,47 +421,25 @@
     var exprs = new List<Expr>(sysArrayAssign);
     var readSysArrayVar = new Call(SourcePosition.builtIn,
                                    new Current(SourcePosition.notAvailable, context.outerFeature()),
-                                   sysArrayVar).resolveTypes(res, context);
+                                   sysArrayVar).resolveTypes(context);
     for (var i = 0; i < _elements.size(); i++)
       {
         var e = _elements.get(i);
-<<<<<<< HEAD
-        var setArgs         = new List<Expr>(new NumLiteral(i),
-                                             e);
-        var readSysArrayVar = new Call(SourcePosition.builtIn, null           ,
-                                       sysArrayName                                 ).resolveTypes(context);
-        var setElement      = new Call(SourcePosition.builtIn, readSysArrayVar,
-                                        FuzionConstants.FEATURE_NAME_INDEX_ASSIGN,
-                                       setArgs                                      ).resolveTypes(context);
-        exprs.add(setElement);
-      }
-    var readSysArrayVar = new Call(SourcePosition.builtIn, null, sysArrayName              ).resolveTypes(context);
-    var unit1           = new Call(SourcePosition.builtIn, null, FuzionConstants.UNIT_NAME ).resolveTypes(context);
-    var unit2           = new Call(SourcePosition.builtIn, null, FuzionConstants.UNIT_NAME ).resolveTypes(context);
-    var unit3           = new Call(SourcePosition.builtIn, null, FuzionConstants.UNIT_NAME ).resolveTypes(context);
-    var sysArrArgsT     = new List<AbstractType>(et);
-=======
         var setArgs    = new List<Expr>(new NumLiteral(i),
                                         e);
         var setElement = new Call(SourcePosition.builtIn, readSysArrayVar,
                                   FuzionConstants.FEATURE_NAME_INDEX_ASSIGN,
-                                  setArgs).resolveTypes(res, context);
+                                  setArgs).resolveTypes(context);
         exprs.add(setElement);
       }
-    var unit = Types.resolved.unitCall(res, context);
->>>>>>> 28a9cbbf
+    var unit = Types.resolved.unitCall(context);
     var sysArrArgsE     = new List<Expr>(readSysArrayVar,
                                          unit,
                                          unit,
                                          unit);
     var arrayCall       = new Call(SourcePosition.builtIn, null, FuzionConstants.ARRAY_NAME, FuzionConstants.NO_SELECT,
-<<<<<<< HEAD
-                                   sysArrArgsT,
+                                   eT,
                                    sysArrArgsE, null).resolveTypes(context);
-=======
-                                   eT,
-                                   sysArrArgsE, null).resolveTypes(res, context);
->>>>>>> 28a9cbbf
     exprs.add(arrayCall);
 
     // we do not "replace" this inline array by instantiation code
