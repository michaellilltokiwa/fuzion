/*

This file is part of the Fuzion language implementation.

The Fuzion language implementation is free software: you can redistribute it
and/or modify it under the terms of the GNU General Public License as published
by the Free Software Foundation, version 3 of the License.

The Fuzion language implementation is distributed in the hope that it will be
useful, but WITHOUT ANY WARRANTY; without even the implied warranty of
MERCHANTABILITY or FITNESS FOR A PARTICULAR PURPOSE.  See the GNU General Public
License for more details.

You should have received a copy of the GNU General Public License along with The
Fuzion language implementation.  If not, see <https://www.gnu.org/licenses/>.

*/

/*-----------------------------------------------------------------------
 *
 * Tokiwa Software GmbH, Germany
 *
 * Source of class Type
 *
 *---------------------------------------------------------------------*/

package dev.flang.ast;

import dev.flang.util.Errors;
import dev.flang.util.FuzionConstants;
import dev.flang.util.List;
import dev.flang.util.SourcePosition;


/**
 * Type represents the abstract syntax tree of a Fuzion type parsed from source
 * code.
 *
 * @author Fridtjof Siebert (siebert@tokiwa.software)
 */
public class Type extends AbstractType
{

  //  static int counter;  {counter++; if ((counter&(counter-1))==0) { System.out.println("######################"+counter+" "+this.getClass()); if(false)Thread.dumpStack(); } }

  /*----------------------------  constants  ----------------------------*/


  /**
   * Pre-allocated empty type list. NOTE: There is a specific empty type List
   * Call.NO_GENERICS which is used to distinguish "a.b<>()" (using Type.NONE)
   * from "a.b()" (using Call.NO_GENERICS).
   */
  public static final List<AbstractType> NONE = new List<AbstractType>();
  static { NONE.freeze(); }


  /**
   * pre-allocated empty array of types
   */
  static final Type[] NO_TYPES = new Type[0];

  /**
   * Is this type explicitly a reference or a value type, or whatever the
   * underlying feature is?
   */
  public enum RefOrVal
  {
    Boxed,                  // this is boxed value type or an explicit reference type
    Value,                  // this is an explicit value type
    LikeUnderlyingFeature,  // this is ref or value as declared for the underlying feature
    ThisType,               // this is the type of featureOfType().this.type, i.e., it may be an heir type
  }


  /*----------------------------  variables  ----------------------------*/


  /**
   * Is this an explicit reference or value type?  Ref/Value to make this a
   * reference/value type independent of the type of the underlying feature
   * defining a ref type or not, false to keep the underlying feature's
   * ref/value status.
   */
  RefOrVal _refOrVal;


  /**
   * the name of this type.  For a type 'map<string,i32>.entry', this is just
   * the base name 'entry'. For a type parameter 'A', this is 'A'. For an
   * artificial type, this is one of Types.INTERNAL_NAMES (e.g., '--ADDRESS--).
   */
  public String name;
  public String name()
  {
    return name;
  }


  /**
   *
   */
  List<AbstractType> _generics;
  public final List<AbstractType> generics() { return _generics; }


  /**
   * The outer type, for the type p.q.r in the code
   *
   * a
   * {
   *   b
   *   {
   *     c
   *     {
   *       x p.q.r;
   *     }
   *   }
   *   p { ... }
   * }
   *
   * the _outer of "r" is "p.q", and the outer of "q" is "p".
   *
   * However, if p is declared in a, after type resolution, the outer type of
   * "p" is "a" or maybe an heir of "a".
   */
  private AbstractType _outer;


  /**
   * Cached result of outer(). Note the difference to _outer: _outer is the
   * outer type shown in the source code, while outer()/outerCache_ is the
   * actual outer type taken from the type of the outer feature of this type's
   * feature.
   */
  AbstractType _outerCache;


  /**
   *
   */
  AbstractFeature feature;


  /**
   * In case this is the name of a generic argument in an outer feature, this
   * will be set to that generic argument during findGenerics.  Knowing the
   * generics is a pre-requisite to resolving types.
   */
  Generic generic;


  /**
   * For debugging only: Make sure the findGenerics was called before
   * replaceGeneric or resolve is called.
   */
  boolean checkedForGeneric = false;
  boolean checkedForGeneric() { return checkedForGeneric; }


  /**
   * Cached result of calling Types.intern(this).
   */
  Type _interned = null;


  /*--------------------------  constructors  ---------------------------*/


  /**
   * Constructor
   *
   * @param n
   *
   * @param g
   *
   * @param o
   */
  public Type(String n, List<AbstractType> g, AbstractType o)
  {
<<<<<<< HEAD
    this(n,g,o,null, RefOrVal.LikeUnderlyingFeature);
=======
    this(pos, n,g,o,null, RefOrVal.LikeUnderlyingFeature);
    if (_outer != null && _outer.isRef())
      {
        AstErrors.outerTypeMayNotBeRefType(this);
        this.name = Errors.ERROR_STRING;
      }
>>>>>>> 61c94d7e
  }


  /**
   * Constructor to create a type from an existing type after formal generics
   * have been replaced in the generics arguments and in the outer type.
   *
   * @param t the original type
   *
   * @param g the actual generic arguments that replace t.generics
   *
   * @param o the actual outer type, or null, that replaces t.outer
   */
  public Type(Type t, List<AbstractType> g, AbstractType o)
  {
    this(t.name, g, o, t.feature, t._refOrVal, false);

    if (PRECONDITIONS) require
      (Errors.count() > 0 ||  (t.generics() instanceof FormalGenerics.AsActuals   ) || t.generics().size() == g.size(),
       Errors.count() > 0 || !(t.generics() instanceof FormalGenerics.AsActuals aa) || aa.sizeMatches(g),
        t == Types.t_ERROR || (t.outer() == null) == (o == null));

    checkedForGeneric = t.checkedForGeneric();
  }


  /**
   * Constructor to create a type from an existing type after formal generics
   * have been replaced in the generics arguments and in the outer type.
   *
   * @param t the original type
   *
   * @param g the actual generic arguments that replace t.generics
   *
   * @param o the actual outer type, or null, that replaces t.outer
   */
  public Type(AbstractType t, List<AbstractType> g, AbstractType o)
  {
<<<<<<< HEAD
    this(t.name(),
=======
    this(t, g, o, false);

    if (PRECONDITIONS) require
      ( (t.generics() instanceof FormalGenerics.AsActuals   ) || t.generics().size() == g.size(),
       !(t.generics() instanceof FormalGenerics.AsActuals aa) || aa.sizeMatches(g),
        t == Types.t_ERROR || (t.outer() == null) == (o == null));
  }


  /**
   * Constructor to create a type from an existing type after formal generics
   * have been replaced in the generics arguments and in the outer type.
   *
   * @param t the original type
   *
   * @param g the actual generic arguments that replace t.generics
   *
   * @param o the actual outer type, or null, that replaces t.outer
   *
   * @param fixOuterThisType NYI: CLEANUP: #737, see below, unclear why this is needed.
   */
  public Type(AbstractType t, List<AbstractType> g, AbstractType o, boolean fixOuterThisType)
  {
    this(t.pos2BeRemoved(),
         t.name(),
>>>>>>> 61c94d7e
         g,
         o,
         t instanceof Type tt ? tt.feature   : t.featureOfType(),

         // NYI: CLEANUP: This seems unnecessarily complex:
         t instanceof Type tt ? tt._refOrVal : (t.isRef() == t.featureOfType().isThisRef() ? RefOrVal.LikeUnderlyingFeature :
                                                t.isRef() ? RefOrVal.Boxed
                                                : RefOrVal.Value),

         fixOuterThisType);

    if (PRECONDITIONS) require
      ( (t.generics() instanceof FormalGenerics.AsActuals   ) || t.generics().size() == g.size(),
       !(t.generics() instanceof FormalGenerics.AsActuals aa) || aa.sizeMatches(g),
        t == Types.t_ERROR || (t.outer() == null) == (o == null));

    checkedForGeneric = t.checkedForGeneric();
  }


  /**
   * Constructor to create a type from an existing type after formal generics
   * have been replaced in the generics arguments and in the outer type.
   *
   * @param t the original type
   *
   * @param o the actual outer type, or null, that replaces t.outer
   */
  public static Type newType(AbstractType t, AbstractType o)
  {
<<<<<<< HEAD
    this(t.featureOfType().featureName().baseName(), t.generics(), o, t.featureOfType(),
         t.isRef() == t.featureOfType().isThisRef() ? RefOrVal.LikeUnderlyingFeature :
         t.isRef()                                  ? RefOrVal.Ref
                                                    : RefOrVal.Value,
         false);

=======
>>>>>>> 61c94d7e
    if (PRECONDITIONS) require
      (t == Types.t_ERROR || (t.outer() == null) == (o == null));

    Type result;
    if (t == Types.t_ERROR ||
        o == Types.t_ERROR   )
      {
        result = Types.t_ERROR;
      }
    else
      {
        result = new Type(t.pos2BeRemoved(), t.featureOfType().featureName().baseName(), t.generics(), o, t.featureOfType(),
                          t.isRef() == t.featureOfType().isThisRef() ? RefOrVal.LikeUnderlyingFeature :
                          t.isRef()                                  ? RefOrVal.Boxed
                                                                     : RefOrVal.Value,
                          false);

        if (t.checkedForGeneric())
          {
            result.checkedForGeneric = true;
          }
      }
    return result;
  }


  /**
   * Constructor
   *
   * @param n
   *
   * @param g the actual generic arguments
   *
   * @param o
   *
   * @param f if this type corresponds to a feature, then this is the
   * feature, else null.
   *
   * @param ref true iff this type should be a ref type, otherwise it will be a
   * value type.
   */
  public Type(String n, List<AbstractType> g, AbstractType o, AbstractFeature f, RefOrVal refOrVal)
  {
    this(n, g, o, f, refOrVal, true);
  }


  /**
   * Constructor
   *
   * @param n
   *
   * @param g the actual generic arguments
   *
   * @param o
   *
   * @param f if this type corresponds to a feature, then this is the
   * feature, else null.
   *
   * @param ref true iff this type should be a ref type, otherwise it will be a
   * value type.
   */
  public Type(String n, List<AbstractType> g, AbstractType o, AbstractFeature f, RefOrVal refOrVal, boolean fixOuterThisType)
  {
    if (PRECONDITIONS) require
      (n.length() > 0,
       Errors.count() > 0 || f == null || f.generics().sizeMatches(g == null ? NONE : g));

    this.name  = n;
    this._generics = ((g == null) || g.isEmpty()) ? NONE : g;
    this._generics.freeze();

    if (fixOuterThisType && o instanceof Type ot && ot.isThisType())
      {
        // NYI: CLEANUP: #737: Undo the asThisType() calls done in This.java for
        // outer types. Is it possible to not create asThisType() in This.java
        // in the first place?
        o = new Type(ot, RefOrVal.LikeUnderlyingFeature);
      }
    this._outer = o;
    this.feature = f;
    this.generic = null;
    this._refOrVal = refOrVal;
    this.checkedForGeneric = f != null;
  }


  /**
   * Constructor for a direct use of a generic argument. For a feature
   *
   *   feat<A,B,c>
   *   {
   *     inner { ...outer... }
   *   }
   *
   * the type of the outer reference within inner is feat<A, B, C>.  This
   * constructor is used to create A, B, C in this case.
   *
   * @param g the formal generic this refers to
   */
  public Type(Generic g)
  {
    if (PRECONDITIONS) require
      (g != null);

    this.name  = g.name();
    this._generics = NONE;
    this._outer = null;
    this.feature = null;
    this.generic = g;
    this._refOrVal = RefOrVal.LikeUnderlyingFeature;
    this.checkedForGeneric = true;
  }


  /**
   * Constructor for built-in types
   *
   * @param n the name, such as "int", "bool".
   */
  public Type(String n)
  {
    this(false, n);
  }


  /**
   * Constructor for built-in types
   *
   * @param ref true iff we create a ref type
   *
   * @param n the name, such as "int", "bool".
   */
  private Type(boolean ref, String n)
  {
    if (PRECONDITIONS) require
      (n.length() > 0);

    this.name              = n;
    this._generics         = NONE;
    this._outer            = null;
    this.feature           = null;
    this._refOrVal         = ref ? RefOrVal.Boxed
                                 : RefOrVal.LikeUnderlyingFeature;
    this.checkedForGeneric = true;
  }

  /**
   * Constructor for built-in types
   *
   * @param n the name, such as "int", "bool".
   */
  public static AbstractType type(Resolution res, String n, AbstractFeature universe)
  {
    if (PRECONDITIONS) require
      (n.length() > 0);

    return type(res, false, n, universe);
  }

  /**
   * Constructor for built-in types
   *
   * @param ref true iff we create a ref type
   *
   * @param n the name, such as "int", "bool".
   */
  public static AbstractType type(Resolution res, boolean ref, String n, AbstractFeature universe)
  {
    if (PRECONDITIONS) require
      (n.length() > 0);

    return new Type(ref, n).resolve(res, universe);
  }


  /**
   * Create a ref or value type from a given value / ref type.
   *
   * @param original the original value type
   *
   * @param refOrVal must be RefOrVal.Boxed or RefOrVal.Val
   */
  public Type(Type original, RefOrVal refOrVal)
  {
    if (PRECONDITIONS) require
      (refOrVal != original._refOrVal);

    this._refOrVal          = refOrVal;
    this.name               = original.name;
    this._generics          = original._generics;
    this._outer             = original._outer;
    this.feature            = original.feature;
    this.generic            = original.generic;
    this.checkedForGeneric  = original.checkedForGeneric;
  }


  /**
   * Create a clone of original that uses originalOuterFeature as context to
   * look up features the type is built from.
   *
   * @param original the original value type
   *
   * @param originalOuterFeature the original feature, which is not a type
   * feature.
   */
  private Type(Type original, AbstractFeature originalOuterFeature)
  {
    this._refOrVal          = original._refOrVal;
    this.name               = original.name;
    if (original._generics.isEmpty())
      {
        this._generics          = original._generics;
      }
    else
      {
        this._generics = new List<>();
        for (var g : original._generics)
          {
            var gc = (g instanceof Type gt)
              ? gt.clone(originalOuterFeature)
              : g;
            this._generics.add(gc);
          }
        this._generics.freeze();
      }
    this._outer             = (original._outer instanceof Type ot) ? ot.clone(originalOuterFeature) : original._outer;
    this.feature            = original.feature;
    this.generic            = original.generic;
    this.checkedForGeneric  = original.checkedForGeneric;
  }


  /*-----------------------------  methods  -----------------------------*/


  /**
   * This method usually just returns currentOuter. Only for clone()d types that
   * are used in a different outer context, this permits to look up features the
   * type is based on in the original context.
   */
  AbstractFeature originalOuterFeature(AbstractFeature currentOuter)
  {
    return currentOuter;
  }


  /**
   * Create a clone of this Type that uses originalOuterFeature as context to
   * look up features the type is built from.  Generics will be looked up in the
   * current context.
   *
   * This is used for type features that use types from the original feature,
   * but needs to replace generics by the type feature's generics.
   *
   * @param originalOuterFeature the original feature, which is not a type
   * feature.
   */
  Type clone(AbstractFeature originalOuterFeature)
  {
    return
      new Type(this, originalOuterFeature)
      {
        AbstractFeature originalOuterFeature(AbstractFeature currentOuter)
        {
          return originalOuterFeature;
        }
      };
  }


  /**
   * For a type that is not a type parameter, create a new variant using given
   * actual generics and outer type.
   *
   * @param g2 the new actual generics to be used
   *
   * @param o2 the new outer type to be used (which may also differ in its
   * actual generics).
   *
   * @return a new type with same featureOfType(), but using g2/o2 as generics
   * and outer type.
   */
  public AbstractType applyTypePars(List<AbstractType> g2, AbstractType o2)
  {
    if (PRECONDITIONS) require
      (!isGenericArgument());

    return new Type(this, g2, o2);
  }


  /**
   * Create a Types.intern()ed reference variant of this type.  Return this
   * in case it is a reference already.
   */
  public AbstractType asRef()
  {
    if (PRECONDITIONS) require
      (this == Types.intern(this));

    AbstractType result = this;
    if (!isRef() && this != Types.t_ERROR)
      {
        result = Types.intern(new Type(this, RefOrVal.Boxed));
      }
    return result;
  }


  /**
   * Create a Types.intern()ed this.type variant of this type.  Return this
   * in case it is a this.type or a choice variant already.
   */
  public AbstractType asThis()
  {
    if (PRECONDITIONS) require
      (this == Types.intern(this),
       !isGenericArgument());

    AbstractType result = this;
    if (!isThisType() && !isChoice() && this != Types.t_ERROR && this != Types.t_ADDRESS)
      {
        result = Types.intern(new Type(this, RefOrVal.ThisType));
      }

    if (POSTCONDITIONS) ensure
      (result == Types.t_ERROR || result == Types.t_ADDRESS || result.isThisType() || result.isChoice(),
       !(isThisType() || isChoice()) || result == this);

    return result;
  }


  /**
   * Create a Types.intern()ed value variant of this type.  Return this
   * in case it is a value already.
   */
  public AbstractType asValue()
  {
    if (PRECONDITIONS) require
      (this == Types.intern(this));

    AbstractType result = this;
    if (isRef() && this != Types.t_ERROR)
      {
        result = Types.intern(new Type(this, RefOrVal.Value));
      }
    return result;
  }



  /**
   * setRef is called by the parser when parsing a type of the form "ref
   * <simpletype>".
   */
  public void setRef()
  {
    if (PRECONDITIONS) require
      (this._refOrVal == RefOrVal.LikeUnderlyingFeature);

    this._refOrVal = RefOrVal.Boxed;
  }


  /**
   * isRef
   */
  public boolean isRef()
  {
    return switch (this._refOrVal)
      {
      case Boxed                -> true;
      case Value                -> false;
      case LikeUnderlyingFeature-> ((feature != null) && feature.isThisRef());
      case ThisType             -> false;
      };
  }


  /**
   * isThisType
   */
  public boolean isThisType()
  {
    return this._refOrVal == RefOrVal.ThisType;
  }


  /**
   * setOuter
   *
   * @param t
   */
  void setOuter(Type t)
  {
    if (this._outer == null)
      {
        if (CHECKS) check
          (_interned == null);

        this._outer = t;
      }
    else
      {
        this._outer.setOuter(t);
      }
  }


  /**
   * Get a String representation of this Type.
   *
   * Note that this does not work for instances of Type before they were
   * resolved.  Use toString() for creating strings early in the front end
   * phase.
   */
  public String asString()
  {
    if (PRECONDITIONS) require
      (checkedForGeneric());

    return Types.INTERNAL_NAMES.contains(name)
      ? toString()         // internal types like Types.t_UNDEFINED, t_ERROR, t_ADDRESS
      : super.asString();
  }


  /**
   * toString
   *
   * @return
   */
  public String toString()
  {
    String result;

    if (this == Types.t_ERROR)
      {
        result = Errors.ERROR_STRING;
      }
    else if (Types.INTERNAL_NAMES.contains(name))
      {
        result = name;
      }
    else if (generic != null)
      {
        var f = generic.feature();
        var n = name;
        if (f != null)
          {
            var qn = f.qualifiedName();
            if (generic.isThisTypeInTypeFeature())
              {
                qn = qn.substring(0, qn.lastIndexOf(".type"));
                n = "this.type (in type feature)";
              }
            n = qn + "." + n;
          }
        result = n + (this.isRef() ? " (boxed)" : "");
      }
    else if (_outer != null)
      {
        String outer = _outer.toStringWrapped();
        result = ""
          + (outer == "" ||
             outer.equals(FuzionConstants.UNIVERSE_NAME) ? ""
                                                         : outer + ".")
          + (_refOrVal == RefOrVal.Boxed && (feature == null || !feature.isThisRef()) ? "ref " :
             _refOrVal == RefOrVal.Value &&  feature != null &&  feature.isThisRef()  ? "value "
                                                                                      : ""       )
          + (feature == null ? name
             : feature.featureName().baseName());
      }
    else if (feature == null  || feature == Types.f_ERROR)
      {
        result =
          (_refOrVal == RefOrVal.Boxed ? "ref "
                                       : ""       )
          + name;
      }
    else
      {
        result =
          (_refOrVal == RefOrVal.Boxed && (feature == null || !feature.isThisRef()) ? "ref " :
           _refOrVal == RefOrVal.Value &&  feature != null &&  feature.isThisRef()  ? "value "
                                                                                    : ""       )
          + feature.qualifiedName();
      }
    if (isThisType())
      {
        result = result + ".this.type";
      }
    if (_generics != NONE)
      {
        result = result + _generics
          .toString(" ", " ", "", (g) -> g.toStringWrapped());
      }
    return result;
  }


  /**
   * visit all the features, expressions, statements within this feature.
   *
   * @param v the visitor instance that defines an action to be performed on
   * visited objects.
   *
   * @param outerfeat the feature surrounding this expression.
   */
  public AbstractType visit(FeatureVisitor v, AbstractFeature outerfeat)
  {
    return v
      .actionBefore(this, outerfeat)
      .visit2(v, outerfeat);
  }


  /**
   * Helper method for visit() that is used on the result of v.actionBefore() to
   * visit all the features, expressions, statements within this feature.
   *
   * @param v the visitor instance that defines an action to be performed on
   * visited objects.
   *
   * @param outerfeat the feature surrounding this expression.
   */
  private AbstractType visit2(FeatureVisitor v, AbstractFeature outerfeat)
  {
    if ((feature == null) && (generic == null))
      {
        if (_outer != null)
          {
            var t = _outer.visit(v, outerfeat);
            if (t != _outer)
              {
                if (CHECKS) check
                  (_interned == null);

                _outer = _outer.visit(v, outerfeat);
              }
          }
      }
    if (!(_generics instanceof FormalGenerics.AsActuals))
      {
        generics()
          .stream()
          .filter(g -> g instanceof Type)
          .forEach(g -> g.visit(v, outerfeat));
      }
    return v.action(this, outerfeat);
  }


  /**
   * Find all the types used in this that refer to formal generic arguments of
   * this or any of this' outer classes.
   *
   * @param feat the root feature that contains this type.
   */
  void findGenerics(AbstractFeature outerfeat)
  {
    // NYI   if (PRECONDITIONS) require
    //      (!outerfeat.state().atLeast(Feature.State.RESOLVED_DECLARATIONS));

    if ((feature == null) && (generic == null))
      {
        if (outer() != null)
          {
            if (outer().isGenericArgument())
              {
                AstErrors.formalGenericAsOuterType(((ParsedType)this).pos(), this);
              }
          }
        else
          {
            var o = outerfeat;
            do
              {
                generic = o.getGeneric(name);
                o = o.outer();
              }
            while (generic == null && o != null);

            if ((generic != null) && !_generics.isEmpty())
              {
                AstErrors.formalGenericWithGenericArgs(((ParsedType)this).pos(), this, generic);
              }
          }
      }

    checkedForGeneric = true;

    if (POSTCONDITIONS) ensure
      (checkedForGeneric);
  }


  /**
   * resolve artificial types t_ERROR, etc.
   */
  public void resolveArtificialType(AbstractFeature feat)
  {
    if (PRECONDITIONS) require
      (feature == null,
       Types.INTERNAL_NAMES.contains(name));

    feature = feat;

    var interned = Types.intern(this);

    if (CHECKS) check
      (interned == this);
  }


  /**
   * resolve 'abc.this.type' within a type feature. If this designates a
   * 'this.type' withing a type feature, then return the type parameter of the
   * corresponding outer type.
   *
   * Example: if this is
   *
   *   b.this.type
   *
   * within a type feature
   *
   *   a.type.b.type.c.d
   *
   * then we replace 'b.this.type' by the type parameter of a.b.type.
   *
   * @param outerfeat the outer feature that this type is declared in.
   */
  Type resolveThisType(AbstractFeature outerfeat)
  {
    if (PRECONDITIONS) require
      (outerfeat != null,
       outerfeat != null && outerfeat.state().atLeast(Feature.State.RESOLVED_DECLARATIONS),
       checkedForGeneric);

    Type result = this;
    var o = outerfeat;
    while (isThisType() && o != null)
      {
        if (isMatchingTypeFeature(o))
          {
            result = new Type(new Generic(o.typeArguments().get(0)));
            o = null;
          }
        else
          {
            o = o.outer();
          }
      }
    return result;
  }


  /**
   * Recursive helper for resolveThisType to check if outerfeat is a type
   * feature with the same name as this.
   *
   * @param outerfeat the outer feature that should be compared to this.
   */
  private boolean isMatchingTypeFeature(AbstractFeature outerfeat)
  {
    return outerfeat.isTypeFeature() &&
      (name + "." + FuzionConstants.TYPE_NAME).equals(outerfeat.featureName().baseName()) &&
      (_outer == null                                   ||
       (_outer instanceof Type ot                   &&
        !ot.isThisType()                            &&
        ot.isMatchingTypeFeature(outerfeat.outer())   )    );
  }


  /**
   * resolve this type
   *
   * @param res this is called during type resolution, res gives the resolution
   * instance.
   *
   * @param feat the outer feature that this type is declared in, used
   * for resolution of generic parameters etc.
   */
  AbstractType resolve(Resolution res, AbstractFeature outerfeat)
  {
    if (PRECONDITIONS) require
      (outerfeat != null,
       outerfeat != null && outerfeat.state().atLeast(Feature.State.RESOLVED_DECLARATIONS),
       checkedForGeneric);

    if (!(outerfeat instanceof Feature of && of.isLastArgType(this)))
      {
        ensureNotOpen();
      }
    AbstractType result = this;
    if (!checkedForGeneric)
      {
        findGenerics(outerfeat);
      }
    if (!isGenericArgument())
      {
        resolveFeature(res, outerfeat);
        if (feature == Types.f_ERROR)
          {
            result = Types.t_ERROR;
          }
        else
          {
            if (isThisType() && _generics.isEmpty())
              {
                this._generics = feature.generics().asActuals();
              }
            _generics = FormalGenerics.resolve(res, _generics, outerfeat);
            if (!feature.generics().errorIfSizeOrTypeDoesNotMatch(_generics,
                                                                  () -> ((ParsedType)this).pos(),
                                                                  "type",
                                                                  "Type: " + toString() + "\n"))
              {
                result = Types.t_ERROR;
              }
          }
      }
    return Types.intern(result);
  }


  /**
   * For a Type that is not a generic argument, resolve the feature of that
   * type.  Unlike Type.resolve(), this does not check the generic arguments, so
   * this can be used for type inferencing for the actual generics as in a match
   * case.
   *
   * @param feat the outer feature that this type is declared in, used
   * for resolution of generic parameters etc.
   */
  void resolveFeature(Resolution res, AbstractFeature outerfeat)
  {
    if (PRECONDITIONS) require
      (outerfeat != null,
       outerfeat != null && outerfeat.state().atLeast(Feature.State.RESOLVED_DECLARATIONS));

    if (!checkedForGeneric)
      {
        findGenerics(outerfeat);
      }
    if (!isGenericArgument())
      {
        var of = originalOuterFeature(outerfeat);
        if (_outer != null)
          {
            _outer = _outer.resolve(res, of);
            var ot = _outer.isGenericArgument() ?_outer.genericArgument().constraint() : _outer;
            of = ot.featureOfType();
          }
        if (feature == null)
          {
            var fo = res._module.lookupType(this instanceof ParsedType pt ? pt.pos() : SourcePosition.notAvailable, of, name, _outer == null);
            feature = fo._feature;
            if (_outer == null && !fo._outer.isUniverse())
              {
                _outer = fo._outer.thisType(fo.isNextInnerFixed());
              }
          }
      }
    if (POSTCONDITIONS) ensure
      (isGenericArgument() || feature != null);
  }


  /**
   * isGenericArgument
   *
   * @return
   */
  public boolean isGenericArgument()
  {
    if (PRECONDITIONS) require
      (checkedForGeneric);

    return generic != null;
  }


  /**
   * featureOfType
   *
   * @return
   */
  public AbstractFeature featureOfType()
  {
    if (PRECONDITIONS) require
      (Errors.count() > 0 || !isGenericArgument(),
       Errors.count() > 0 || feature != null);

    return feature != null
      ? feature
      : Types.f_ERROR;
  }


  /**
   * Is this the type of a type feature, e.g., the type of `(list
   * i32).type`. Will return false for an instance of Type for which this is
   * still unknown since Type.resolve() was not called yet.
   *
   * This is redefined here since `feature` might still be null while this type
   * was not resolved yet.
   */
  boolean isTypeType()
  {
    return feature != null && feature.isTypeFeature();
  }


  /**
   * genericArgument gives the Generic instance of a type defined by a generic
   * argument.
   *
   * @return the Generic instance, never null.
   */
  public Generic genericArgument()
  {
    if (PRECONDITIONS) require
      (isGenericArgument());

    Generic result = generic;

    if (POSTCONDITIONS) ensure
      (result != null);

    return result;
  }


  /**
   * outer type, after type resolution. This provides the whole chain of types
   * until Types.resolved.universe.selfType(), while the _outer field ends with
   * the outermost type explicitly written in the source code.
   */
  public AbstractType outer()
  {
    var result = _outerCache;
    if (result == null)
      {
        result = _outer;
        if (result == null)
          {
            if (feature != null && feature.state().atLeast(Feature.State.LOADED))
              {
                var of = feature.outer();
                if (of == null)
                  {
                    return null;
                  }
                else
                  {
                    result = of.selfType();
                  }
              }
            else if (generic != null)
              {
                if (CHECKS) check
                  (Errors.count() > 0);
              }
            if (result != null)
              {
                result = Types.intern(result);
                _outerCache = result;
              }
          }
      }
    return result;
  }


  /**
   * Check if this or any of its generic arguments is Types.t_ERROR.
   */
  public boolean containsError()
  {
    boolean result = false;
    if (this == Types.t_ERROR)
      {
        result = true;
      }
    else
      {
        for (var t: _generics)
          {
            if (CHECKS) check
              (Errors.count() > 0 || t != null);
            result = result || t == null || t.containsError();
          }
      }

    if (POSTCONDITIONS) ensure
      (!result || Errors.count() > 0);

    return result;
  }


  /**
   * Check if this or any of its generic arguments is Types.t_UNDEFINED.
   *
   * @param exceptFirstGenericArg if true, the first generic argument may be
   * Types.t_UNDEFINED.  This is used in a lambda 'x -> f x' of type
   * 'Function<R,X>' when 'R' is unknown and to be inferred.
   */
  public boolean containsUndefined(boolean exceptFirst)
  {
    boolean result = false;
    if (this == Types.t_UNDEFINED)
      {
        result = true;
      }
    else
      {
        for (var t: _generics)
          {
            if (CHECKS) check
              (Errors.count() > 0 || t != null);
            result = result || !exceptFirst && t != null && t.containsUndefined(false);
            exceptFirst = false;
          }
      }

    return result;
  }

}

/* end of file */<|MERGE_RESOLUTION|>--- conflicted
+++ resolved
@@ -178,16 +178,7 @@
    */
   public Type(String n, List<AbstractType> g, AbstractType o)
   {
-<<<<<<< HEAD
     this(n,g,o,null, RefOrVal.LikeUnderlyingFeature);
-=======
-    this(pos, n,g,o,null, RefOrVal.LikeUnderlyingFeature);
-    if (_outer != null && _outer.isRef())
-      {
-        AstErrors.outerTypeMayNotBeRefType(this);
-        this.name = Errors.ERROR_STRING;
-      }
->>>>>>> 61c94d7e
   }
 
 
@@ -226,9 +217,6 @@
    */
   public Type(AbstractType t, List<AbstractType> g, AbstractType o)
   {
-<<<<<<< HEAD
-    this(t.name(),
-=======
     this(t, g, o, false);
 
     if (PRECONDITIONS) require
@@ -252,9 +240,7 @@
    */
   public Type(AbstractType t, List<AbstractType> g, AbstractType o, boolean fixOuterThisType)
   {
-    this(t.pos2BeRemoved(),
-         t.name(),
->>>>>>> 61c94d7e
+    this(t.name(),
          g,
          o,
          t instanceof Type tt ? tt.feature   : t.featureOfType(),
@@ -285,15 +271,6 @@
    */
   public static Type newType(AbstractType t, AbstractType o)
   {
-<<<<<<< HEAD
-    this(t.featureOfType().featureName().baseName(), t.generics(), o, t.featureOfType(),
-         t.isRef() == t.featureOfType().isThisRef() ? RefOrVal.LikeUnderlyingFeature :
-         t.isRef()                                  ? RefOrVal.Ref
-                                                    : RefOrVal.Value,
-         false);
-
-=======
->>>>>>> 61c94d7e
     if (PRECONDITIONS) require
       (t == Types.t_ERROR || (t.outer() == null) == (o == null));
 
@@ -305,7 +282,7 @@
       }
     else
       {
-        result = new Type(t.pos2BeRemoved(), t.featureOfType().featureName().baseName(), t.generics(), o, t.featureOfType(),
+        result = new Type(t.featureOfType().featureName().baseName(), t.generics(), o, t.featureOfType(),
                           t.isRef() == t.featureOfType().isThisRef() ? RefOrVal.LikeUnderlyingFeature :
                           t.isRef()                                  ? RefOrVal.Boxed
                                                                      : RefOrVal.Value,
