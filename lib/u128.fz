# This file is part of the Fuzion language implementation.
#
# The Fuzion language implementation is free software: you can redistribute it
# and/or modify it under the terms of the GNU General Public License as published
# by the Free Software Foundation, version 3 of the License.
#
# The Fuzion language implementation is distributed in the hope that it will be
# useful, but WITHOUT ANY WARRANTY; without even the implied warranty of
# MERCHANTABILITY or FITNESS FOR A PARTICULAR PURPOSE.  See the GNU General Public
# License for more details.
#
# You should have received a copy of the GNU General Public License along with The
# Fuzion language implementation.  If not, see <https://www.gnu.org/licenses/>.


# -----------------------------------------------------------------------
#
#  Tokiwa Software GmbH, Germany
#
#  Source code of Fuzion standard library feature u128
#
#  Author: Fridtjof Siebert (siebert@tokiwa.software)
#
# -----------------------------------------------------------------------

# u128 -- 128-bit unsigned integer values
#
public u128(public hi u64, public lo u64) : num.wrap_around, has_interval is

  # overflow checking

  # would negation cause an overflow?
  redef wrapped_on_neg => !is_zero

  # would addition + other cause an overflow or underflow?
  public fixed redef overflow_on_add (other u128) => u128.max -° u128.this < other
  public fixed redef underflow_on_add(other u128) => false

  # would subtraction - other cause an overflow or underflow?
  public fixed redef overflow_on_sub (other u128) => false
  public fixed redef underflow_on_sub(other u128) => u128.this < other

  # would multiplication * other cause an overflow or underflow?
  public fixed redef overflow_on_mul (other u128) => if (other = u128.zero) false else (u128.this *° other / other) != u128.this
  public fixed redef underflow_on_mul(other u128) => false

  # neg, add, sub, mul with wrap-around semantics
  public fixed redef prefix -°             u128 => carry u64 := { if (lo > 0             ) 1 else 0 }; u128 (u64 0 -° hi -° carry) (u64 0 -° lo)
  public fixed redef infix +° (other u128) u128 => carry u64 := { if (lo +° other.lo < lo) 1 else 0 }; u128 (hi +° other.hi +° carry) (lo +° other.lo)
  public fixed redef infix -° (other u128) u128 => carry u64 := { if (lo < other.lo      ) 1 else 0 }; u128 (hi -° other.hi -° carry) (lo -° other.lo)
  public fixed redef infix *° (other u128) u128 =>
    a0 := lo & 0x_ffff_ffff
    a1 := lo >> 32
    a2 := hi & 0x_ffff_ffff
    a3 := hi >> 32
    b0 := other.lo & 0x_ffff_ffff
    b1 := other.lo >> 32
    b2 := other.hi & 0x_ffff_ffff
    b3 := other.hi >> 32
    p00 := a0*b0
    p10 := a1*b0
    p01 := a0*b1
    p20 := a2*b0
    p11 := a1*b1
    p02 := a0*b2
    p30 := a3*b0
    p21 := a2*b1
    p12 := a1*b2
    p03 := a0*b3
    (u128 0       p00     +°
     u128 p10>>32 p10<<32 +°
     u128 p01>>32 p01<<32 +°
     u128 p20     0       +°
     u128 p11     0       +°
     u128 p02     0       +°
     u128 p30<<32 0       +°
     u128 p21<<32 0       +°
     u128 p12<<32 0       +°
     u128 p03<<32 0         )

  # division and remainder with check for div-by-zero
  public fixed redef infix / (other u128) => div other
  public fixed redef infix % (other u128) => mod other

  # division and remainder with crash in case of div-by-zero
  fixed div (other u128) u128 =>
    if u128.this < other
      u128.zero
    else
      ob := other.highest_one_bit.trailing_zeros
      for
        rem := u128.this, rem - s
        bit := rem.highest_one_bit >> ob.as_u128, bit >> u128.one
        d := other << bit.trailing_zeros.as_u128, d >> u128.one
        s := if (rem < d) u128.zero else d
        p := if (rem < d) u128.zero else bit
        res := p, res + p
      until bit = u128.zero
        check
          debug: res *° other + rem = u128.this
        res

  fixed mod (other u128) u128 =>
    u128.this - (div other) *° other

  # bitwise and, or and xor operations
  public fixed redef infix &  (other u128) u128 => u128 (hi & other.hi) (lo & other.lo)
  public fixed redef infix |  (other u128) u128 => u128 (hi | other.hi) (lo | other.lo)
  public fixed redef infix ^  (other u128) u128 => u128 (hi ^ other.hi) (lo ^ other.lo)

  # shift operations (unsigned)
  public fixed redef infix >> (other u128) u128 =>
    n := other.as_u64  # NYI: other should be of type u32
    if n ≥ u64 128
      u128 0 0
    else if n ≥ u64 64
      u128 0 (hi >> (n - 64))
    else if n > u64 0
      u128 (hi >> n) ((lo >> n) | (hi << (u64 64 - n)))
    else
      u128.this

  public fixed redef infix << (other u128) u128 =>
    n := other.as_u64  # NYI: other should be of type u32
    if n ≥ u64 128
      u128 0 0
    else if n ≥ u64 64
      u128 (lo << (n-64)) 0
    else if n > u64 0
      u128 ((hi << n) | (lo >> (u64 64 - n))) (lo << n)
    else
      u128.this

  # equality
  #
  fixed redef type.equality(a, b u128) =>
    a.hi = b.hi && a.lo = b.lo

  # total order
  #
  fixed redef type.lteq(a, b u128) =>
    a.hi < b.hi || (a.hi = b.hi) && (a.lo ≤ b.lo)

  # does this u128 fit into an u8?
  #
  public fixed redef fits_in_u8  => u128.this ≤ u8.max.as_u128

  public fixed as_i8 i8
    pre
<<<<<<< HEAD
      u128.this ≤ i8.max.as_u128 # NYI: add qualifier to all preconditions once #3421 has been resolved
=======
      debug: u128.this ≤ i8.max.as_u128
>>>>>>> ed0cfb2f
    =>
      lo.as_i8
  public fixed as_i16 i16
    pre
      debug: u128.this ≤ i16.max.as_u128
    =>
      lo.as_i16
  public fixed as_i32 i32
    pre
      debug: u128.this ≤ i32.max.as_u128
    =>
      lo.as_i32
  public fixed as_i64 i64
    pre
      debug: u128.this ≤ i64.max.as_u128
    post
      analysis: result.as_u128 = u128.this
    =>
      lo.as_i64
  public fixed redef as_u8 u8
    post then
      analysis: result.as_u128 = u128.this
    =>
      lo.as_u8
  public fixed as_u16 u16
    pre
      debug: u128.this ≤ u16.max.as_u128
    post
      analysis: result.as_u128 = u128.this
    =>
      lo.as_u16
  public fixed as_u32 u32
    pre
      debug: u128.this ≤ u32.max.as_u128
    post
      analysis: result.as_u128 = u128.this
    =>
      lo.as_u32
  public fixed as_u64 u64
    pre
      debug: u128.this ≤ u64.max.as_u128
    post
      analysis: result.as_u128 = u128.this
    =>
      lo

  public redef low8bits  u8  => lo.low8bits
  public low16bits u16 => lo.low16bits
  public low32bits u32 => lo.low32bits
  public low64bits u64 => lo


  # create hash code from this number
  public redef type.hash_code(a u128.this) u64 =>
    a.hi ^ a.lo


  # find the highest 1 bit in this integer and return integer with
  # this single bit set or 0 if this is 0.
  #
  public highest_one_bit u128 =>
    if hi = u64 0
      u128 0 lo.highest_one_bit
    else
      u128 hi.highest_one_bit 0


  # count the number of trailing zeros in this integer.
  #
  public trailing_zeros i32 =>
    if lo = u64 0
      64 + hi.trailing_zeros
    else
      lo.trailing_zeros


  # count the number of 1 bits in the binary representation of this
  # integer.
  #
  public redef ones_count i32 =>
    hi.ones_count + lo.ones_count


  # returns the number in whose bit representation all bits are ones
  fixed redef type.all_bits_set => u128 0x_ffff_ffff_ffff_ffff 0x_ffff_ffff_ffff_ffff


  # minimum
  #
  public fixed redef type.min => u128 0 0


  # maximum
  #
  public fixed redef type.max => u128 0x_ffff_ffff_ffff_ffff 0x_ffff_ffff_ffff_ffff


  # identity element for 'infix +'
  #
  public fixed redef type.zero => u128 0 0


  # identity element for 'infix *'
  #
  public fixed redef type.one => u128 0 1<|MERGE_RESOLUTION|>--- conflicted
+++ resolved
@@ -147,11 +147,7 @@
 
   public fixed as_i8 i8
     pre
-<<<<<<< HEAD
-      u128.this ≤ i8.max.as_u128 # NYI: add qualifier to all preconditions once #3421 has been resolved
-=======
       debug: u128.this ≤ i8.max.as_u128
->>>>>>> ed0cfb2f
     =>
       lo.as_i8
   public fixed as_i16 i16
