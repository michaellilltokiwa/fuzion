# This file is part of the Fuzion language implementation.
#
# The Fuzion language implementation is free software: you can redistribute it
# and/or modify it under the terms of the GNU General Public License as published
# by the Free Software Foundation, version 3 of the License.
#
# The Fuzion language implementation is distributed in the hope that it will be
# useful, but WITHOUT ANY WARRANTY; without even the implied warranty of
# MERCHANTABILITY or FITNESS FOR A PARTICULAR PURPOSE.  See the GNU General Public
# License for more details.
#
# You should have received a copy of the GNU General Public License along with The
# Fuzion language implementation.  If not, see <https://www.gnu.org/licenses/>.


# -----------------------------------------------------------------------
#
#  Tokiwa Software GmbH, Germany
#
#  Source code of Fuzion standard library feature post_fault
#
#  Author: Fridtjof Siebert (siebert@tokiwa.software)
#
# -----------------------------------------------------------------------

# post_fault -- effect that terminates a computation due to a failed runtime post
# condition check
#
public post_fault (
  # the handler this effect uses to fail
<<<<<<< HEAD
  p String -> void
  ) : eff.fallible (String) /* NYI: BUG: this type parameter is required, type inference results in NullPointException */ p
=======
  p String->void
  ) : eff.fallible (String) /* NYI: BUG: this type parameter is required, type inference results in NullPointerException */ p
>>>>>>> 7f8c9bf6
is


  # install default post_fault handler
  type.install_default =>
    (fuzion.runtime.post_fault msg->
      fuzion.runtime.fault.cause ("postcondition", msg)).default


  # create an instance of `post_fault` with the given error handler.
  #
  public fixed type.new(h String -> void) => fuzion.runtime.post_fault h


# post_fault with no argument returns post_fault.env, the currently installed
# runtime post_fault handler.
#
public post_fault =>
  post_fault.install_default
  post_fault.env


# cause a postcondition fault with given msg argument, i.e., call post_fault.cause
# msg, i.e., use the current post_fault effect to fail with the given message.
#
public postcondition_fault(msg String) => post_fault.cause msg<|MERGE_RESOLUTION|>--- conflicted
+++ resolved
@@ -28,13 +28,8 @@
 #
 public post_fault (
   # the handler this effect uses to fail
-<<<<<<< HEAD
   p String -> void
-  ) : eff.fallible (String) /* NYI: BUG: this type parameter is required, type inference results in NullPointException */ p
-=======
-  p String->void
   ) : eff.fallible (String) /* NYI: BUG: this type parameter is required, type inference results in NullPointerException */ p
->>>>>>> 7f8c9bf6
 is
 
 
