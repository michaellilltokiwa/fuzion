--- conflicted
+++ resolved
@@ -190,11 +190,7 @@
 
   # intrinsic to get an element of a Java array of arbitrary type
   #
-<<<<<<< HEAD
-  private array_get(T type, a Array T, ix i32) T => intrinsic
-=======
-  array_get(T type, a Array T, ix i32) T => intrinsic_constructor
->>>>>>> 7a965f19
+  array_get(T type, a Array T, ix i32) T => intrinsic
 
 
   # convert a Sequence to a Java Array object
