--- conflicted
+++ resolved
@@ -194,7 +194,6 @@
                  # the internal array data representing the dir path in bytes
                  path Object,
                  # dummy parameter to enable overload
-<<<<<<< HEAD
                  _ unit) bool is intrinsic
 
   # intrinsic that fills an array with some metadata of the file/dir provided by the path
@@ -211,7 +210,4 @@
   # returns TRUE in case the operation was successful and FALSE in case of failure
   # in case the path refers to a symbolic link it does not attempt to follow it and returns info about the link itself
   #
-  lstats(path Object, meta_data Object) bool is intrinsic # NYI
-=======
-                 _ unit) bool is intrinsic
->>>>>>> 9a2c6f2c
+  lstats(path Object, meta_data Object) bool is intrinsic # NYI