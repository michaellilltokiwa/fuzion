# This file is part of the Fuzion language implementation.
#
# The Fuzion language implementation is free software: you can redistribute it
# and/or modify it under the terms of the GNU General Public License as published
# by the Free Software Foundation, version 3 of the License.
#
# The Fuzion language implementation is distributed in the hope that it will be
# useful, but WITHOUT ANY WARRANTY; without even the implied warranty of
# MERCHANTABILITY or FITNESS FOR A PARTICULAR PURPOSE.  See the GNU General Public
# License for more details.
#
# You should have received a copy of the GNU General Public License along with The
# Fuzion language implementation.  If not, see <https://www.gnu.org/licenses/>.


# -----------------------------------------------------------------------
#
#  Tokiwa Software GmbH, Germany
#
#  Source code of Fuzion standard library feature fuzion.std.fileio
#
#  Author: Wael Youssfi (wael.youssfi@tokiwa.software)
#
# -----------------------------------------------------------------------

# fuzion.std.fileio -- fileio presents two simple methods:
#
# read to retrieve data from a file
#
# write to insert data into a file
#
public fileio is

  # reads a file and returns the content as an array of u8.
  #
  public read(
              # the (relative or absolute) file name, using platform specific path separators
              path string) outcome (array u8) is 
    match get_file_size path
      num i64 =>
        file := array num.as_i32 i->(u8 0) # allocating an array the size of the file
        arr := fuzion.sys.c_string path # transforms the path to a utf8 byte array
        read arr file.internalArray.data file.length // NYI: error handling for the read feature
        file
      error error =>
        error

  # intrinsic that fills an array u8 with the file bytes
  # returns true in case of success and false in case of failure
  #
  private read(
               # the internal array data representing the file path in bytes
               path Object,
               # the internal array data representing the container for the bytes to be read from the file
               file_array Object,
               # the length of the array that represents the file bytes
               file_array_length i32) bool is intrinsic

  # retrieves the file size in bytes and returns an outcome of error in case of an error
  #
  public get_file_size(
                       # the (relative or absolute) file name, using platform specific path separators
                       path string) outcome i64 is
    arr := fuzion.sys.c_string path
    size := get_file_size arr unit
    if size != -1
      size
    else
      error "an error occurred while retrieving the size of the file/dir: \"$path\""

  # intrinsic that returns the file size in bytes or -1 in case of an error
  #
  private get_file_size(
                        # the internal array data representing the file path in bytes
                        path Object,
                        # dummy parameter
                        _ unit) i64 is intrinsic

  # creates a new file using an array of u8 as content and a string as the file path
  # it overwrites the file, if it exists, or creates a new one if it does not exist
  # if the director(y/ies) in the path d(oes/o) not exist, or an error happens during the writing operation an error will be returned
  # in case of success a unit type will be the outcome
  #
  public write(
               # the (relative or absolute) file name, using platform specific path separators
               path string,
               # the content of the file as an u8 array
               content array u8) outcome unit is
    arr := fuzion.sys.c_string path
    if write arr content.internalArray.data content.length
      unit
    else
      error "an error occurred during writing the file: \"$path\""

  # intrinsic to write bytes (internal array data) in a file using the file path
  # returns TRUE in case of success and FALSE in case of failure
  #
  private write(
                # the internal array data representing the file path in bytes
                path Object,
                # the internal array data representing the content bytes to insert in file
                content Object,
                # the length of the internal array representing the content
                content_length i32) bool is intrinsic

  # checks if the file/directory in the path exists or not
  # exists is wrapped with outcome bool so it returns TRUE if the file/directory exists, FALSE if it does not and error in case of an error
  #
  public exists(
                # the (relative or absolute) file/directory name, using platform specific path separators
                path string) outcome bool is
    arr := fuzion.sys.c_string path
    rslt := exists arr path.byteLength
    if rslt = 1
      true
    else if rslt = 0
      false
    else
      error "an error occurred while performing exists operation on the following file/dir: \"$path\""

  # intrinsic that checks the existence of the file/directory in the path
  # it returns 1 in case the file/dir exists, 0 in case it does not exist and -1 in case of an error
  #
  private exists(
                 # the internal array data representing the file/directory path in bytes
                 path Object,
                 # the length of the internal array representing the path
                 path_length i32) i8 is intrinsic

  # deletes the file/dir found in the path
  # returns unit as outcome in case of successful deletion and error in case of failure
  # if the targeted dir has content, then the return value will be error and the deletion will not take place
  #
  public delete(
                # the (relative or absolute) file name, using platform specific path separators
                path string) outcome unit is
    arr := fuzion.sys.c_string path
    if delete arr unit
      unit
    else
      error "an error occurred while performing the delete operation on the following file/dir: \"$path\""

  # intrinsic that deletes the file/dir represented by the path returning TRUE in case of success
  # and FALSE in case of failure
  #
  private delete(
                 # the internal array data representing the file/dir path in bytes
                 path Object,
                 # dummy parameter to avoid duplicate feature name
                 _ unit) bool is intrinsic

  # moves file/dir from an old path to a the new path
  # can rename the file/dir as well by changing the name of the old file/dir to a new name in the new_path
  # returns a unit type as outcome in case of success and error in case of failure
  #
  public move(
              # the old (relative or absolute) file name, using platform specific path separators
              old_path string,
              # the new (relative or absolute) file name, using platform specific path separators
              new_path string) outcome unit is
    arr0 := fuzion.sys.c_string old_path
    arr1 := fuzion.sys.c_string new_path
    if move arr0 arr1 unit
      unit
    else
      error "an error occurred while performing the following move operation: \"$old_path\" --> \"$new_path\""

  # intrinsic that returns TRUE in case the move was successful and FALSE in case not
  #
  private move(
               # the internal array data representing the old file/dir path in bytes
               old_path Object,
               # the internal array data representing the new file/dir path in bytes
               new_path Object,
               # dummy parameter
               _ unit) bool is intrinsic

  # creates a directory using the specified path
  # parent directories in the path should exist otherwise, no creation will take place and an error will be the outcome
  # in case of successful creation a unit type will be the outcome
  #
  public create_dir(
                    # the (relative or absolute) dir name, using platform specific path separators
                    path string) outcome unit is
    arr := fuzion.sys.c_string path
    if create_dir arr unit
      unit
    else
      error "an error occurred while creating the following directory: \"$path\""

  # intrinsic that returns TRUE in case of success or FALSE in case of failure during dir creation
  #
  private create_dir(
                     # the internal array data representing the dir path in bytes
                     path Object,
                     # dummy parameter to enable overload
                     _ unit) bool is intrinsic

  # intrinsic that fills an array with some metadata of the file/dir provided by the path
  # returns TRUE in case the operation was successful and FALSE in case of failure
  # in case the path refers to a symbolic link it resolves it and returns info about the actual file
  #
  stats(
        # the internal array data representing the file/dir path in bytes
        path Object,
        # the iternal array data representing the metadata fields [size in bytes, creation_time in seconds, regular file? 1 : 0, dir? 1 : 0]
        meta_data Object) bool is intrinsic

  # intrinsic that fills an array with some metadata of the file/dir provided by the path
  # returns TRUE in case the operation was successful and FALSE in case of failure
  # in case the path refers to a symbolic link it does not attempt to follow it and returns info about the link itself
  #
  lstats(path Object, meta_data Object) bool is intrinsic # NYI

  # Opens an IO source using a Fuzion Object as path and an i8 flag to represent the opening method (Read: 0, Write: 1, Append: 2)
  # returns outcome i64 representing the file descriptor in success
  # returns an error in failure
  #
  public open(
              # a Fuzion Object represention the path for the source to be opened
              path Object,
              # a flag to speicify the open method (Read: 0, Write: 1, Append: 2)
              flag i8) outcome i64 is
    open_results := array 2 i->(i64 0) # open_results[file descriptor, error number]
    open path open_results.internalArray.data flag
    if open_results[1]==0
      open_results[0]
    else
      error "error number: {open_results[1]}"

  # intrinsic that fills a Fuzion object with the file descriptor and the error number from C back-end/ -1 in the interpreter
  # after opening the source represented by the path parameter
  #
  private open(
               # a Fuzion Object represention the path for the source to be opened
               path Object, 
               # open_results[file descriptor, error number] as a Fuzion Object
               open_results Object,
               # opening flag (Read: 0, Write: 1, Append: 2)
               flag i8) unit is intrinsic

  # Closes an IO source using an i64 representing the source handler (file descriptor)
  # returns outcome unit in case of success and an error in case of failure
  #
  public close(
               # file descriptor
               fd i64) outcome unit is
    closing_result := close fd unit
    if closing_result == 0
      unit
    else
      error "error number: $closing_result"

  # intrinsic that takes an i64 value that represents the file descriptor and closes the stream
  # returns an i8 to represent the result of the operation
  # 0 in case no errors occurred and the error number in case the operation failed in the C back-end/ -1 in the interpreter
  #
<<<<<<< HEAD
  private on_close(
                   # file descriptor
                   fd i64) i64 is intrinsic

  # seek offset in the stream represented by fd
  # returns an outcome i64 that represents the new offset
  # returns an error in case of failure
  #
  public seek(
              # file descriptor
              fd i64,
              # the offset to seek from the beginning of this file
              offset i64) outcome i64 is
    arr := array 2 (i -> i64 0)
    seek fd offset arr.internalArray.data
    if arr[1]==0
      arr[0]
    else
      error "error number: {arr[1]}"

  # intrinsic to set the file-pointer offset at which the next read or write occurs
  # the offset is measured from the beginning of the file indicated by the file descriptor
  # and fills a Fuzion object with the new offset
  # and the error number from the C back-end/ -1 in the interpreter
  #
  private seek(
               # file descriptor
               fd i64,
               # the offset to seek from the beginning of this file
               offset i64,
               # Array data [new file position, error number]
               seek_results Object) unit is intrinsic

  # returns the current file-pointer offset as an outcome i64,
  # the offset is measured from the beginning of the file indicated by the file descriptor
  # returns the current offset in success and error in failure
  #
  public file_position(
                       # file descriptor
                       fd i64) outcome i64 is
    arr := array 2 (i -> i64 0)
    file_position fd arr.internalArray.data
    if arr[1]==0
      arr[0]
    else
      error "error number: {arr[1]}"

  # intrinsic that fills a Fuzion object with the current file stream position
  # and the error number from C back-end/ -1 in the interpreter
  #
  private file_position(
                        # file descriptor
                        fd i64,
                        # Array data [new file position, error number]
                        position_results Object) unit is intrinsic
=======
  private close(
                # file descriptor
                fd i64,
                # dummy variable to enable overload
                _ unit) i8 is intrinsic
>>>>>>> 739f1363
<|MERGE_RESOLUTION|>--- conflicted
+++ resolved
@@ -255,10 +255,11 @@
   # returns an i8 to represent the result of the operation
   # 0 in case no errors occurred and the error number in case the operation failed in the C back-end/ -1 in the interpreter
   #
-<<<<<<< HEAD
-  private on_close(
-                   # file descriptor
-                   fd i64) i64 is intrinsic
+  private close(
+                # file descriptor
+                fd i64,
+                # dummy variable to enable overload
+                _ unit) i8 is intrinsic
 
   # seek offset in the stream represented by fd
   # returns an outcome i64 that represents the new offset
@@ -311,10 +312,55 @@
                         fd i64,
                         # Array data [new file position, error number]
                         position_results Object) unit is intrinsic
-=======
-  private close(
-                # file descriptor
-                fd i64,
-                # dummy variable to enable overload
-                _ unit) i8 is intrinsic
->>>>>>> 739f1363
+
+  # seek offset in the stream represented by fd
+  # returns an outcome i64 that represents the new offset
+  # returns an error in case of failure
+  #
+  public seek(
+              # file descriptor
+              fd i64,
+              # the offset to seek from the beginning of this file
+              offset i64) outcome i64 is
+    arr := array 2 (i -> i64 0)
+    seek fd offset arr.internalArray.data
+    if arr[1]==0
+      arr[0]
+    else
+      error "error number: {arr[1]}"
+
+  # intrinsic to set the file-pointer offset at which the next read or write occurs
+  # the offset is measured from the beginning of the file indicated by the file descriptor
+  # and fills a Fuzion object with the new offset
+  # and the error number from the C back-end/ -1 in the interpreter
+  #
+  private seek(
+               # file descriptor
+               fd i64,
+               # the offset to seek from the beginning of this file
+               offset i64,
+               # Array data [new file position, error number]
+               seek_results Object) unit is intrinsic
+
+  # returns the current file-pointer offset as an outcome i64,
+  # the offset is measured from the beginning of the file indicated by the file descriptor
+  # returns the current offset in success and error in failure
+  #
+  public file_position(
+                       # file descriptor
+                       fd i64) outcome i64 is
+    arr := array 2 (i -> i64 0)
+    file_position fd arr.internalArray.data
+    if arr[1]==0
+      arr[0]
+    else
+      error "error number: {arr[1]}"
+
+  # intrinsic that fills a Fuzion object with the current file stream position
+  # and the error number from C back-end/ -1 in the interpreter
+  #
+  private file_position(
+                        # file descriptor
+                        fd i64,
+                        # Array data [new file position, error number]
+                        position_results Object) unit is intrinsic