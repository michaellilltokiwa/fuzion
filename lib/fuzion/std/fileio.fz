--- conflicted
+++ resolved
@@ -128,24 +128,6 @@
                  # the length of the internal array representing the path
                  path_length i32) bool is intrinsic
 
-<<<<<<< HEAD
-  # creates a directory using the specified path
-  # parent directories in the path should exist otherwise, no creation will take place
-  #
-  public create_dir(
-                # the (relative or absolute) dir name, using platform specific path separators
-                path string) =>
-    arr := path.utf8.asArray
-    create_dir arr.internalArray.data arr.length
-
-  # intrinsic that returns unit type in case of success or failure during dir creation
-  #
-  private create_dir(
-                 # the internal array data representing the dir path in bytes
-                 path Object,
-                 # the length of the internal array representing the path
-                 path_length i32) unit is intrinsic
-=======
   # moves file/dir from an old path to a the new path
   # can rename the file/dir as well by changing the name of the old file/dir to a new name in the new_path
   # returns TRUE in case of success and FALSE in case of failure
@@ -170,4 +152,20 @@
                new_path Object,
                # the length of the internal array representing the new path
                new_path_length i32) bool is intrinsic
->>>>>>> d6d29ba4
+
+  # creates a directory using the specified path
+  # parent directories in the path should exist otherwise, no creation will take place
+  #
+  public create_dir(
+                # the (relative or absolute) dir name, using platform specific path separators
+                path string) =>
+    arr := path.utf8.asArray
+    create_dir arr.internalArray.data arr.length
+
+  # intrinsic that returns unit type in case of success or failure during dir creation
+  #
+  private create_dir(
+                 # the internal array data representing the dir path in bytes
+                 path Object,
+                 # the length of the internal array representing the path
+                 path_length i32) unit is intrinsic