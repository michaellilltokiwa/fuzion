--- conflicted
+++ resolved
@@ -48,11 +48,7 @@
 
   # calculate the index of k within contents array in case of no conflict
   #
-<<<<<<< HEAD
-  at (k HK) => (k.hash.low32bits.castTo_i32 & 0.max) % allocated_size
-=======
-  at (k HK) => (k.hash.low32bits.cast_to_i32 & 0.max) % allocatedSize
->>>>>>> ee3b1049
+  at (k HK) => (k.hash.low32bits.cast_to_i32 & 0.max) % allocated_size
 
 
   # in case of a collision at given position,
