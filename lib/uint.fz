--- conflicted
+++ resolved
@@ -311,15 +311,9 @@
     data.first (u32 0)
 
 
-<<<<<<< HEAD
-  # this uint as an i32
-  as_i32 i32
-  pre as_u32 <= i32s.max.as_u32
-=======
   # this uint as an u64
   as_u64 u64
   pre data.count <= 2
->>>>>>> c3422a08
   is
     if data.count = 2
       data[1].as_u64<<32 | data[0].as_u64
