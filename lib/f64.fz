# This file is part of the Fuzion language implementation.
#
# The Fuzion language implementation is free software: you can redistribute it
# and/or modify it under the terms of the GNU General Public License as published
# by the Free Software Foundation, version 3 of the License.
#
# The Fuzion language implementation is distributed in the hope that it will be
# useful, but WITHOUT ANY WARRANTY; without even the implied warranty of
# MERCHANTABILITY or FITNESS FOR A PARTICULAR PURPOSE.  See the GNU General Public
# License for more details.
#
# You should have received a copy of the GNU General Public License along with The
# Fuzion language implementation.  If not, see <https://www.gnu.org/licenses/>.


# -----------------------------------------------------------------------
#
#  Tokiwa Software GmbH, Germany
#
#  Source code of Fuzion standard library feature f64
#
#  Author: Fridtjof Siebert (siebert@tokiwa.software)
#
# -----------------------------------------------------------------------

# f64 -- 64 bit floating point values
#
#
# f64 are binary64-numbers as defined in the IEEE 754-2019 standard, see
# https://ieeexplore.ieee.org/servlet/opac?punumber=8766227
#
f64(val f64) : float f64, f64s is

  redef thiz        => f64.this.val
  redef orderedThis => f64.this.val


  # basic operations: 'prefix -' (negation)
  redef prefix - f64 is intrinsic
  infix + (other f64) f64 is intrinsic
  infix - (other f64) f64 is intrinsic
  infix * (other f64) f64 is intrinsic
  infix / (other f64) f64 is intrinsic
  infix % (other f64) f64 is intrinsic
  infix ** (other f64) f64 is intrinsic


  # comparison
  redef infix == (other f64) bool is intrinsic
  redef infix != (other f64) bool is intrinsic
  redef infix <  (other f64) bool is intrinsic
  redef infix <= (other f64) bool is intrinsic
  redef infix >  (other f64) bool is intrinsic
  redef infix >= (other f64) bool is intrinsic

  fixed type.equality(a, b f64) bool is intrinsic


  # conversion

  # NaN is converted to 0
  # anything greater than i64.max as well as  ∞ is i64.max
  # anything lower   than i64.min as well as -∞ is i64.min
  as_i64_lax i64 is intrinsic


  fits_in_i64 =>
    f64.this >= i64s.min.as_f64 && f64.this <= i64s.max.as_f64


  redef as_i64
    pre
      safety: fits_in_i64
    => as_i64_lax


  as_f32 f32 is intrinsic


  # casting bit representation to u64
  castTo_u64 u64 is intrinsic


  # create hash code from this number
  hash u64 is
    castTo_u64.hash


  # the fraction of this floating point number
  redef fract f64 is
    if f64s.isNaN val
      NaN
    else if val < 0
      -(-val).fract
    else if val < 1
      val
    else
      bits := castTo_u64
      fract_bits := significandBits.as_u64 - 1
      bias := (u64 2 ** (exponentBits.as_u64 - 1) - 1)
      mask := u64 2 ** exponentBits.as_u64 - 1
      e := ((bits >> fract_bits) & mask) - bias
      if (e < fract_bits)
        x := bits & (u64s.max << (fract_bits - e))
        val - x.castTo_f64
      else
        0.0

  // port of: https://github.com/ulfjack/ryu/blob/master/src/main/java/info/adams/ryu/RyuDouble.java
  // https://github.com/ulfjack/ryu
  // https://dl.acm.org/citation.cfm?doid=3296979.3192369
  ryu is

    double_mantissa_mask := (u64 1 << significandBits.as_u64) - 1
    double_exponent_mask := (u64 1 << exponentBits.as_u64) - 1
    double_exponent_bias := (u64 1 << (exponentBits.as_u64 - 1)) - 1

    pow5bits(e u64) =>
      ((e * 1217359) >> 19) + 1

    decimal_length(v u64) u64 is
      if (v >= 1000000000000000000) then 19
      else if (v >= 100000000000000000) then 18
      else if (v >= 10000000000000000) then 17
      else if (v >= 1000000000000000) then 16
      else if (v >= 100000000000000) then 15
      else if (v >= 10000000000000) then 14
      else if (v >= 1000000000000) then 13
      else if (v >= 100000000000) then 12
      else if (v >= 10000000000) then 11
      else if (v >= 1000000000) then 10
      else if (v >= 100000000) then 9
      else if (v >= 10000000) then 8
      else if (v >= 1000000) then 7
      else if (v >= 100000) then 6
      else if (v >= 10000) then 5
      else if (v >= 1000) then 4
      else if (v >= 100) then 3
      else if (v >= 10) then 2
      else 1

    multiple_of_power_of5(val u64, q i64) =>
      (pow5_factor val) >= q


    pow5_factor(val u64) i64 is
      // We want to find the largest power of 5 that divides value.
      if ((val % 5) != 0) then 0
      else if ((val % 25) != 0) then 1
      else if ((val % 125) != 0) then 2
      else if ((val % 625) != 0) then 3
      else
        for count in ((u64 4)..)
        while val % (count*5) = 0
        do
        else
          count.as_i64

    POW5_BITCOUNT := u64 121
    POW5_INV_BITCOUNT := u64 22
    POW5_QUARTER_BITCOUNT := u64 31
    mask := (u64 1 << POW5_QUARTER_BITCOUNT) - u64 1

    POW5_SPLIT array2 u64 := array2 326 4 (i,j ->
      pow := uint 5 ** uint i.as_u64
      shift := pow.highest_bit.as_u32 - POW5_BITCOUNT + (u32 3 - j.as_u32) * POW5_QUARTER_BITCOUNT
      ((pow >> shift.as_uint) & mask).as_u64
    )

    POW5_INV_SPLIT array2 u64 := array2 291 4 (i,j ->
      pow := uint 5 ** uint i.as_u64

      inve := ((uint 1) << pow.highest_bit - (uint 1) + POW5_INV_BITCOUNT.as_uint) / pow + uint 1

      tmp := inve >> (uint (3-j).as_u64 * POW5_QUARTER_BITCOUNT.as_uint)
      (if j = 0 then tmp else tmp & mask).as_u64
    )

    /**
    * Compute the high digits of m * 5^p / 10^q = m * 5^(p - q) / 2^q = m * 5^i / 2^j, with q chosen
    * such that m * 5^i / 2^j has sufficiently many decimal digits to represent the original floating
    * point number.
    */
    mul_pow5div_pow2(m u64, i, j i32)
    pre (actual_shift j) >= 0
      =>
      // m has at most 55 bits.
      m_high := m >> 31
      m_low := m & 0x7fffffff
      bits13 := m_high * POW5_SPLIT[i, 0]
      bits03 := m_low * POW5_SPLIT[i, 0]
      bits12 := m_high * POW5_SPLIT[i, 1]
      bits02 := m_low * POW5_SPLIT[i, 1]
      bits11 := m_high * POW5_SPLIT[i, 2]
      bits01 := m_low * POW5_SPLIT[i, 2]
      bits10 := m_high * POW5_SPLIT[i, 3]
      bits00 := m_low * POW5_SPLIT[i, 3]

      ((((((
          ((bits00 >> 31) + bits01 + bits10) >> 31)
                          + bits02 + bits11) >> 31)
                          + bits03 + bits12) >> 21)
                          + (bits13 << 10)) >> (actual_shift j)

    actual_shift(j i32) =>
      (j - 3 * 31 - 21).as_u64

    # Compute the high digits of m / 5^i / 2^j such that the result is accurate to at least 9
    # decimal digits. i and j are already chosen appropriately.
    #
    mul_pow5_inv_div_pow2(m u64, i, j i32)
    pre (actual_shift j) >= 0
      =>
      // m has at most 55 bits.
      m_high := m >> 31
      m_low := m & 0x7fffffff
      bits13 := m_high * POW5_INV_SPLIT[i, 0]
      bits03 := m_low * POW5_INV_SPLIT[i, 0]
      bits12 := m_high * POW5_INV_SPLIT[i, 1]
      bits02 := m_low * POW5_INV_SPLIT[i, 1]
      bits11 := m_high * POW5_INV_SPLIT[i, 2]
      bits01 := m_low * POW5_INV_SPLIT[i, 2]
      bits10 := m_high * POW5_INV_SPLIT[i, 3]
      bits00 := m_low * POW5_INV_SPLIT[i, 3]

      ((((((
          ((bits00 >> 31) + bits01 + bits10) >> 31)
                          + bits02 + bits11) >> 31)
                          + bits03 + bits12) >> 21)
                          + (bits13 << 10)) >> (actual_shift j)

    max(a,b u64) => if a > b then a else b

    as_string(scientific_notatation bool) string is
      // Step 1: Decode the floating point number, and unify normalized and subnormal cases.
      // First, handle all the trivial cases.
      if (val.isNaN) then "NaN"
      else if (f64.this = f64s.positiveInfinity) then "Infinity"
      else if (f64.this = f64s.negativeInfinity) then "-Infinity"
      else if (val = 0.0)
        if sign = -1 then "0.0" else "-0.0"
      else
        bits := val.castTo_u64
        mantissa_bits := significandBits.as_u64

        // Otherwise extract the mantissa and exponent bits and run the full algorithm.
        ieee_exponent := (bits >> mantissa_bits) & double_exponent_mask
        ieee_mantissa := bits & double_mantissa_mask

        normalize(ieee_exponent u64, ieee_mantissa u64) =>
          if (ieee_exponent = 0)
            // Denormal number - no implicit leading 1, and the exponent is 1, not 0.
            (u64 1 - double_exponent_bias - mantissa_bits, ieee_mantissa)
          else
            // Add implicit leading 1.
            (ieee_exponent - double_exponent_bias - mantissa_bits, ieee_mantissa | (u64 1 << mantissa_bits))

        (e2,m2) := normalize ieee_exponent ieee_mantissa

        // Step 2: Determine the interval of legal decimal representations.
        even := (m2 & 1) = 0
        mv := u64 4 * m2
        mp := u64 4 * m2 + 2
        mm_shift := if (m2 != (u64 1 << mantissa_bits)) || (ieee_exponent <= 1) then u64 1 else u64 0
        mm := u64 4 * m2 - 1 - mm_shift

        // Step 3: Convert to a decimal power base using 128-bit arithmetic.
        // -1077 = 1 - 1023 - 53 - 2 <= e_2 - 2 <= 2046 - 1023 - 53 - 2 = 968
        step_3(e3 u64) tuple u64 u64 u64 bool bool i64 is
          if (e3 >= 0)
            q := max (u64 0) (((e3 * 78913) >> 18) - 1)
            // k = constant + floor(log_2(5^q))
            k := POW5_INV_BITCOUNT + pow5bits q - 1
            i := -e3 + q + k

            if q <= 21
              if mv % 5 == 0
                (mul_pow5_inv_div_pow2 mv q i, mul_pow5_inv_div_pow2 mp q i, mul_pow5_inv_div_pow2 mm q i, false, multiple_of_power_of5(mv, q), q)
              else if roundingMode.acceptUpperBound even
                (mul_pow5_inv_div_pow2 mv q i, mul_pow5_inv_div_pow2 mp q i, mul_pow5_inv_div_pow2 mm q i, multiple_of_power_of5(mm, q), false, q)
              else if multiple_of_power_of5 mp q
                (mul_pow5_inv_div_pow2 mv q i, (mul_pow5_inv_div_pow2 mp q i)-1, mul_pow5_inv_div_pow2 mm q i, false, false, q)
              else
                (mul_pow5_inv_div_pow2 mv q i, (mul_pow5_inv_div_pow2 mp q i), mul_pow5_inv_div_pow2 mm q i, false, false, q)
          else
            q := max (i64 0) (((-e3 * 732923) >> 20) - 1)
            i := -e3 - q
            k := pow5bits i - POW5_BITCOUNT
            j := q - k
            (mul_pow5div_pow2(mv, i, j), mul_pow5div_pow2(mp, i, j), mul_pow5div_pow2(mm, i, j), false, false, q + e3)

            if q <= 1
              (mul_pow5div_pow2(mv, i, j), mul_pow5div_pow2(mp, i, j), mul_pow5div_pow2(mm, i, j), false, true, q + e3)
              if roundingMode.acceptUpperBound even
                (mul_pow5div_pow2(mv, i, j), mul_pow5div_pow2(mp, i, j), mul_pow5div_pow2(mm, i, j), mm_shift = 1, true, q + e3)
              else
                (mul_pow5div_pow2(mv, i, j), mul_pow5div_pow2(mp, i, j) -  1, mul_pow5div_pow2(mm, i, j), false, true, q + e3)
            else if q < 63
              (mul_pow5div_pow2(mv, i, j), mul_pow5div_pow2(mp, i, j), mul_pow5div_pow2(mm, i, j), false, (mv & ((1 << (q - (1))) - 1)) == 0, q + e3)
            else
              (mul_pow5div_pow2(mv, i, j), mul_pow5div_pow2(mp, i, j), mul_pow5div_pow2(mm, i, j), false, false, q + e3)

        (dv, dp, dm, dmIsTrailingZeros, dvIsTrailingZeros, e10) := step_3 e2-2


        # // Step 4: Find the shortest decimal representation in the interval of legal representations.
        # //
        # // We do some extra work here in order to follow Float/Double.toString semantics. In particular,
        # // that requires printing in scientific format if and only if the exponent is between -3 and 7,
        # // and it requires printing at least two decimal digits.
        # //
        # // Above, we moved the decimal dot all the way to the right, so now we need to count digits to
        # // figure out the correct exponent for scientific notation.
        # vplength := decimal_length dp
        # exp := e10 + vplength - 1

        # removed := 0

        # lastRemovedDigit := 0
        # if (dmIsTrailingZeros || dvIsTrailingZeros)
        #   while (dp / 10 > dm / 10)
        #     if ((dp < 100) && scientific_notation)
        #       // Double.toString semantics requires printing at least two digits.
        #       break

        #     dmIsTrailingZeros := dmIsTrailingZeros & (dm % 10 == 0)
        #     dvIsTrailingZeros := dvIsTrailingZeros & (lastRemovedDigit == 0)
        #     lastRemovedDigit := (dv % 10)
        #     dp /= 10
        #     dv /= 10
        #     dm /= 10
        #     removed++
        #   if (dmIsTrailingZeros && roundingMode.acceptLowerBound(even))
        #     while (dm % 10 == 0)
        #       if ((dp < 100) && scientific_notation)
        #         // Double.toString semantics requires printing at least two digits.
        #         break

        #       dvIsTrailingZeros &= lastRemovedDigit == 0
        #       lastRemovedDigit = (int) (dv % 10)
        #       dp /= 10
        #       dv /= 10
        #       dm /= 10
        #       removed++


        #   if (dvIsTrailingZeros && (lastRemovedDigit == 5) && (dv % 2 == 0))
        #     // Round even if the exact numbers is .....50..0.
        #     lastRemovedDigit = 4

        #   output := dv +
        #       ((dv == dm && !(dmIsTrailingZeros && roundingMode.acceptLowerBound(even))) || (lastRemovedDigit >= 5) ? 1 : 0)
        # else
        #   while (dp / 10 > dm / 10) {
        #     if ((dp < 100) && scientific_notation)
        #       // Double.toString semantics requires printing at least two digits.
        #       break

        #     lastRemovedDigit = (int) (dv % 10)
        #     dp /= 10
        #     dv /= 10
        #     dm /= 10
        #     removed++

        #   output := dv + ((dv == dm || (lastRemovedDigit >= 5)) ? 1 : 0)

        # olength := vplength - removed

      #   // Step 5: Print the decimal representation.
      #   // We follow Double.toString semantics here.
      #   char[] result = new char[24]
      #   int index = 0
      #   if (sign)
      #     result[index++] = '-'


      #   // Values in the interval [1E-3, 1E7) are special.
      #   if (scientificNotation) {
      #     // Print in the format x.xxxxxE-yy.
      #     for (int i = 0; i < olength - 1; i++) {
      #       int c = (int) (output % 10); output /= 10
      #       result[index + olength - i] = (char) ('0' + c)
      #     }
      #     result[index] = (char) ('0' + output % 10)
      #     result[index + 1] = '.'
      #     index += olength + 1
      #     if (olength == 1) {
      #       result[index++] = '0'
      #     }

      #     // Print 'E', the exponent sign, and the exponent, which has at most three digits.
      #     result[index++] = 'E'
      #     if (exp < 0) {
      #       result[index++] = '-'
      #       exp = -exp
      #     }
      #     if (exp >= 100) {
      #       result[index++] = (char) ('0' + exp / 100)
      #       exp %= 100
      #       result[index++] = (char) ('0' + exp / 10)
      #     } else if (exp >= 10) {
      #       result[index++] = (char) ('0' + exp / 10)
      #     }
      #     result[index++] = (char) ('0' + exp % 10)
      #     return new String(result, 0, index)
      #   } else {
      #     // Otherwise follow the Java spec for values in the interval [1E-3, 1E7).
      #     if (exp < 0) {
      #       // Decimal dot is before any of the digits.
      #       result[index++] = '0'
      #       result[index++] = '.'
      #       for (int i = -1; i > exp; i--) {
      #         result[index++] = '0'
      #       }
      #       int current = index
      #       for (int i = 0; i < olength; i++) {
      #         result[current + olength - i - 1] = (char) ('0' + output % 10)
      #         output /= 10
      #         index++
      #       }
      #     } else if (exp + 1 >= olength) {
      #       // Decimal dot is after any of the digits.
      #       for (int i = 0; i < olength; i++) {
      #         result[index + olength - i - 1] = (char) ('0' + output % 10)
      #         output /= 10
      #       }
      #       index += olength
      #       for (int i = olength; i < exp + 1; i++) {
      #         result[index++] = '0'
      #       }
      #       result[index++] = '.'
      #       result[index++] = '0'
      #     } else {
      #       // Decimal dot is somewhere between the digits.
      #       int current = index + 1
      #       for (int i = 0; i < olength; i++) {
      #         if (olength - i - 1 == exp) {
      #           result[current + olength - i - 1] = '.'
      #           current--
      #         }
      #         result[current + olength - i - 1] = (char) ('0' + output % 10)
      #         output /= 10
      #       }
      #       index += olength + 1
      #     }
      #     return new String(result, 0, index)
      #   }
      # }



  # convert this to a string.
  #
<<<<<<< HEAD
  redef asString string is
    // Double.toString semantics requires using scientific notation if and only if outside this range.
    scientific_notation := !((val >= (10.0 ** -3.0)) && (val < (10.0 ** 7.0)))
    ryu.as_string scientific_notation
=======
  redef asString String is intrinsic
>>>>>>> 2a5a6bf0


# f64s -- unit type defining features related to f64 but not requiring an
# instance
#
f64s : floats f64 is

  redef name => "f64"

  redef zero => f64 0
  redef one  => f64 1

  redef bytes => 8
  significandBits => 53
  exponentBits => 11


  redef isNaN(val f64) bool is intrinsic

  redef ℇ => 2.7182818284590452354

  redef π => 3.14159265358979323846


  redef minExp i32 is intrinsic
  redef maxExp i32 is intrinsic
  redef minPositive f64 is intrinsic
  redef max f64 is intrinsic
  redef epsilon f64 is intrinsic

  redef from_i64(val i64) f64 is
    val.as_f64

  redef squareRoot(val f64) f64 is intrinsic

  redef exp(val f64) f64 is intrinsic
  redef log(val f64) f64 is intrinsic

  redef sin(val f64) f64 is intrinsic
  redef cos(val f64) f64 is intrinsic
  redef tan(val f64) f64 is intrinsic
  redef asin(val f64) f64 is intrinsic
  redef acos(val f64) f64 is intrinsic
  redef atan(val f64) f64 is intrinsic
  redef atan2(y f64, x f64) f64 is intrinsic

  redef sinh(val f64) f64 is intrinsic
  redef cosh(val f64) f64 is intrinsic
  redef tanh(val f64) f64 is intrinsic<|MERGE_RESOLUTION|>--- conflicted
+++ resolved
@@ -451,14 +451,10 @@
 
   # convert this to a string.
   #
-<<<<<<< HEAD
-  redef asString string is
+  redef asString String is
     // Double.toString semantics requires using scientific notation if and only if outside this range.
     scientific_notation := !((val >= (10.0 ** -3.0)) && (val < (10.0 ** 7.0)))
     ryu.as_string scientific_notation
-=======
-  redef asString String is intrinsic
->>>>>>> 2a5a6bf0
 
 
 # f64s -- unit type defining features related to f64 but not requiring an
