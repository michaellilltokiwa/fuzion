# This file is part of the Fuzion language implementation.
#
# The Fuzion language implementation is free software: you can redistribute it
# and/or modify it under the terms of the GNU General Public License as published
# by the Free Software Foundation, version 3 of the License.
#
# The Fuzion language implementation is distributed in the hope that it will be
# useful, but WITHOUT ANY WARRANTY; without even the implied warranty of
# MERCHANTABILITY or FITNESS FOR A PARTICULAR PURPOSE.  See the GNU General Public
# License for more details.
#
# You should have received a copy of the GNU General Public License along with The
# Fuzion language implementation.  If not, see <https://www.gnu.org/licenses/>.


# -----------------------------------------------------------------------
#
#  Tokiwa Software GmbH, Germany
#
#  Source code of Fuzion standard library feature f64
#
#  Author: Fridtjof Siebert (siebert@tokiwa.software)
#
# -----------------------------------------------------------------------

# f64 -- 64 bit floating point values
#
#
# f64 are binary64-numbers as defined in the IEEE 754-2019 standard, see
# https://ieeexplore.ieee.org/servlet/opac?punumber=8766227
#
<<<<<<< HEAD
f64(val f64) : float<f64>,/*NYI  hasInterval<f64>, */f64s is
=======
f64(val f64) : float<f64>, f64s is
>>>>>>> c4b00372

  redef thiz        => f64.this.val
  redef orderedThis => f64.this.val


  # basic operations: 'prefix -' (negation)
  redef prefix - f64 is intrinsic
  infix + (other f64) f64 is intrinsic
  infix - (other f64) f64 is intrinsic
  infix * (other f64) f64 is intrinsic
  infix / (other f64) f64 is intrinsic
  infix % (other f64) f64 is intrinsic
  infix ** (other f64) f64 is intrinsic


  # comparison
  redef infix == (other f64) bool is intrinsic
  redef infix != (other f64) bool is intrinsic
  redef infix <  (other f64) bool is intrinsic
  redef infix <= (other f64) bool is intrinsic
  redef infix >  (other f64) bool is intrinsic
  redef infix >= (other f64) bool is intrinsic


  # conversion
  # might be better to have ppl explicitly use round, ceil, floor etc.
  as_i64 i64
    pre
      safety: f64.this >= f64s.from_i64 i64.min && f64.this <= from_i64 i64.max
    is
      fuzion.std.panic "NYI: f64.as_i64"
  as_f32 f32
    is
      fuzion.std.panic "NYI: f64.as_f32"


  # casting bit representation to u64
  castTo_u64 u64 is intrinsic


  # create hash code from this number
  hash u64 is
    castTo_u64.hash


  # convert this to a string.
  #
  redef asString string is intrinsic<|MERGE_RESOLUTION|>--- conflicted
+++ resolved
@@ -29,11 +29,7 @@
 # f64 are binary64-numbers as defined in the IEEE 754-2019 standard, see
 # https://ieeexplore.ieee.org/servlet/opac?punumber=8766227
 #
-<<<<<<< HEAD
-f64(val f64) : float<f64>,/*NYI  hasInterval<f64>, */f64s is
-=======
 f64(val f64) : float<f64>, f64s is
->>>>>>> c4b00372
 
   redef thiz        => f64.this.val
   redef orderedThis => f64.this.val
