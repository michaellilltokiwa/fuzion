# This file is part of the Fuzion language implementation.
#
# The Fuzion language implementation is free software: you can redistribute it
# and/or modify it under the terms of the GNU General Public License as published
# by the Free Software Foundation, version 3 of the License.
#
# The Fuzion language implementation is distributed in the hope that it will be
# useful, but WITHOUT ANY WARRANTY; without even the implied warranty of
# MERCHANTABILITY or FITNESS FOR A PARTICULAR PURPOSE.  See the GNU General Public
# License for more details.
#
# You should have received a copy of the GNU General Public License along with The
# Fuzion language implementation.  If not, see <https://www.gnu.org/licenses/>.


# -----------------------------------------------------------------------
#
#  Tokiwa Software GmbH, Germany
#
#  Source code of Fuzion standard library feature outcome
#
#  Author: Fridtjof Siebert (siebert@tokiwa.software)
#
# -----------------------------------------------------------------------

# outcome -- result type for functions that may return an error
#
# outcome is a choice type that represents the result of a routine that
# may either produce something useful or fail producing an error condition.
#
# Several error conditions are needed if there are several very different
# reasons for an operation to fail, e.g.
#
#   get_data (u User, t Type) outcome data IO_Error Permission_Error is
#     if u.allowed_to_acces T
#       (read_file t.file_name)?
#     else
#       Permission_Error u, t
#
#   read_file t Type outcome data IO_Error is
#     [..]
#
# Note that 'outcome data IO_Error' is not assignment compatible with
# 'outcome data IO_Error Permission_Error', it has to be unwrapped first.
# This unwrapping, however, requires very little boilerplate, it is done
# using the '?' on the result of the call to 'read_file': This unwraps
# 'outcome data IO_Error' into 'IO_Error', which would be returned abruptly,
# and 'data', which would be returned normally. Both are assignment
# compatible to  'outcome data IO_Error Permission_Error', so everything
# is fine.
#
public outcome(public T type) : switch T error,
                                monad T (outcome T)
is

  # Does this outcome contain an error
  #
  public is_error => !ok


<<<<<<< HEAD
  # short-hand postfix operator for 'is_error'
  #
  public postfix !! => is_error


  # short-hand prefix operator for 'is_error'
  #
  public prefix ! => is_error


  # value of an outcome that is known to contain a value
  #
  # This can only be called in cases where it is known for sure that this
  # outcomee is not an error.  A runtime error will be created otherwise.
  #
  public val T
    pre
      safety: outcome.this??
  =>
    outcome.this ? v T   => v
                 | error => panic "outcome.val called on nil. Enable `safety` to obtain a precondition failure for debugging."


  # value of an outcome or default if outcome contains err
  #
  public val(default T) T
  =>
    outcome.this ? v T   => v
                 | error => default


=======
>>>>>>> 7a42682f
  # error of an outcome that is known to contain an error
  #
  # This can only be called in cases where it is known for sure that this
  # outcome is an error.  A runtime error will be created otherwise.
  #
  public err error
    pre
      safety: outcome.this!!
  =>
    outcome.this ? T       => panic "outcome.err called on successful outcome. Enable `safety` to obtain a precondition failure for debugging."
                 | e error => e


  # convert this outcome to an option
  # if the outcome is an error, the option is empty
  public as_option option T =>
    match outcome.this
      t T => t
      error => nil


  # converts outcome to a string
  #
  # returns the result of T.as_string for a successful outcome, or
  # "--$e--" for e error.
  #
  public redef as_string =>
    outcome.this ? v T     => v.as_string
                 | e error => "--$e--"

  # returns o if outcome is ok, otherwise return the outcome's own
  # error.
  public and (O type, o outcome O) outcome O =>
    outcome.this ? _ T     => o
                 | e error => e

  # returns o if outcome is not ok, otherwise return this outcome's value.
  public or (o outcome T) outcome T =>
    if !ok
      o
    else
      outcome.this


  # monadic operator
  #
  public redef infix >>= (f T -> outcome T) => outcome.this.bind f


  # monadic operator
  #
  # This enables a very idiomatic way of error handling: assume you are trying
  # to read 42 bytes from a file into a string. Let open be a feature that takes
  # a file name and returns an outcome of some abstract file descriptor, let read
  # be a feature that takes an abstract file descriptor and a number of bytes to
  # read and returns an outcome of a byte (u8) array. We want to read 42 bytes
  # from a file called "example.txt" into a string, and we wrap this into an outcome,
  # for handling the case that an error occurs when opening the file (i.e. it does
  # not exist) or when reading the file (i.e. example.txt is not actually a file but
  # a directory). Using match expressions, this is very cumbersome:
  #
  #     # open example file
  #     match open "example.txt"
  #       fd i64 =>
  #         # read 42 bytes from example file
  #         match read fd 42
  #           content array u8 => strings.from_bytes content
  #           re error => re
  #       oe error => oe
  #
  # The monadic operator turns this into:
  #
  #     (open "example.txt").bind (array u8) (fd->read fd 42)
  #
  public bind(B type, f T -> outcome B) outcome B =>
    outcome.this ? v T => f v
                 | e error => e


  # return function
  #
  public fixed redef type.return (a T) => outcome a


# outcome with 1 argument provides an short-hand to wrap a value into a
# outcome
#
# Using this enables to write
#
#   o := outcome x
#
# instead of
#
#   o outcome TypeOfX := x
#
public outcome(T type, o outcome T) => o<|MERGE_RESOLUTION|>--- conflicted
+++ resolved
@@ -58,40 +58,6 @@
   public is_error => !ok
 
 
-<<<<<<< HEAD
-  # short-hand postfix operator for 'is_error'
-  #
-  public postfix !! => is_error
-
-
-  # short-hand prefix operator for 'is_error'
-  #
-  public prefix ! => is_error
-
-
-  # value of an outcome that is known to contain a value
-  #
-  # This can only be called in cases where it is known for sure that this
-  # outcomee is not an error.  A runtime error will be created otherwise.
-  #
-  public val T
-    pre
-      safety: outcome.this??
-  =>
-    outcome.this ? v T   => v
-                 | error => panic "outcome.val called on nil. Enable `safety` to obtain a precondition failure for debugging."
-
-
-  # value of an outcome or default if outcome contains err
-  #
-  public val(default T) T
-  =>
-    outcome.this ? v T   => v
-                 | error => default
-
-
-=======
->>>>>>> 7a42682f
   # error of an outcome that is known to contain an error
   #
   # This can only be called in cases where it is known for sure that this
