# This file is part of the Fuzion language implementation.
#
# The Fuzion language implementation is free software: you can redistribute it
# and/or modify it under the terms of the GNU General Public License as published
# by the Free Software Foundation, version 3 of the License.
#
# The Fuzion language implementation is distributed in the hope that it will be
# useful, but WITHOUT ANY WARRANTY; without even the implied warranty of
# MERCHANTABILITY or FITNESS FOR A PARTICULAR PURPOSE.  See the GNU General Public
# License for more details.
#
# You should have received a copy of the GNU General Public License along with The
# Fuzion language implementation.  If not, see <https://www.gnu.org/licenses/>.


# -----------------------------------------------------------------------
#
#  Tokiwa Software GmbH, Germany
#
#  Source code of Fuzion standard library feature ctrie
#
#  Author: Michael Lill (michael.lill@tokiwa.software)
#
# -----------------------------------------------------------------------

# A Fuzion implementation of CTrie invented by Aleksandar Prokopec
# CTrie is a non-blocking concurrent hash trie
#
# reference paper: Concurrent Tries with Efficient Non-Blocking Snapshots
# https://aleksandar-prokopec.com/resources/docs/ctries-snapshot.pdf
#
# reference implementation in Scala: https://github.com/axel22/Ctries/
# on wikipedia: https://en.wikipedia.org/wiki/Ctrie
#
# Complexity (according to the paper):
# add, lookup, remove                     : O(log n)
# snapshot, amortized size retrieval, clear  : O(1)
#
# While CTrie is lock-free and guaranteed to make progress as a whole
# it is not wait-free and thus no such guarantee is given per thread.
#
# NYI addif
# NYI equality comparison could be ref equality
# NYI generation might overflow, which might lead to weird effects.
#
# glossary:
# CTK => ctrie key
# CTV => ctrie value
# k   => key
# v   => value
# gen => generation
# lev => level
# bmp => bitmap
# idx => index
# W   => 2^W-way branching factor
#


# a tomb node
# "a T-node is the last value assigned to an I-node"
<<<<<<< HEAD
private tomb_node(CTK type : has_hash, CTV type, sn singleton_node CTK CTV) : equatable is
=======
private tomb_node(CTK type : property.hashable, CTV type, sn singleton_node CTK CTV) is
>>>>>>> e1e000d1
  redef as_string => "tomb_node($sn)"

  as_list => sn.as_list

  fixed type.equality(a, b container.tomb_node CTK CTV) bool is
    a.sn = b.sn


# a singleton node
# the node type containing actual data
<<<<<<< HEAD
private singleton_node(CTK type : has_hash, CTV type, k CTK, v CTV) : equatable  is
=======
private singleton_node(CTK type : property.hashable, CTV type, k CTK, v CTV) is
>>>>>>> e1e000d1
  redef as_string => "singleton_node($k, $v)"

  as_list => [(k,v)].as_list


  fixed type.equality(a, b container.singleton_node CTK CTV) bool is
    a.k = b.k


# an indirection or a singleton node
<<<<<<< HEAD
# these are put into a container node
private branch(CTK type : has_hash, CTV type) : choice (Indirection_Node CTK CTV) (singleton_node CTK CTV), equatable is
=======
private branch(CTK type : property.hashable, CTV type) : choice (Indirection_Node CTK CTV) (singleton_node CTK CTV) is
>>>>>>> e1e000d1
  redef as_string =>
    match branch.this
      indirection_node Indirection_Node => "$indirection_node"
      singleton_node singleton_node => "$singleton_node"

  as_list =>
    match branch.this
      indirection_node Indirection_Node => indirection_node.as_list
      singleton_node singleton_node => singleton_node.as_list

  fixed type.equality(a, b container.branch CTK CTV) bool is
    match a
      ai container.Indirection_Node =>
        match b
          bi container.Indirection_Node => ai = bi
          bs container.singleton_node => false
      as container.singleton_node =>
        match b
          bi container.Indirection_Node => false
          bs container.singleton_node => as = bs


# a container node
# consists of a bitmap of filled spaces and an array of child nodes
<<<<<<< HEAD
private container_node(CTK type : has_hash, CTV type, bmp u32, array array (branch CTK CTV)) : equatable is
=======
private container_node(CTK type : property.hashable, CTV type, bmp u32, array array (branch CTK CTV)) is
>>>>>>> e1e000d1

  # update a child node and return a new container_node
  update(pos u32, node branch CTK CTV) =>
    container_node bmp (array.put pos.as_i32 node)

  # add a child node and return a new container_node
  add(sn singleton_node CTK CTV, pos, flag u32) =>
    container_node (bmp | flag) (array.insert pos.as_i32 sn).as_array

  # remove a child node and return a new container_node
  remove(pos, flag u32) =>
    # NYI delete/remove should be in stdlib
    tmp := array.take pos.as_i32 ++ array.drop (pos + 1).as_i32
    container_node (bmp ^ flag) tmp.as_array


  redef as_string => "container_node({array.as_string ", "})"

  as_list => array.flat_map_sequence (tuple CTK CTV) (b -> b.as_list)
                 .as_list

  fixed type.equality(a, b container.container_node CTK CTV) bool is
    a.bmp = b.bmp
      && (container.searchable_sequence a.array) = (container.searchable_sequence b.array)

<<<<<<< HEAD

# NYI ref, work around for issue #1604
Nil ref is


# a prev_node is used in the generation aware compare and swap
#
# Main_Node.prev is initially nil
# when a Main_Node is replaced it is put into
# the successors `prev`-field.
#
private prev_node(CTK type : has_hash, CTV type) : choice (Failed_Node CTK CTV) (Main_Node CTK CTV) Nil, equatable is

  redef as_string =>
    match prev_node.this
      f container.Failed_Node => f.as_string
      m container.Main_Node => m.as_string
      Nil => nil.as_string

  fixed type.equality(a, b container.prev_node CTK CTV) bool is
    match a
      fa container.Failed_Node =>
        match b
          fb container.Failed_Node => fa = fb
          m container.Main_Node => false
          container.Nil => false
      ma container.Main_Node =>
        match b
          f container.Failed_Node => false
          mb container.Main_Node => ma = mb
          container.Nil => false
      container.Nil =>
        match b
          f container.Failed_Node => false
          m container.Main_Node => false
          container.Nil => true


# a container, tomb or linked list node, with a previous field
# to support the generational compare and swap
#
private Main_Node(CTK type : has_hash, CTV type, data choice (container_node CTK CTV) (tomb_node CTK CTV) (list_node CTK CTV)) ref /* needs ref, cyclic layout container->indirection->main*/ : equatable is

  # compare and update `prev`
  cas_prev(o,n prev_node CTK CTV) =>
    prev.compare_and_set o n
=======
# a container, tomb or linked list node
private Main_Node(CTK type : property.hashable, CTV type, data choice (container_node CTK CTV) (tomb_node CTK CTV) (list_node CTK CTV), gen i32) ref : property.equatable is
>>>>>>> e1e000d1

  # a previous node that gets set during a generational aware compare and set
  prev := concur.atomic (prev_node CTK CTV) Nil

  redef as_string =>
    s := match data
      container_node container_node => "$container_node"
      tomb_node tomb_node => "$tomb_node"
      list_node list_node => "$list_node"
    "Main_Node[prev={prev.read}]($s)"

  # equality
  #
  fixed type.equality(a, b container.Main_Node CTK CTV) bool is
    a.prev.read = b.prev.read &&
      (match a.data
         ca container.container_node =>
          match b.data
            cb container.container_node => ca = cb
            tb container.tomb_node => false
            lb container.list_node => false
         ta container.tomb_node =>
          match b.data
            cb container.container_node => false
            tb container.tomb_node => ta = tb
            lb container.list_node => false
         la container.list_node =>
          match b.data
            cb container.container_node => false
            tb container.tomb_node => false
            lb container.list_node => la = lb
      )

  as_list
  pre match prev.read
    Nil => true
    * => false
   =>
    match data
      container_node container_node => container_node.as_list
      tomb_node tomb_node => tomb_node.as_list
      list_node list_node => list_node.map_sequence (sn -> (sn.k, sn.v))


# a failed node where the previous indirection node contains a main node
<<<<<<< HEAD
# NYI ref, work around for issue #1604
private Failed_Node(CTK type : has_hash, CTV type, prev Main_Node CTK CTV) ref : equatable is

  redef as_string =>
    "Failed_Node($prev)"
=======
private failed_node(CTK type : property.hashable, CTV type, prev Main_Node CTK CTV) is

# an indirection node
private Indirection_Node(CTK type : property.hashable, CTV type, data mutate.new (Main_Node CTK CTV)) ref : property.equatable is

  # compare and update
  private cas(old_n, new_n Main_Node CTK CTV) bool is
    # NYI this must be atomic
    # if(main.hash != old_n.hash)
    #   false
    # else
    data <- new_n
    true
>>>>>>> e1e000d1

  fixed type.equality(a, b container.Failed_Node CTK CTV) bool is
    a.prev = b.prev


# shorthand for creating a new indirection node from Main_Node and gen
private indirection_node(CTK type : has_hash, CTV type, data Main_Node CTK CTV, gen i32) =>
  Indirection_Node (concur.atomic data) gen


# an indirection node
private Indirection_Node(CTK type : has_hash, CTV type, data concur.atomic (Main_Node CTK CTV), gen i32) ref /* NYI removing this ref leads to segfaults */ : equatable is

  # NYI ref equality
  #
  fixed type.equality(a, b container.Indirection_Node CTK CTV) bool is
    a.gen = b.gen && a.data.read = b.data.read

  # compare and update
  private cas(old_n, new_n Main_Node CTK CTV) bool is
    data.compare_and_set old_n new_n

  redef as_string => "Indirection_Node[gen=$gen]({data.read})"

  as_list list (tuple CTK CTV)
  pre match data.read.prev.read
    Nil => true
    * => false
  is data.read.as_list


# a linked list node
# NYI instead of Sequence we should use something like the original implementation ListMap(Scala).
<<<<<<< HEAD
private list_node(CTK type : has_hash, CTV type, from Sequence (singleton_node CTK CTV)) : Sequence (singleton_node CTK CTV), equatable
=======
private list_node(CTK type : property.hashable, CTV type, from Sequence (singleton_node CTK CTV)) : Sequence (singleton_node CTK CTV)
>>>>>>> e1e000d1
pre from ∀ (sn -> (from.filter (snn -> sn.k.hash = snn.k.hash)).count = 1)
is
  redef as_list => from.as_list

  # is this sequence known to be finite?  For infinite sequences, features like
  # count diverge.
  #
  redef finite => true

  redef as_string => "list_node({from.as_string ", "})"

  # find k in linked nodes
  private find(k CTK) choice restart not_found CTV is
    match drop_while(sn -> sn.k != k).head
          nil => not_found
          sn singleton_node => sn.v

  fixed type.equality(a, b container.list_node CTK CTV) bool is
    (container.searchable_sequence a.from) = (container.searchable_sequence b.from)


# unit type to indicate an operation did not succeed yet
# and thus needs a restart
private restart is

# unit type to indicate success
private ctrie_ok is

# unit type to indicate when value to lookup/remove is not found
private not_found is
  redef as_string => "not found"


# descriptor for double-compare-single-swap operation
<<<<<<< HEAD
# NYI ref, work around for issue #1604
private Rdcss_Descriptor(CTK type : has_hash, CTV type, ov Indirection_Node CTK CTV, exp Main_Node CTK CTV, nv Indirection_Node CTK CTV) ref is

  # this field does not have to be atomic
  # but it probably does not hurt either.
  committed := concur.atomic false

  redef as_string =>
    "Rdcss_Descriptor($ov, $exp, $nv)"


# the root node of the ctrie, normally an indirection node.
# in case the root node is currently replaced it is a Rdcss_Descriptor temporarily.
private root_node(CTK type : has_hash, CTV type) : choice (Indirection_Node CTK CTV) (Rdcss_Descriptor CTK CTV) is

  redef as_string =>
    s := match root_node.this
      i container.Indirection_Node => i.as_string
      r container.Rdcss_Descriptor => r.as_string
    "root_node($s)"


# the ctrie
ctrie(CTK type : has_hash, CTV type, private root concur.atomic (root_node CTK CTV), private read_only bool) : Map CTK CTV
=======
private rdcss_descriptor(CTK type : property.hashable, CTV type, ov Indirection_Node CTK CTV, exp Main_Node CTK CTV, nv Indirection_Node CTK CTV) is


# the ctrie
C_Trie(CTK type : property.hashable, CTV type, private root mutate.new (choice (Indirection_Node CTK CTV) (rdcss_descriptor CTK CTV)), private read_only bool) ref : Map CTK CTV
>>>>>>> e1e000d1
is

  # the data structure as human readable string
  # for debugging purposes
  as_string_internal =>
    "Ctrie[ro=$read_only]({root.read})"

  # compare and swap root of the ctrie
  private cas_root(ov, nv root_node CTK CTV) =>
    root.compare_and_set ov nv


  # copy an indirection node to a new generation
  # this is used when
  # 1) taking a snapshot and the root node needs to be copied to a new generation
  # 2) copying a container node to a new generation
  #
  copy_to_gen(i Indirection_Node CTK CTV, new_gen i32) Indirection_Node CTK CTV is
    indirection_node (gcas_read i) new_gen


  # copy this container_node to new generation
  renew(cn container_node CTK CTV, new_gen i32) container_node CTK CTV is
    copy := cn
      .array
      .map (branch CTK CTV) x->
        match x
          i Indirection_Node => copy_to_gen i new_gen
          sn singleton_node => sn
      .as_array
    container_node cn.bmp copy


  # complete the double compare and swap
  # of the root node
  private rdcss_complete(abortable bool) Indirection_Node CTK CTV
  is
    match root.read
      # there is nothing to do
      n Indirection_Node => n

      desc Rdcss_Descriptor =>
        if abortable
          if cas_root desc desc.ov
            desc.ov
          else
            rdcss_complete abortable
        else
          old_main := gcas_read desc.ov
          if old_main = desc.exp
            if cas_root desc desc.nv
              desc.committed.write true
              desc.nv
            else
              rdcss_complete abortable
          else
            if cas_root desc desc.ov
              desc.ov
            else
              rdcss_complete abortable


  # read root
  # if root is currently a descriptor we are in the middle
  # of a double compare and swap.
  # Then (try) committing the descriptor first
  private read_root(abortable bool) Indirection_Node CTK CTV
  is
    match root.read
      n Indirection_Node => n
      d Rdcss_Descriptor => rdcss_complete abortable


  # read root none abortably
  private read_root => read_root false


  # do a double compare and swap of root node
  # 1. try compare and swap root
  # 2. if successful complete committing the descriptor
  private rdcss_root(desc Rdcss_Descriptor CTK CTV) =>
    try_commit =>
      rdcss_complete false
      desc.committed.read

    cas_root desc.ov desc &&
      try_commit

  # completes the generation sensitive compare and set
  private gcas_commit(i Indirection_Node CTK CTV, m Main_Node CTK CTV) Main_Node CTK CTV is
    prev := m.prev.read
    # abortably read root and get the current gen
    root_gen := (read_root true).gen
    match prev
      Nil => m
      fn Failed_Node =>
        if i.cas m fn.prev
          fn.prev
        else
          gcas_commit i i.data.read
      n Main_Node =>
        if root_gen = i.gen && !read_only
          if m.cas_prev n Nil
            m
          else
            gcas_commit i m
        else
          m.cas_prev n (Failed_Node n)
          gcas_commit i i.data.read

  # read `data`, if prev is set commit first
  private gcas_read(i Indirection_Node CTK CTV) Main_Node CTK CTV is
    m := i.data.read
    match m.prev.read
      Nil => m
      * => gcas_commit i m

  # generation aware compare and set
  # semantics on the indirection node i
  # o is compared and swapped with n
  # but this compare and swap only succeeds if the root
  # generation does not increase while this compare and
  # swap is taking place.
  private gcas(i Indirection_Node CTK CTV, o Main_Node CTK CTV, n Main_Node CTK CTV) choice restart ctrie_ok
  pre (match n.prev.read
        Nil => true
        * => false),
      n.cas_prev n.prev.read o
  is
    if i.cas o n
      gcas_commit i n
      match n.prev.read
        Nil => ctrie_ok
        * => restart
    else
      restart


  # the width of the branching factor, 2^5 = 32
  private width := u32 5


  # convert u64 hash to u32 hash
  private hash(h u64) u32 is
    h.low32bits


  # returns flag and the position in the container_node for given params
  private flagpos(hash u32, lev u32, bmp u32) tuple u32 u32 is
    idx := (hash >> lev) & 0x1F
    flag := u32 1 << idx
    mask := flag -° 1
    pos := (bmp & mask).ones_count.as_u32
    (flag, pos)


  # compress a container node
  private compress(cn container_node CTK CTV, lev u32) =>
    narr := cn.array.map (branch CTK CTV) n->
      match n
        m Indirection_Node =>
          match (gcas_read m).data
            // resurrect
            tn tomb_node => tn.sn
            * => m
        sn singleton_node => sn
    contract (container_node cn.bmp narr) lev


  # contract a container node
  private contract(cn container_node CTK CTV, lev u32) Main_Node CTK CTV is
    if (lev > (u32 0)) & (cn.array.length = 1)
      match cn.array[0]
        sn singleton_node => Main_Node (tomb_node sn)
        i Indirection_Node => Main_Node cn
    else
      Main_Node cn


  # clean an indirection node:
  # compress contained container node
  private clean(nd option (Indirection_Node CTK CTV), lev u32) =>
    nd.bind unit (inode ->
      m := gcas_read inode
      match m.data
        c container_node => gcas inode m (compress c lev)
        * =>
      unit
    )


  # turns this: container_node -> Indirection_Node -> tomb_node -> singleton_node
  # into  this: container_node -> singleton_node
  private clean_parent(parent option (Indirection_Node CTK CTV), i Indirection_Node CTK CTV, hash, lev u32) =>
    parent >>= p->
      m := gcas_read p
      match m.data
        cn container_node =>
          (flag, pos) := flagpos hash lev cn.bmp
          if (cn.bmp & flag) != u32 0
            sub := cn.array[pos.as_i32]
            match sub
              inode Indirection_Node =>
                if inode = i
                  match (gcas_read i).data
                    tn tomb_node =>
                      ncn := cn.update pos tn.sn
                      match gcas p m (contract ncn lev)
                        restart => clean_parent p i hash lev
                        ctrie_ok =>
                    * =>
              * =>
        * =>
      nil


  # takes two single nodes and returns either
  # Main_Node -> container_node -> singleton_nodes
  # or
  # Main_Node -> list_node -> singleton_nodes
  # or recurse
  # Main_Node -> container_node -> Indirection_Node -> dual x y
  private dual(x, y singleton_node CTK CTV, lev u32, gen i32) Main_Node CTK CTV is
    # NYI why 35??
    if lev < (u32 35)
      xidx := ((hash x.k.hash) >> lev) & 0x1f
      yidx := ((hash y.k.hash) >> lev) & 0x1f
      bmp := (u32 1 << xidx) | (u32 1 << yidx)
      if xidx = yidx
        sub_node := indirection_node (dual x y (lev + width) gen) gen
        Main_Node (container_node CTK CTV bmp [sub_node])
      else
        if (xidx < yidx)
          Main_Node (container_node CTK CTV bmp [x, y])
        else
          Main_Node (container_node CTK CTV bmp [y, x])
    else
      Main_Node (list_node [(singleton_node x.k x.v), (singleton_node y.k y.v)])


  # lookup key k
  lookup(k CTK) option CTV is
    r := read_root
    res := lookup r k 0 nil r.gen
    match res
      r restart =>
        lookup k
      not_found =>
        nil
      v CTV =>
        v


  # try lookup key in ctrie
  # may fail and result in a restart
  private lookup(i Indirection_Node CTK CTV, k CTK, lev u32, parent option (Indirection_Node CTK CTV), gen i32) choice restart not_found CTV is
    m := gcas_read i
    match m.data
      cn container_node =>
        (flag, pos) := flagpos (hash k.hash) lev cn.bmp
        if (cn.bmp & flag) = (u32 0)
          not_found
        else
          match cn.array[pos.as_i32]
            sin Indirection_Node =>
              if read_only || gen = sin.gen
                lookup sin k (lev + width) i gen
              else
                match gcas i m (Main_Node (renew cn gen))
                  ctrie_ok => lookup i k lev parent gen
                  restart => restart
            sn singleton_node =>
              if sn.k = k
                sn.v
              else
                not_found
      tn tomb_node =>
        clean parent (lev - width)
        restart
      ln list_node => ln.find k


  # add key value
  # if key is already present value is updated
  add(k CTK, v CTV) unit is
    r := read_root
    match add r k v 0 nil r.gen
      r restart =>
        add k v
      ctrie_ok =>
        unit


  # try adding an element to the ctrie
  # may fail and result in a restart
  private add(i Indirection_Node CTK CTV, k CTK, v CTV, lev u32, parent option (Indirection_Node CTK CTV), gen i32) choice restart ctrie_ok is
    m := gcas_read i
    match m.data
      cn container_node =>
        (flag, pos) := flagpos (hash k.hash) lev cn.bmp
        if (cn.bmp & flag) = (u32 0)
          ncn := (if i.gen = gen then cn else renew cn gen).add (singleton_node k v) pos flag
          gcas i m (Main_Node ncn)
        else
          match cn.array[pos.as_i32]
            ci Indirection_Node =>
              if ci.gen = gen
                add ci k v (lev+width) i gen
              else
                match gcas i m (Main_Node (renew cn gen))
                  ctrie_ok => add i k v lev parent gen
                  restart => restart
            sn singleton_node =>
              if sn.k != k
                nin := indirection_node (dual sn (singleton_node k v) (lev + width) i.gen) i.gen
                ncn := (if i.gen = gen then cn else renew cn gen).update pos nin
                gcas i m (Main_Node ncn)
              else
                gcas i m (Main_Node (cn.update pos (singleton_node k v)))
      tn tomb_node =>
        clean parent (lev - width)
        restart
      ln list_node =>
        gcas i m (Main_Node (list_node ([singleton_node k v] ++ (ln.filter (sn -> sn.k != k)))))


  # remove key from ctrie
  remove(k CTK) choice not_found CTV is
    r := read_root
    match remove r k 0 nil r.gen
      r restart => remove k
      n not_found => n
      v CTV => v


  # try remove an element from the ctrie
  # may fail and result in a restart
  private remove(i Indirection_Node CTK CTV, k CTK, lev u32, parent option (Indirection_Node CTK CTV), gen i32) choice restart not_found CTV is
    m := gcas_read i
    match m.data
      cn container_node =>
        (flag, pos) := flagpos (hash k.hash) lev cn.bmp
        if (cn.bmp & flag) = (u32 0)
          not_found
        else
          res choice restart not_found CTV := match cn.array[pos.as_i32]
            sin Indirection_Node =>
              if sin.gen = gen
                remove sin k (lev + width) i gen
              else
                match gcas i m (Main_Node (renew cn gen))
                  ctrie_ok => remove i k lev parent gen
                  restart => restart
            sn singleton_node =>
              if sn.k != k
                not_found
              else
                match gcas i m (contract (cn.remove pos flag) lev)
                  ctrie_ok => sn.v
                  restart => restart
          match res
            v CTV =>
              match (gcas_read i).data
                t tomb_node => clean_parent parent i hash(k.hash) (lev - width)
                * =>
            * =>
          res
      tn tomb_node =>
        clean parent (lev - width)
        restart
      ln list_node =>
        fln := list_node ln.filter(sn -> sn.k != k)
        nln Main_Node CTK CTV := if fln.count = 1 then Main_Node (tomb_node fln.first) else Main_Node fln
        match gcas i m nln
          ctrie_ok => ln.find k
          restart => restart


  # the size of the ctrie
  redef size i32 is
    items.count


  # lookup an element in this ctrie via bracket syntax
  redef index [] (k CTK) option CTV is
    lookup k


  # take a snapshot of the ctrie
  snapshot(read_only bool) ctrie CTK CTV is
    root := read_root
    expmain := gcas_read root
    descriptor := Rdcss_Descriptor root expmain (copy_to_gen root (root.gen +° 1))
    if rdcss_root descriptor
      # new ctrie by increasing gen of root by one
      ctrie CTK CTV (concur.atomic (root_node CTK CTV) (copy_to_gen root (root.gen +° 1))) read_only
    else
      snapshot read_only


  # a snapshot of the ctrie as sequence auf key-value tuples
  redef items Sequence (tuple CTK CTV) is
    snapshot true
      .read_root
      .as_list


  # initialize a new ctrie
  type.empty =>

    initial_gen := 0

    initial_root_node container.root_node CTK CTV :=
      container.indirection_node (container.Main_Node (container.container_node CTK CTV 0 [])) initial_gen

    container.ctrie CTK CTV (concur.atomic initial_root_node) false


  # ctrie.type.from_entries -- routine to initialize a ctrie from a sequence of key value tuples
  #
  # This feature creates an instance of a ctrie.
  #
  # example: ctrie.type.from_entries [(key1, value1), (key2, value2)]
  #
  type.from_entries(kvs Sequence (tuple CTK CTV)) container.ctrie CTK CTV is

    m := (container.ctrie CTK CTV).type.empty
    kvs.for_each (kv ->
      (k,v) := kv
      m.add k v)

    m<|MERGE_RESOLUTION|>--- conflicted
+++ resolved
@@ -58,11 +58,7 @@
 
 # a tomb node
 # "a T-node is the last value assigned to an I-node"
-<<<<<<< HEAD
-private tomb_node(CTK type : has_hash, CTV type, sn singleton_node CTK CTV) : equatable is
-=======
-private tomb_node(CTK type : property.hashable, CTV type, sn singleton_node CTK CTV) is
->>>>>>> e1e000d1
+private tomb_node(CTK type : property.hashable, CTV type, sn singleton_node CTK CTV) : equatable is
   redef as_string => "tomb_node($sn)"
 
   as_list => sn.as_list
@@ -73,11 +69,7 @@
 
 # a singleton node
 # the node type containing actual data
-<<<<<<< HEAD
-private singleton_node(CTK type : has_hash, CTV type, k CTK, v CTV) : equatable  is
-=======
-private singleton_node(CTK type : property.hashable, CTV type, k CTK, v CTV) is
->>>>>>> e1e000d1
+private singleton_node(CTK type : property.hashable, CTV type, k CTK, v CTV) : equatable  is
   redef as_string => "singleton_node($k, $v)"
 
   as_list => [(k,v)].as_list
@@ -88,12 +80,8 @@
 
 
 # an indirection or a singleton node
-<<<<<<< HEAD
 # these are put into a container node
-private branch(CTK type : has_hash, CTV type) : choice (Indirection_Node CTK CTV) (singleton_node CTK CTV), equatable is
-=======
-private branch(CTK type : property.hashable, CTV type) : choice (Indirection_Node CTK CTV) (singleton_node CTK CTV) is
->>>>>>> e1e000d1
+private branch(CTK type : property.hashable, CTV type) : choice (Indirection_Node CTK CTV) (singleton_node CTK CTV), equatable is
   redef as_string =>
     match branch.this
       indirection_node Indirection_Node => "$indirection_node"
@@ -118,11 +106,7 @@
 
 # a container node
 # consists of a bitmap of filled spaces and an array of child nodes
-<<<<<<< HEAD
-private container_node(CTK type : has_hash, CTV type, bmp u32, array array (branch CTK CTV)) : equatable is
-=======
-private container_node(CTK type : property.hashable, CTV type, bmp u32, array array (branch CTK CTV)) is
->>>>>>> e1e000d1
+private container_node(CTK type : property.hashable, CTV type, bmp u32, array array (branch CTK CTV)) : equatable is
 
   # update a child node and return a new container_node
   update(pos u32, node branch CTK CTV) =>
@@ -148,7 +132,6 @@
     a.bmp = b.bmp
       && (container.searchable_sequence a.array) = (container.searchable_sequence b.array)
 
-<<<<<<< HEAD
 
 # NYI ref, work around for issue #1604
 Nil ref is
@@ -195,10 +178,6 @@
   # compare and update `prev`
   cas_prev(o,n prev_node CTK CTV) =>
     prev.compare_and_set o n
-=======
-# a container, tomb or linked list node
-private Main_Node(CTK type : property.hashable, CTV type, data choice (container_node CTK CTV) (tomb_node CTK CTV) (list_node CTK CTV), gen i32) ref : property.equatable is
->>>>>>> e1e000d1
 
   # a previous node that gets set during a generational aware compare and set
   prev := concur.atomic (prev_node CTK CTV) Nil
@@ -244,27 +223,11 @@
 
 
 # a failed node where the previous indirection node contains a main node
-<<<<<<< HEAD
 # NYI ref, work around for issue #1604
-private Failed_Node(CTK type : has_hash, CTV type, prev Main_Node CTK CTV) ref : equatable is
+private Failed_Node(CTK type : property.hashable, CTV type, prev Main_Node CTK CTV) ref : equatable is
 
   redef as_string =>
     "Failed_Node($prev)"
-=======
-private failed_node(CTK type : property.hashable, CTV type, prev Main_Node CTK CTV) is
-
-# an indirection node
-private Indirection_Node(CTK type : property.hashable, CTV type, data mutate.new (Main_Node CTK CTV)) ref : property.equatable is
-
-  # compare and update
-  private cas(old_n, new_n Main_Node CTK CTV) bool is
-    # NYI this must be atomic
-    # if(main.hash != old_n.hash)
-    #   false
-    # else
-    data <- new_n
-    true
->>>>>>> e1e000d1
 
   fixed type.equality(a, b container.Failed_Node CTK CTV) bool is
     a.prev = b.prev
@@ -276,7 +239,7 @@
 
 
 # an indirection node
-private Indirection_Node(CTK type : has_hash, CTV type, data concur.atomic (Main_Node CTK CTV), gen i32) ref /* NYI removing this ref leads to segfaults */ : equatable is
+private Indirection_Node(CTK type : property.hashable, CTV type, data concur.atomic (Main_Node CTK CTV), gen i32) ref /* NYI removing this ref leads to segfaults */ : property.equatable is
 
   # NYI ref equality
   #
@@ -298,11 +261,7 @@
 
 # a linked list node
 # NYI instead of Sequence we should use something like the original implementation ListMap(Scala).
-<<<<<<< HEAD
-private list_node(CTK type : has_hash, CTV type, from Sequence (singleton_node CTK CTV)) : Sequence (singleton_node CTK CTV), equatable
-=======
-private list_node(CTK type : property.hashable, CTV type, from Sequence (singleton_node CTK CTV)) : Sequence (singleton_node CTK CTV)
->>>>>>> e1e000d1
+private list_node(CTK type : property.hashable, CTV type, from Sequence (singleton_node CTK CTV)) : Sequence (singleton_node CTK CTV), equatable
 pre from ∀ (sn -> (from.filter (snn -> sn.k.hash = snn.k.hash)).count = 1)
 is
   redef as_list => from.as_list
@@ -337,9 +296,8 @@
 
 
 # descriptor for double-compare-single-swap operation
-<<<<<<< HEAD
 # NYI ref, work around for issue #1604
-private Rdcss_Descriptor(CTK type : has_hash, CTV type, ov Indirection_Node CTK CTV, exp Main_Node CTK CTV, nv Indirection_Node CTK CTV) ref is
+private Rdcss_Descriptor(CTK type : property.hashable, CTV type, ov Indirection_Node CTK CTV, exp Main_Node CTK CTV, nv Indirection_Node CTK CTV) ref is
 
   # this field does not have to be atomic
   # but it probably does not hurt either.
@@ -361,14 +319,7 @@
 
 
 # the ctrie
-ctrie(CTK type : has_hash, CTV type, private root concur.atomic (root_node CTK CTV), private read_only bool) : Map CTK CTV
-=======
-private rdcss_descriptor(CTK type : property.hashable, CTV type, ov Indirection_Node CTK CTV, exp Main_Node CTK CTV, nv Indirection_Node CTK CTV) is
-
-
-# the ctrie
-C_Trie(CTK type : property.hashable, CTV type, private root mutate.new (choice (Indirection_Node CTK CTV) (rdcss_descriptor CTK CTV)), private read_only bool) ref : Map CTK CTV
->>>>>>> e1e000d1
+ctrie(CTK type : property.hashable, CTV type, private root concur.atomic (root_node CTK CTV), private read_only bool) : Map CTK CTV
 is
 
   # the data structure as human readable string
