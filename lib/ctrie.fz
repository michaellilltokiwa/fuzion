# This file is part of the Fuzion language implementation.
#
# The Fuzion language implementation is free software: you can redistribute it
# and/or modify it under the terms of the GNU General Public License as published
# by the Free Software Foundation, version 3 of the License.
#
# The Fuzion language implementation is distributed in the hope that it will be
# useful, but WITHOUT ANY WARRANTY; without even the implied warranty of
# MERCHANTABILITY or FITNESS FOR A PARTICULAR PURPOSE.  See the GNU General Public
# License for more details.
#
# You should have received a copy of the GNU General Public License along with The
# Fuzion language implementation.  If not, see <https://www.gnu.org/licenses/>.


# -----------------------------------------------------------------------
#
#  Tokiwa Software GmbH, Germany
#
#  Source code of Fuzion standard library feature C_Trie
#
#  Author: Michael Lill (michael.lill@tokiwa.software)
#
# -----------------------------------------------------------------------

# A Fuzion implementation of C_Trie invented by Aleksandar Prokopec
# C_Trie is a non-blocking concurrent hash trie
#
# reference paper: Concurrent Tries with Efficient Non-Blocking Snapshots
# https://aleksandar-prokopec.com/resources/docs/ctries-snapshot.pdf
#
# reference implementation in Scala: https://github.com/axel22/Ctries/
# on wikipedia: https://en.wikipedia.org/wiki/Ctrie
#
# Complexity (according to the paper):
# add, lookup, remove                     : O(log n)
# snapshot, amortized size retrieval, clear  : O(1)
#
# NYI (atomic) cas
# NYI addif
#
# glossary:
# CTK => ctrie key
# CTV => ctrie value
# k   => key
# v   => value
# gen => generation
# lev => level
# bmp => bitmap
# idx => index
# W   => 2^W-way branching factor
#


# a tomb node
# "a T-node is the last value assigned to an I-node"
private tomb_node(CTK type : has_hash, CTV type, sn singleton_node CTK CTV) is
  redef as_string => "tomb_node($sn)"

  as_list => sn.as_list


# a singleton node
# the node type containing actual data
private singleton_node(CTK type : has_hash, CTV type, k CTK, v CTV) is
  redef as_string => "singleton_node($k, $v)"

  as_list => [(k,v)].as_list


# an indirection or a singleton node
private branch(CTK type : has_hash, CTV type) : choice (Indirection_Node CTK CTV) (singleton_node CTK CTV) is
  redef as_string =>
    match branch.this
      indirection_node Indirection_Node => "$indirection_node"
      singleton_node singleton_node => "$singleton_node"

  as_list =>
    match branch.this
      indirection_node Indirection_Node => indirection_node.as_list
      singleton_node singleton_node => singleton_node.as_list


# a container node
# consists of a bitmap of filled spaces and an array of child nodes
private container_node(CTK type : has_hash, CTV type, bmp u32, array array (branch CTK CTV)) is

  # update a child node and return a new container_node
  updated(pos u32, node branch CTK CTV) =>
    container_node bmp (array.put pos.as_i32 node)

  # add a child node and return a new container_node
  added(pos, flag u32, sn singleton_node CTK CTV) =>
    container_node (bmp | flag) (array.insert pos.as_i32 sn).as_array

  # remove a child node and return a new container_node
  removed(pos, flag u32) =>
    # NYI delete/remove should be in stdlib
    tmp := array.take pos.as_i32 ++ array.drop (pos + 1).as_i32
    container_node (bmp ^ flag) tmp.as_array


  # create copy of this container_node and children
  renewed(new_gen i32, ct ref C_Trie CTK CTV) =>
    copy := array.map (branch CTK CTV) x->
                     match x
                       i Indirection_Node => i.copy_to_gen new_gen ct
                       sn singleton_node => sn
                 .as_array
    container_node bmp copy


  redef as_string => "container_node($bmp, [{array.map x->x.as_string
                                                 .fold (String.type.concat ", ")}])"

  as_list => array.flat_map_sequence (tuple CTK CTV) (b -> b.as_list)
                 .as_list


# a container, tomb or linked list node
private Main_Node(CTK type : has_hash, CTV type, data choice (container_node CTK CTV) (tomb_node CTK CTV) (list_node CTK CTV), gen i32) ref : equatable is

  # a previous node that gets set during a generational aware compare and set
  prev := mut (choice (failed_node CTK CTV) (Main_Node CTK CTV) nil) nil

  redef as_string =>
    match data
      container_node container_node => "$container_node"
      tomb_node tomb_node => "$tomb_node"
      list_node list_node => "$list_node"

  # equality - NYI
  #
  fixed type.equality(a, b Main_Node CTK CTV) bool is
    a.hash_code = b.hash_code

  as_list
  pre match prev.get
    nil => true
    * => false
   =>
    match data
      container_node container_node => container_node.as_list
      tomb_node tomb_node => tomb_node.as_list
      list_node list_node => list_node.map_sequence (sn -> (sn.k, sn.v))

  # compare and update `prev`
  cas_prev(o,n choice (failed_node CTK CTV) (Main_Node CTK CTV) nil) =>
    # NYI
    match n
      f failed_node =>
        prev <- f
      * =>
        prev <- nil
    true


# a failed node where the previous indirection node contains a main node
private failed_node(CTK type : has_hash, CTV type, prev Main_Node CTK CTV) is

# an indirection node
private Indirection_Node(CTK type : has_hash, CTV type, data mutate.new (Main_Node CTK CTV)) ref : equatable is

  # compare and update
  private cas(old_n, new_n Main_Node CTK CTV) bool is
    # NYI this must be atomic
    # if(main.hash != old_n.hash)
    #   false
    # else
    data <- new_n
    true

  # completes the generation sensitive compare and set
  private gcas_commit(m Main_Node CTK CTV, ct ref C_Trie CTK CTV) Main_Node CTK CTV is
    # abortably read root and get the current gen
    gen := (ct.read_root true).data.get.gen
    match m.prev.get
      nil => m
      fn failed_node =>
        if cas m fn.prev
          fn.prev
        else
          gcas_commit data.get ct
      n Main_Node =>
        if gen = m.gen && !ct.read_only
          if m.cas_prev n nil
            m
          else
            gcas_commit m ct
        else
          m.cas_prev n (failed_node n)
          gcas_commit data.get ct

  # read `data`, if prev is set commit first
  private gcas_read(ct ref C_Trie CTK CTV) Main_Node CTK CTV is
    m := data.get
    match m.prev.get
      nil => m
      * => (gcas_commit m ct)

  # generation aware compare and set
  gcas(o Main_Node CTK CTV, n Main_Node CTK CTV, ct ref C_Trie CTK CTV) choice restart ctrie_ok is
    n.cas_prev o nil
    if(cas o n)
      gcas_commit n ct
      match n.prev.get
        nil => ctrie_ok
        * => restart
    else
      restart


  # copy this node to a new generation
  private copy_to_gen(new_gen i32, ct ref C_Trie CTK CTV) Indirection_Node CTK CTV is
    m := gcas_read ct
    # increase the generation of node by one
    Indirection_Node (mut (Main_Node m.data new_gen))

  # equality - NYI
  #
  fixed type.equality(a, b Indirection_Node CTK CTV) bool is
    a.hash_code = b.hash_code

  redef as_string => "Indirection_Node($data)"

  as_list list (tuple CTK CTV)
  pre match data.get.prev.get
    nil => true
    * => false
  is data.get.as_list


# a linked list node
# NYI instead of Sequence we should use something like the original implementation ListMap(Scala).
private list_node(CTK type : has_hash, CTV type, from Sequence (singleton_node CTK CTV)) : Sequence (singleton_node CTK CTV)
pre from ∀ (sn -> (from.filter (snn -> sn.k.hash = snn.k.hash)).count = 1)
is
  redef as_list => from.as_list

  # is this sequence known to be finite?  For infinite sequences, features like
  # count diverge.
  #
  redef finite => true


# unit type to indicate an operation did not succeed yet
# and thus needs a restart
private restart is

# unit type to indicate success
private ctrie_ok is


# descriptor for double-compare-single-swap operation
private rdcss_descriptor(CTK type : has_hash, CTV type, ov Indirection_Node CTK CTV, exp Main_Node CTK CTV, nv Indirection_Node CTK CTV) is


# the ctrie
# NYI marking ctrie as ref see issue https://github.com/tokiwa-software/fuzion/issues/304
private C_Trie(CTK type : has_hash, CTV type, root mutate.new (choice (Indirection_Node CTK CTV) (rdcss_descriptor CTK CTV)), read_only bool) ref : Map CTK CTV
is

  # compare and swap root of the ctrie
  private cas_root(ov, nv choice (Indirection_Node CTK CTV) (rdcss_descriptor CTK CTV)) =>
    # NYI cas
    root <- nv
    true


  # complete the double compare and swap
  # of the root node
  private rdcss_complete(abort bool) Indirection_Node CTK CTV
  is
    match root.get
      # there is nothing to do
      n Indirection_Node => n

      desc rdcss_descriptor =>
        if abort
          if cas_root desc desc.ov
            desc.ov
          else
            rdcss_complete abort
        else
          old_main := desc.ov.gcas_read C_Trie.this
          if old_main = desc.exp
            if cas_root desc desc.nv
              desc.nv
            else
              rdcss_complete abort
          else
            if cas_root desc desc.ov
              desc.ov
            else
              rdcss_complete abort


  # read root
  # if root is currently a descriptor we are in the middle
  # of a double compare and swap.
  # Then (try) commiting the descriptor first
  private read_root(abort bool) Indirection_Node CTK CTV
  is
    match root.get
      n Indirection_Node => n
      d rdcss_descriptor => rdcss_complete abort


  # read root none abortably
  private read_root => read_root false


  # do a double compare and swap of root node
  # 1. try compare and swap root
  # 2. if successful complete commiting the descriptor
  private rdcss_root(desc rdcss_descriptor CTK CTV) =>
    if cas_root desc.ov desc
      rdcss_complete false
      true
    else
      false


  # unit type to indicate when value to lookup/remove is not found
  not_found is
    redef as_string => "not found"


  # the width of the branching factor, 2^5 = 32
  private width := u32 5


  # convert u64 hash to u32 hash
  private hash(h u64) u32 is
    h.low32bits


  # returns flag and the position in the container_node for given params
  private flagpos(hash u32, lev u32, bmp u32) tuple u32 u32 is
    idx := (hash >> lev) & 0x1F
    flag := u32 1 << idx
    mask := flag -° 1
    pos := (bmp & mask).ones_count.as_u32
    (flag, pos)


  # compress a container node
  private compress(cn container_node CTK CTV, lev u32, gen i32) =>
    narr := cn.array.map (branch CTK CTV) (n -> match n
                                                  m Indirection_Node =>
                                                    match m.gcas_read(C_Trie.this).data
                                                      // resurrect
                                                      tn tomb_node CTK CTV => tn.sn
                                                      * => m
                                                  sn singleton_node => sn)
    contract (container_node CTK CTV cn.bmp narr) lev gen


  # contract a container node
  private contract(cn container_node CTK CTV, lev u32, gen i32) Main_Node CTK CTV is
    if (lev > (u32 0)) & (cn.array.length = 1)
      match cn.array[0]
        sn singleton_node => Main_Node (tomb_node sn) gen
        i Indirection_Node => Main_Node cn gen
    else
      Main_Node cn gen


  # clean an indirection node:
  # compress contained container node
  private clean(nd option (Indirection_Node CTK CTV), lev u32, gen i32) =>
    if nd??
      m := nd.get.gcas_read(C_Trie.this)
      match m.data
        c container_node CTK CTV => nd.get.gcas m (compress c lev gen) C_Trie.this
        * =>
    unit


  # turns this: container_node -> Indirection_Node -> tomb_node -> singleton_node
  # into  this: container_node -> singleton_node
  private clean_parent(parent option (Indirection_Node CTK CTV), i Indirection_Node CTK CTV, hash, lev u32, gen i32) =>
    parent >>= (p ->
      m := p.gcas_read C_Trie.this
      match m.data
        cn container_node CTK CTV =>
          (flag, pos) := flagpos hash lev cn.bmp
          if (cn.bmp & flag) != u32 0
            sub := cn.array[pos.as_i32]
            match sub
              Indirection_Node Indirection_Node CTK CTV =>
                if Indirection_Node = i
                  match i.gcas_read(C_Trie.this).data
                    tn tomb_node CTK CTV =>
                      ncn := cn.updated pos tn.sn
                      match (p.gcas m (contract ncn lev gen) C_Trie.this)
                        restart => clean_parent p i hash lev gen
                        ctrie_ok =>
                    * =>
              * =>
        * =>
      nil
      )


  # takes two single nodes and returns either
  # Main_Node -> container_node -> singleton_nodes
  # or
  # Main_Node -> list_node -> singleton_nodes
  # or recurse
  # Main_Node -> container_node -> Indirection_Node -> dual x y
  private dual(x, y singleton_node CTK CTV, lev u32, gen i32) Main_Node CTK CTV is
    # NYI why 35??
    if lev < (u32 35)
      xidx := ((hash x.k.hash) >> lev) & 0x1f
      yidx := ((hash y.k.hash) >> lev) & 0x1f
      bmp := (u32 1 << xidx) | (u32 1 << yidx)
      if xidx = yidx
        sub_node := Indirection_Node CTK CTV (mut (dual x y (lev + width) gen))
        Main_Node (container_node CTK CTV bmp [sub_node]) gen
      else
        if (xidx < yidx)
          Main_Node (container_node CTK CTV bmp [x, y]) gen
        else
          Main_Node (container_node CTK CTV bmp [y, x]) gen
    else
      Main_Node (list_node [(singleton_node x.k x.v), (singleton_node y.k y.v)]) gen


  # lookup key k
  lookup(k CTK) option CTV is
    r := read_root
    res := lookup r k 0 nil r.data.get.gen
    match res
      r restart =>
        lookup k
      not_found =>
        nil
      v CTV =>
        v


  # try lookup key in ctrie
  # may fail and result in a restart
  private lookup(i Indirection_Node CTK CTV, k CTK, lev u32, parent option (Indirection_Node CTK CTV), gen i32) choice restart not_found CTV is
    m := i.gcas_read C_Trie.this
    match m.data
      cn container_node CTK CTV =>
        (flag, pos) := flagpos (hash k.hash) lev cn.bmp
        if (cn.bmp & flag) = (u32 0)
          not_found
        else
          match cn.array[pos.as_i32]
            sin Indirection_Node =>
              if read_only || gen = sin.data.get.gen
                lookup sin k (lev + width) i gen
              else
                match i.gcas m (Main_Node (cn.renewed gen C_Trie.this) gen) C_Trie.this
                  ctrie_ok => lookup i k lev parent gen
                  restart => restart
            sn singleton_node =>
              if sn.k = k
                sn.v
              else
                not_found
      tn tomb_node CTK CTV =>
        clean parent (lev - width) gen
        restart
      ln list_node CTK CTV => find ln k


  # find k in linked nodes
  private find(ln list_node CTK CTV, k CTK) choice restart not_found CTV is
    match ln.drop_while(sn -> sn.k != k).head
          nil => not_found
          sn singleton_node => sn.v


  # add key value
  # if key is already present value is updated
  add(k CTK, v CTV) unit is
    r := read_root
    match add r k v 0 nil r.data.get.gen
      r restart =>
        add k v
      ctrie_ok =>
        unit


  # try adding an element to the ctrie
  # may fail and result in a restart
  private add(i Indirection_Node CTK CTV, k CTK, v CTV, lev u32, parent option (Indirection_Node CTK CTV), gen i32) choice restart ctrie_ok is
    m := i.gcas_read C_Trie.this
    match m.data
      cn container_node CTK CTV =>
        (flag, pos) := flagpos (hash k.hash) lev cn.bmp
        if (cn.bmp & flag) = (u32 0)
          ncn := (if m.gen = gen then cn else cn.renewed gen C_Trie.this).added pos flag (singleton_node k v)
          i.gcas m (Main_Node ncn gen) C_Trie.this
        else
          match cn.array[pos.as_i32]
            sin Indirection_Node =>
              if m.gen = gen
                add sin k v (lev+width) i gen
              else
                match (i.gcas m (Main_Node (cn.renewed gen C_Trie.this) gen) C_Trie.this)
                  ctrie_ok => add i k v lev parent gen
                  restart => restart
            sn singleton_node =>
              if sn.k != k
                nin := Indirection_Node (mut (dual sn (singleton_node k v) (lev + width) i.data.get.gen))
                ncn := (if m.gen = gen then cn else cn.renewed gen C_Trie.this).updated pos nin
                i.gcas m (Main_Node ncn gen) C_Trie.this
              else
                ncn := cn.updated pos (singleton_node k v)
                i.gcas m (Main_Node ncn gen) C_Trie.this
      tn tomb_node =>
        clean parent (lev - width) gen
        restart
      ln list_node =>
<<<<<<< HEAD
        i.gcas m (Main_Node (list_node ([singleton_node k v] ++ (ln.filter (sn -> !(sn.k = k))))) i.data.get.gen) C_Trie.this
=======
        i.gcas m (Main_Node (list_node ([singleton_node k v] ++ (ln.filter (sn -> sn.k != k)))) i.data.get.gen) CTrie.this
>>>>>>> ee3b1049


  # remove key from ctrie
  remove(k CTK) choice not_found CTV is
    r := read_root
    match remove r k 0 nil r.data.get.gen
      r restart => remove k
      n not_found => n
      v CTV => v


  # try remove an element from the ctrie
  # may fail and result in a restart
  private remove(i Indirection_Node CTK CTV, k CTK, lev u32, parent option (Indirection_Node CTK CTV), gen i32) choice restart not_found CTV is
    m := i.gcas_read C_Trie.this
    match m.data
      cn container_node =>
        (flag, pos) := flagpos (hash k.hash) lev cn.bmp
        if (cn.bmp & flag) = (u32 0)
          not_found
        else
          res choice restart not_found CTV := match cn.array[pos.as_i32]
            sin Indirection_Node =>
              if sin.data.get.gen = gen
                remove sin k (lev + width) i gen
              else
                match (i.gcas m (Main_Node (cn.renewed gen C_Trie.this) gen) C_Trie.this)
                  ctrie_ok => remove i k lev parent gen
                  restart => restart
            sn singleton_node =>
              if sn.k != k
                not_found
              else
                ncn  := cn.removed pos flag
                cntr := contract ncn lev gen
                match (i.gcas m cntr C_Trie.this)
                  ctrie_ok => sn.v
                  restart => restart
          match res
            v CTV =>
              match (i.gcas_read(C_Trie.this)).data
                t tomb_node => clean_parent parent i hash(k.hash) (lev - width) gen
                * =>
            * =>
          res
      tn tomb_node =>
        clean parent (lev - width) gen
        restart
      ln list_node =>
        fln := list_node ln.filter(sn -> sn.k != k)
        nln Main_Node CTK CTV := if fln.count = 1 then Main_Node (tomb_node fln.first) i.data.get.gen else Main_Node fln i.data.get.gen
        match (i.gcas m nln C_Trie.this)
          ctrie_ok => find ln k
          restart => restart


  # the size of the ctrie
  redef size i32 is
    items.count


  # lookup an element in this ctrie via bracket syntax
  redef index [] (k CTK) option CTV is
    lookup k

  # take a snapshot of the ctrie
  snapshot(read_only bool) C_Trie CTK CTV is
    r := read_root
    expmain := r.gcas_read C_Trie.this
    if(rdcss_root (rdcss_descriptor r expmain (r.copy_to_gen (r.data.get.gen +° 1) C_Trie.this)))
      # NYI better type inference could make this tmp unecessary
      tmp choice (Indirection_Node CTK CTV) (rdcss_descriptor CTK CTV) := r.copy_to_gen (r.data.get.gen +° 1) C_Trie.this
      # new ctrie by increasing gen of root by one
      C_Trie CTK CTV (mut tmp) read_only
    else
      snapshot read_only


  # a snapshot of the ctrie as sequence auf key-value tuples
  redef items Sequence (tuple CTK CTV) is
    (snapshot true)
      .read_root
      .as_list

# initialize a new ctrie
c_trie(CTK type : has_hash, CTV type) =>
  # NYI better type inference could make this tmp unecessary
  tmp choice (Indirection_Node CTK CTV) (rdcss_descriptor CTK CTV) := Indirection_Node (mut (Main_Node (container_node CTK CTV 0 []) 0))
  C_Trie CTK CTV (mut tmp) false


# ctrie -- routine to initialize a ctrie from a sequence of key value tuples
#
# This feature creates an instance of a ctrie.
#
# example: ctrie [(key1, value1), (key2, value2)]
#
c_trie(K type : has_hash, V type, kvs Sequence (tuple K V)) C_Trie K V is
  m := c_trie K V
  kvs.for_each (kv ->
    (k,v) := kv
    m.add k v)
  m<|MERGE_RESOLUTION|>--- conflicted
+++ resolved
@@ -518,11 +518,7 @@
         clean parent (lev - width) gen
         restart
       ln list_node =>
-<<<<<<< HEAD
-        i.gcas m (Main_Node (list_node ([singleton_node k v] ++ (ln.filter (sn -> !(sn.k = k))))) i.data.get.gen) C_Trie.this
-=======
-        i.gcas m (Main_Node (list_node ([singleton_node k v] ++ (ln.filter (sn -> sn.k != k)))) i.data.get.gen) CTrie.this
->>>>>>> ee3b1049
+        i.gcas m (Main_Node (list_node ([singleton_node k v] ++ (ln.filter (sn -> sn.k != k)))) i.data.get.gen) C_Trie.this
 
 
   # remove key from ctrie
