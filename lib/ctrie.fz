# This file is part of the Fuzion language implementation.
#
# The Fuzion language implementation is free software: you can redistribute it
# and/or modify it under the terms of the GNU General Public License as published
# by the Free Software Foundation, version 3 of the License.
#
# The Fuzion language implementation is distributed in the hope that it will be
# useful, but WITHOUT ANY WARRANTY; without even the implied warranty of
# MERCHANTABILITY or FITNESS FOR A PARTICULAR PURPOSE.  See the GNU General Public
# License for more details.
#
# You should have received a copy of the GNU General Public License along with The
# Fuzion language implementation.  If not, see <https://www.gnu.org/licenses/>.


# -----------------------------------------------------------------------
#
#  Tokiwa Software GmbH, Germany
#
#  Source code of Fuzion standard library feature CTrie
#
#  Author: Michael Lill (michael.lill@tokiwa.software)
#
# -----------------------------------------------------------------------

# A Fuzion implementation of CTrie invented by Aleksandar Prokopec
# CTrie is a non-blocking concurrent hash trie
#
# reference paper: Concurrent Tries with Efficient Non-Blocking Snapshots
# https://aleksandar-prokopec.com/resources/docs/ctries-snapshot.pdf
#
# reference implementation in Scala: https://github.com/axel22/Ctries/
# on wikipedia: https://en.wikipedia.org/wiki/Ctrie
#
# Complexity (according to the paper):
# insert, lookup, remove                     : O(log n)
# snapshot, amortized size retrieval, clear  : O(1)
#
# NYI (atomic) CAS
# NYI insertif
#
# glossary:
# CTK => ctrie key
# CTV => ctrie value
# k   => key
# v   => value
# gen => generation
# lev => level
# bmp => bitmap
# idx => index
# W   => 2^W-way branching factor
#


# a tomb node
# "a T-node is the last value assigned to an I-node"
<<<<<<< HEAD
private TNode<CTK,CTV>(sn SNode<CTK,CTV>) is
=======
private TNode<CTK: hasHash<CTK>,CTV>(sn SNode<CTK,CTV>) is
>>>>>>> 0945c56b
  redef asString => "TNode($sn)"

  asList => sn.asList


# a singleton node
# the node type containing actual data
<<<<<<< HEAD
private SNode<CTK,CTV>(k CTK, v CTV) is
=======
private SNode<CTK: hasHash<CTK>,CTV>(k CTK, v CTV) is
>>>>>>> 0945c56b
  redef asString => "SNode($k, $v)"

  asList => [(k,v)].asList


# an indirection or a singleton node
<<<<<<< HEAD
private Branch<CTK,CTV> : choice<INode<CTK,CTV>,SNode<CTK,CTV>> is
=======
private Branch<CTK: hasHash<CTK>,CTV> : choice<INode<CTK,CTV>,SNode<CTK,CTV>> is
>>>>>>> 0945c56b
  redef asString =>
    match Branch.this
      iNode INode => "$iNode"
      sNode SNode => "$sNode"

  asList =>
    match Branch.this
      iNode INode => iNode.asList
      sNode SNode => sNode.asList


# a container node
# consists of a bitmap of filled spaces and an array of child nodes
<<<<<<< HEAD
private CNode<CTK,CTV>(bmp u32, array array<Branch<CTK,CTV>>) is
=======
private CNode<CTK: hasHash<CTK>,CTV>(bmp u32, array array<Branch<CTK,CTV>>) is
>>>>>>> 0945c56b

  # update a child node and return a new cnode
  updated(pos u32, node Branch<CTK,CTV>) =>
    CNode bmp (array.put pos.as_i32 node)

  # insert a child node and return a new cnode
  inserted(pos, flag u32, sn SNode<CTK,CTV>) =>
    CNode (bmp | flag) (array.insert pos.as_i32 sn).asArray

  # remove a child node and return a new cnode
  removed(pos, flag u32) =>
    # NYI delete/remove should be in stdlib
    tmp := array.take pos.as_i32 ++ array.drop (pos + 1).as_i32
    CNode (bmp ^ flag) tmp.asArray


  # create copy of this cnode and children
  renewed(new_gen i32, ct ref CTrie<CTK,CTV>) =>
    copy := array.map<Branch<CTK,CTV>>((x) ->
      match x
        i INode => i.copy_to_gen new_gen ct
        sn SNode => sn
      ).asArray
    CNode bmp copy


  redef asString => "CNode($bmp, [{array.map<string>(x -> x.asString).fold (strings.concat ", ")}])"

  asList => array.flatMapSequence<tuple<CTK,CTV>>(b -> b.asList).asList


<<<<<<< HEAD
# previous node is either a failed node, a main node or empty=nil
PNode<CTK, CTV>(data choice<FNode<CTK,CTV>, MainNode<CTK,CTV>, nil>) ref is


# a container, T or linked list node
# NYI should probably inhert from choice but nesting of choices leads to bugs currently, see: https://github.com/tokiwa-software/fuzion/issues/213
private MainNode<CTK,CTV>(data choice<CNode<CTK,CTV>,TNode<CTK,CTV>,LNode<CTK,CTV>>, gen i32) ref : hasEquals<MainNode<CTK,CTV>> is
=======
# a container, T or linked list node
# NYI should probably inhert from choice but nesting of choices leads to bugs currently, see: https://github.com/tokiwa-software/fuzion/issues/213
private MainNode<CTK: hasHash<CTK>,CTV>(data choice<CNode<CTK,CTV>,TNode<CTK,CTV>,LNode<CTK,CTV>>, gen i32) ref : hasEquals<MainNode<CTK,CTV>> is
>>>>>>> 0945c56b
  redef asString =>
    match data
      cNode CNode => "$cNode"
      tNode TNode => "$tNode"
      lNode LNode => "$lNode"

  # NYI
  infix = (o MainNode<CTK,CTV>) bool is
    MainNode.this.hashCode = o.hashCode

  asList
<<<<<<< HEAD
  pre match atom.read.data
=======
  pre match prev
>>>>>>> 0945c56b
    nil => true
    * => false
   =>
    match data
      cNode CNode => cNode.asList
      tNode TNode => tNode.asList
      lNode LNode => lNode.mapSequence<tuple<CTK,CTV>>(sn -> (sn.k, sn.v))


  # a previous node that gets set during a generational aware compare and set
<<<<<<< HEAD
  atom := concur.atomic (PNode<CTK,CTV> nil)
  set_prev(m MainNode<CTK,CTV>) bool
  # NYI pre atom.read.data = nil
  is
    atom.compare_exchange_weak atom.read (PNode m)

  # compare and set `prev`
  CAS_PREV(o,n ref PNode<CTK,CTV>) =>
    atom.compare_exchange_weak o n

# a failed node where the previous indirection node contains a main node
private FNode<CTK,CTV>(prev MainNode<CTK,CTV>) ref is

# an indirection node
private INode<CTK,CTV>(data MainNode<CTK,CTV>) ref : hasEquals<INode<CTK,CTV>> is

  in_atom := concur.atomic data

  # compare and set
  private CAS(old_n, new_n ref MainNode<CTK,CTV>) bool is
    in_atom.compare_exchange_weak old_n new_n

  # completes the generation sensitive compare and set
  private GCAS_Commit(m MainNode<CTK,CTV>, ct ref CTrie<CTK,CTV>) MainNode<CTK,CTV>is
    # abortably read root and get the current gen
    gen := (ct.RDCSS_READ_ROOT_INODE true).in_atom.read.gen
    prev := m.atom.read
    match prev.data
      nil => m
      fn FNode =>
        if CAS m fn.prev
          fn.prev
        else
          GCAS_Commit in_atom.read ct
      n MainNode =>
        if gen = m.gen && !ct.read_only
          if m.CAS_PREV prev (PNode<CTK,CTV> nil)
            m
          else
            GCAS_Commit m ct
        else
          m.CAS_PREV prev (PNode (FNode n))
          GCAS_Commit in_atom.read ct

  # read `data`, if prev is set commit first
  private GCAS_READ(ct ref CTrie<CTK,CTV>) MainNode<CTK,CTV> is
    m := in_atom.read
    match m.atom.read.data
      nil => m
      * => (GCAS_Commit m ct)

  # generation aware compare and set
  GCAS(o MainNode<CTK,CTV>, n MainNode<CTK,CTV>, ct ref CTrie<CTK,CTV>) choice<RESTART, OK> is
    n.set_prev o
    if(CAS o n)
      GCAS_Commit n ct
      match n.atom.read.data
        nil => OK
        * => RESTART
    else
      RESTART


  # copy this node to a new generation
  private copy_to_gen(new_gen i32, ct ref CTrie<CTK,CTV>) INode<CTK,CTV> is
    m := GCAS_READ ct
    # increase the generation of node by one
    INode (MainNode m.data new_gen)

  # NYI
  infix = (o INode<CTK,CTV>) bool is
    INode.this.hashCode = o.hashCode

  redef asString => "INode({in_atom.read.asString})"

  asList list<tuple<CTK, CTV>>
  pre match in_atom.read.atom.read.data
    nil => true
    * => false
  is in_atom.read.asList


# a linked list node
# NYI instead of Sequence we should use data structure with O(1) append.
private LNode<CTK,CTV>(from Sequence<SNode<CTK,CTV>>) : Sequence<SNode<CTK,CTV>> is
  redef asList => from.asList

private RESTART is
private OK is

# the ctrie
# NYI marking ctrie as ref see issue https://github.com/tokiwa-software/fuzion/issues/304
private CTrie<CTK: hasHash<CTK>, CTV>(root choice<INode<CTK,CTV>, RDCSS_Descriptor>, read_only bool) ref : map<CTK, CTV>
is

  # root node is either an inode or a descriptor
  RNode<CTK,CTV>(data choice<INode<CTK,CTV>, RDCSS_Descriptor>) ref is
    force_i_node =>
      match data
        n INode => n
        d RDCSS_Descriptor => panic "expected inode got descriptor"

  atom_root := concur.atomic (RNode root)

  private CAS_ROOT(ov RNode<CTK,CTV>, nv RNode<CTK,CTV>) =>
    atom_root.compare_exchange_weak ov nv

  private RDCSS_Complete(abort bool) RNode<CTK,CTV>
  is
    r := atom_root.read
    match r.data
      n INode => r
      desc RDCSS_Descriptor =>
        if abort
          res := (RNode desc.ov)
          if CAS_ROOT r res
            res
          else
            RDCSS_Complete abort
        else
          old_main := desc.ov.GCAS_READ CTrie.this
          if old_main = desc.exp
            res := (RNode desc.nv)
            if CAS_ROOT r res
              res
            else
              RDCSS_Complete abort
          else
            res := (RNode desc.ov)
            if CAS_ROOT r res
              res
            else
              RDCSS_Complete abort

  # read root
  # if root is currently a descriptor commit the descriptor first
  private RDCSS_READ_ROOT_INODE(abort bool) =>
    (RDCSS_READ_ROOT abort).force_i_node


  # read root
  # if root is currently a descriptor, commit the descriptor first
  private RDCSS_READ_ROOT(abort bool) RNode<CTK,CTV>
  is
    r := atom_root.read
    match r.data
      n INode => r
      d RDCSS_Descriptor => RDCSS_Complete abort

  private RDCSS_READ_ROOT_INODE() => RDCSS_READ_ROOT_INODE false
  private RDCSS_READ_ROOT() => RDCSS_READ_ROOT false

  #
  private RDCSS_Descriptor(ovr RNode<CTK,CTV>, exp MainNode<CTK,CTV>, nv INode<CTK,CTV>) is
    ov => ovr.force_i_node

  private RDCSS_ROOT(desc RDCSS_Descriptor) =>
    if CAS_ROOT desc.ovr (RNode<CTK,CTV> desc)
      RDCSS_Complete false
      true
    else
      false

=======
  prev choice<FNode<CTK,CTV>, MainNode<CTK,CTV>, nil> := nil
  set_prev(m MainNode<CTK,CTV>) unit
  pre match prev
        nil => true
        * => false
  is
    set prev := m

  # compare and set `prev`
  CAS_PREV(o,n choice<FNode<CTK,CTV>, MainNode<CTK,CTV>, nil>) =>
    # NYI
    match n
      f FNode =>
        set prev := f
      * =>
        set prev := nil
    true


# a failed node where the previous indirection node contains a main node
private FNode<CTK: hasHash<CTK>,CTV>(prev MainNode<CTK,CTV>) is

# an indirection node
private INode<CTK: hasHash<CTK>,CTV>(data MainNode<CTK,CTV>) ref : hasEquals<INode<CTK,CTV>> is

  # compare and set
  private CAS(old_n, new_n MainNode<CTK,CTV>) bool is
    # NYI this must be atomic
    # if(main.hash != old_n.hash)
    #   false
    # else
    set data := new_n
    true

  # completes the generation sensitive compare and set
  private GCAS_Commit(m MainNode<CTK,CTV>, ct ref CTrie<CTK,CTV>) MainNode<CTK,CTV>is
    # abortably read root and get the current gen
    gen := (ct.RDCSS_READ_ROOT true).data.gen
    match m.prev
      nil => m
      fn FNode =>
        if CAS m fn.prev
          fn.prev
        else
          GCAS_Commit data ct
      n MainNode =>
        if gen = m.gen && !ct.read_only
          if m.CAS_PREV n nil
            m
          else
            GCAS_Commit m ct
        else
          m.CAS_PREV n (FNode n)
          GCAS_Commit data ct

  # read `data`, if prev is set commit first
  private GCAS_READ(ct ref CTrie<CTK,CTV>) MainNode<CTK,CTV> is
    m := data
    match m.prev
      nil => m
      * => (GCAS_Commit m ct)

  # generation aware compare and set
  GCAS(o MainNode<CTK,CTV>, n MainNode<CTK,CTV>, ct ref CTrie<CTK,CTV>) choice<RESTART, OK> is
    n.set_prev o
    if(CAS o n)
      GCAS_Commit n ct
      match n.prev
        nil => OK
        * => RESTART
    else
      RESTART


  # copy this node to a new generation
  private copy_to_gen(new_gen i32, ct ref CTrie<CTK,CTV>) INode<CTK,CTV> is
    m := GCAS_READ ct
    # increase the generation of node by one
    INode (MainNode m.data new_gen)

  # NYI
  infix = (o INode<CTK,CTV>) bool is
    INode.this.hashCode = o.hashCode

  redef asString => "INode($data)"

  asList list<tuple<CTK, CTV>>
  pre match data.prev
    nil => true
    * => false
  is data.asList


# a linked list node
# NYI instead of Sequence we should use something like the original implementation ListMap(Scala).
private LNode<CTK: hasHash<CTK>,CTV>(from Sequence<SNode<CTK,CTV>>) : Sequence<SNode<CTK,CTV>>
pre from ∀ (sn -> (from.filter (snn -> sn.k.hash = snn.k.hash)).count = 1)
is
  redef asList => from.asList

private RESTART is
private OK is

# the ctrie
# NYI marking ctrie as ref see issue https://github.com/tokiwa-software/fuzion/issues/304
private CTrie<CTK: hasHash<CTK>, CTV>(root choice<INode<CTK,CTV>, RDCSS_Descriptor>, read_only bool) ref : map<CTK, CTV>
is

  private CAS_ROOT(ov, nv choice<INode<CTK,CTV>, RDCSS_Descriptor>) =>
    # NYI CAS
    set root := nv
    true

  private RDCSS_Complete(abort bool) INode<CTK,CTV>
  is
    match root
      n INode => n
      desc RDCSS_Descriptor =>
        if abort
          if CAS_ROOT desc desc.ov
            desc.ov
          else
            RDCSS_Complete abort
        else
          old_main := desc.ov.GCAS_READ CTrie.this
          if old_main = desc.exp
            if CAS_ROOT desc desc.nv
              desc.nv
            else
              RDCSS_Complete abort
          else
            if CAS_ROOT desc desc.ov
              desc.ov
            else
              RDCSS_Complete abort

  # read root
  # if root is currently a descriptor commit the descriptor first
  private RDCSS_READ_ROOT(abort bool) INode<CTK,CTV>
  is
    match root
      n INode => n
      d RDCSS_Descriptor => RDCSS_Complete abort

  private RDCSS_READ_ROOT() => RDCSS_READ_ROOT false

  private RDCSS_Descriptor(ov INode<CTK,CTV>, exp MainNode<CTK,CTV>, nv INode<CTK,CTV>) is

  private RDCSS_ROOT(desc RDCSS_Descriptor) =>
    if CAS_ROOT desc.ov desc
      RDCSS_Complete false
      true
    else
      false

>>>>>>> 0945c56b
  NOTFOUND is
    redef asString => "not found"


  # the width of the branching factor, 2^5 = 32
  private W := u32 5


  # convert u64 hash to u32 hash
  private hash(h u64) u32 is
    h.low32bits


  # returns flag and the position in the CNode for given params
  private flagpos(hash u32, lev u32, bmp u32) tuple<u32, u32> is
    idx := (hash >> lev) & 0x1F
    flag := u32 1 << idx
    mask := flag -° 1
    pos := (bmp & mask).onesCount.as_u32
    (flag, pos)


  # compress a container node
  private compress(cn CNode<CTK,CTV>, lev u32, gen i32) =>
    narr := cn.array.map<Branch<CTK,CTV>> (n -> match n
                                                  m INode =>
                                                    match m.GCAS_READ(CTrie.this).data
                                                      // resurrect
                                                      tn TNode<CTK,CTV> => tn.sn
                                                      * => m
                                                  sn SNode => sn
                                    )
    contract (CNode<CTK,CTV> cn.bmp narr) lev gen


  # contract a container node
  private contract(cn CNode<CTK,CTV>, lev u32, gen i32) MainNode<CTK,CTV> is
    if (lev > 0) & (cn.array.length = 1)
      match cn.array[0]
        sn SNode => MainNode (TNode sn) gen
        i INode => MainNode cn gen
    else
      MainNode cn gen


  # clean an indirection node:
  # compress contained container node
  private clean(nd option<INode<CTK,CTV>>, lev u32, gen i32) =>
    if nd??
      m := nd.get.GCAS_READ(CTrie.this)
      match m.data
        c CNode<CTK,CTV> => nd.get.GCAS m (compress c lev gen) CTrie.this
        * =>
    unit


  # turns this: CNode -> INode -> TNode -> SNode
  # into  this: CNode -> SNode
  private clean_parent(parent option<INode<CTK,CTV>>, i INode<CTK,CTV>, hash, lev u32, gen i32) =>
    parent >>= (p ->
      m := p.GCAS_READ CTrie.this
      match m.data
        cn CNode<CTK,CTV> =>
          (flag, pos) := flagpos hash lev cn.bmp
          if (cn.bmp & flag) != 0
            sub := cn.array[pos.as_i32]
            match sub
              iNode INode<CTK,CTV> =>
                if iNode = i
                  match i.GCAS_READ(CTrie.this).data
                    tn TNode<CTK,CTV> =>
                      ncn := cn.updated pos tn.sn
                      match (p.GCAS m (contract ncn lev gen) CTrie.this)
                        RESTART => clean_parent p i hash lev gen
                        OK =>
                    * =>
              * =>
        * =>
      nil
      )


  # takes two single nodes and returns either
  # MainNode -> CNode -> SNodes
  # or
  # MainNode -> LNode -> SNodes
  # or recurse
  # MainNode -> CNode -> INode -> dual x y
  private dual(x, y SNode<CTK,CTV>, lev u32, gen i32) MainNode<CTK,CTV> is
    # NYI why 35??
    if lev < 35
      xidx := ((hash x.k.hash) >> lev) & 0x1f
      yidx := ((hash y.k.hash) >> lev) & 0x1f
      bmp := (u32 1 << xidx) | (u32 1 << yidx)
      if xidx = yidx
        subinode := INode<CTK,CTV> (dual x y (lev + W) gen)
        MainNode (CNode<CTK,CTV> bmp [subinode]) gen
      else
        if (xidx < yidx)
          MainNode (CNode<CTK,CTV> bmp [x, y]) gen
        else
          MainNode (CNode<CTK,CTV> bmp [y, x]) gen
    else
      MainNode (LNode [(SNode x.k x.v), (SNode y.k y.v)]) gen


  # lookup key k
  lookup(k CTK) option<CTV> is
<<<<<<< HEAD
    r := RDCSS_READ_ROOT_INODE
=======
    r := RDCSS_READ_ROOT
>>>>>>> 0945c56b
    res := ilookup r k 0 nil r.data.gen
    match res
      r RESTART =>
        lookup k
      NOTFOUND =>
        nil
      v CTV =>
        v


  private ilookup(i INode<CTK,CTV>, k CTK, lev u32, parent option<INode<CTK,CTV>>, gen i32) choice<RESTART,NOTFOUND,CTV> is
    m := i.GCAS_READ CTrie.this
    match m.data
      cn CNode<CTK,CTV> =>
        (flag, pos) := flagpos (hash k.hash) lev cn.bmp
        if (cn.bmp & flag) = 0
          NOTFOUND
        else
          match cn.array[pos.as_i32]
            sin INode =>
              if read_only || gen = sin.data.gen
                ilookup sin k (lev + W) i gen
              else
                match i.GCAS m (MainNode (cn.renewed gen CTrie.this) gen) CTrie.this
                  OK => ilookup i k lev parent gen
                  RESTART => RESTART
            sn SNode =>
              if sn.k = k
                sn.v
              else
                NOTFOUND
      tn TNode<CTK,CTV> =>
        clean parent (lev - W) gen
        RESTART
      ln LNode<CTK,CTV> => find ln k


  # find k in linked nodes
  private find(ln LNode<CTK,CTV>, k CTK) choice<RESTART, NOTFOUND, CTV> is
    match ln.dropWhile(sn -> sn.k /= k).head
          nil => NOTFOUND
          sn SNode => sn.v


  # add key value
  # if key is already present value is updated
  add(k CTK, v CTV) unit is
<<<<<<< HEAD
    r := RDCSS_READ_ROOT_INODE
=======
    r := RDCSS_READ_ROOT
>>>>>>> 0945c56b
    match iinsert r k v 0 nil r.data.gen
      r RESTART =>
        add k v
      OK =>
        unit


  private iinsert(i INode<CTK,CTV>, k CTK, v CTV, lev u32, parent option<INode<CTK,CTV>>, gen i32) choice<RESTART,OK> is
    m := i.GCAS_READ CTrie.this
    match m.data
      cn CNode<CTK,CTV> =>
        (flag, pos) := flagpos (hash k.hash) lev cn.bmp
        if (cn.bmp & flag) = 0
          ncn := (if m.gen = gen then cn else cn.renewed gen CTrie.this).inserted pos flag (SNode k v)
          i.GCAS m (MainNode ncn gen) CTrie.this
        else
          match cn.array[pos.as_i32]
            sin INode =>
              if m.gen = gen
                iinsert sin k v (lev+W) i gen
              else
                match (i.GCAS m (MainNode (cn.renewed gen CTrie.this) gen) CTrie.this)
                  OK => iinsert i k v lev parent gen
                  RESTART => RESTART
            sn SNode =>
              if sn.k /= k
                nin := INode (dual sn (SNode k v) (lev + W) i.data.gen)
                ncn := (if m.gen = gen then cn else cn.renewed gen CTrie.this).updated pos nin
                i.GCAS m (MainNode ncn gen) CTrie.this
              else
                ncn := cn.updated pos (SNode k v)
                i.GCAS m (MainNode ncn gen) CTrie.this
      tn TNode =>
        clean parent (lev - W) gen
        RESTART
      ln LNode =>
<<<<<<< HEAD
        i.GCAS m (MainNode (LNode ([SNode k v] ++ ln)) i.data.gen) CTrie.this
=======
        i.GCAS m (MainNode (LNode ([SNode k v] ++ (ln.filter (sn -> sn.k /= k)))) i.data.gen) CTrie.this
>>>>>>> 0945c56b


  # remove key from ctrie
  # calls iremove which does the actual removal
  remove(k CTK) choice<NOTFOUND, CTV> is
<<<<<<< HEAD
    r := RDCSS_READ_ROOT_INODE
=======
    r := RDCSS_READ_ROOT
>>>>>>> 0945c56b
    match iremove r k 0 nil r.data.gen
      r RESTART => remove k
      n NOTFOUND => n
      v CTV => v

  private iremove(i INode<CTK,CTV>, k CTK, lev u32, parent option<INode<CTK,CTV>>, gen i32) choice<RESTART, NOTFOUND, CTV> is
    m := i.GCAS_READ CTrie.this
    match m.data
      cn CNode =>
        (flag, pos) := flagpos (hash k.hash) lev cn.bmp
        if (cn.bmp & flag) = 0
          NOTFOUND
        else
          res choice<RESTART, NOTFOUND, CTV> := match cn.array[pos.as_i32]
            sin INode =>
              if sin.data.gen = gen
                iremove sin k (lev + W) i gen
              else
                match (i.GCAS m (MainNode (cn.renewed gen CTrie.this) gen) CTrie.this)
                  OK => iremove i k lev parent gen
                  RESTART => RESTART
            sn SNode =>
              if sn.k /= k
                NOTFOUND
              else
                ncn  := cn.removed pos flag
                cntr := contract ncn lev gen
                match (i.GCAS m cntr CTrie.this)
                  OK => sn.v
                  RESTART => RESTART
          match res
            v CTV =>
              match (i.GCAS_READ(CTrie.this)).data
                t TNode => clean_parent parent i hash(k.hash) (lev - W) gen
                * =>
            * =>
          res
      tn TNode =>
        clean parent (lev - W) gen
        RESTART
      ln LNode =>
        fln := LNode ln.filter(sn -> sn.k /= k)
        nln MainNode<CTK,CTV> := if fln.count = 1 then MainNode (TNode fln.first) i.data.gen else MainNode fln i.data.gen
        match (i.GCAS m nln CTrie.this)
          OK => find ln k
          RESTART => RESTART


  # the size of the ctrie
  redef size i32 is
    items.count


  # lookup an element with bracket syntax
  redef index [] (k CTK) option<CTV> is
    lookup k

  # take a snapshot of the ctrie
  snapshot(read_only bool) CTrie<CTK, CTV> is
    r := RDCSS_READ_ROOT
<<<<<<< HEAD
    ri := r.force_i_node
    expmain := ri.GCAS_READ CTrie.this
    if(RDCSS_ROOT (RDCSS_Descriptor r expmain (ri.copy_to_gen (ri.data.gen +° 1) CTrie.this)))
      # new ctrie by increasing gen of root by one
      CTrie CTK CTV (ri.copy_to_gen (ri.data.gen +° 1) CTrie.this) read_only
=======
    expmain := r.GCAS_READ CTrie.this
    if(RDCSS_ROOT (RDCSS_Descriptor r expmain (r.copy_to_gen (r.data.gen +° 1) CTrie.this)))
      # new ctrie by increasing gen of root by one
      CTrie CTK CTV (r.copy_to_gen (r.data.gen +° 1) CTrie.this) read_only
>>>>>>> 0945c56b
    else
      snapshot read_only


  # a snapshot of the ctrie as sequence auf key-value tuples
  redef items Sequence<tuple<CTK,CTV>> is
    (snapshot true)
<<<<<<< HEAD
      .RDCSS_READ_ROOT_INODE
=======
      .RDCSS_READ_ROOT
>>>>>>> 0945c56b
      .asList

# initialize a new ctrie
CTrie<CTK: hasHash<CTK>, CTV> =>
  CTrie CTK CTV (INode (MainNode (CNode<CTK,CTV> 0 []) 0)) false<|MERGE_RESOLUTION|>--- conflicted
+++ resolved
@@ -54,11 +54,7 @@
 
 # a tomb node
 # "a T-node is the last value assigned to an I-node"
-<<<<<<< HEAD
-private TNode<CTK,CTV>(sn SNode<CTK,CTV>) is
-=======
 private TNode<CTK: hasHash<CTK>,CTV>(sn SNode<CTK,CTV>) is
->>>>>>> 0945c56b
   redef asString => "TNode($sn)"
 
   asList => sn.asList
@@ -66,22 +62,14 @@
 
 # a singleton node
 # the node type containing actual data
-<<<<<<< HEAD
-private SNode<CTK,CTV>(k CTK, v CTV) is
-=======
 private SNode<CTK: hasHash<CTK>,CTV>(k CTK, v CTV) is
->>>>>>> 0945c56b
   redef asString => "SNode($k, $v)"
 
   asList => [(k,v)].asList
 
 
 # an indirection or a singleton node
-<<<<<<< HEAD
-private Branch<CTK,CTV> : choice<INode<CTK,CTV>,SNode<CTK,CTV>> is
-=======
 private Branch<CTK: hasHash<CTK>,CTV> : choice<INode<CTK,CTV>,SNode<CTK,CTV>> is
->>>>>>> 0945c56b
   redef asString =>
     match Branch.this
       iNode INode => "$iNode"
@@ -95,11 +83,7 @@
 
 # a container node
 # consists of a bitmap of filled spaces and an array of child nodes
-<<<<<<< HEAD
-private CNode<CTK,CTV>(bmp u32, array array<Branch<CTK,CTV>>) is
-=======
 private CNode<CTK: hasHash<CTK>,CTV>(bmp u32, array array<Branch<CTK,CTV>>) is
->>>>>>> 0945c56b
 
   # update a child node and return a new cnode
   updated(pos u32, node Branch<CTK,CTV>) =>
@@ -131,19 +115,13 @@
   asList => array.flatMapSequence<tuple<CTK,CTV>>(b -> b.asList).asList
 
 
-<<<<<<< HEAD
 # previous node is either a failed node, a main node or empty=nil
 PNode<CTK, CTV>(data choice<FNode<CTK,CTV>, MainNode<CTK,CTV>, nil>) ref is
 
 
-# a container, T or linked list node
-# NYI should probably inhert from choice but nesting of choices leads to bugs currently, see: https://github.com/tokiwa-software/fuzion/issues/213
-private MainNode<CTK,CTV>(data choice<CNode<CTK,CTV>,TNode<CTK,CTV>,LNode<CTK,CTV>>, gen i32) ref : hasEquals<MainNode<CTK,CTV>> is
-=======
 # a container, T or linked list node
 # NYI should probably inhert from choice but nesting of choices leads to bugs currently, see: https://github.com/tokiwa-software/fuzion/issues/213
 private MainNode<CTK: hasHash<CTK>,CTV>(data choice<CNode<CTK,CTV>,TNode<CTK,CTV>,LNode<CTK,CTV>>, gen i32) ref : hasEquals<MainNode<CTK,CTV>> is
->>>>>>> 0945c56b
   redef asString =>
     match data
       cNode CNode => "$cNode"
@@ -155,11 +133,7 @@
     MainNode.this.hashCode = o.hashCode
 
   asList
-<<<<<<< HEAD
   pre match atom.read.data
-=======
-  pre match prev
->>>>>>> 0945c56b
     nil => true
     * => false
    =>
@@ -170,7 +144,6 @@
 
 
   # a previous node that gets set during a generational aware compare and set
-<<<<<<< HEAD
   atom := concur.atomic (PNode<CTK,CTV> nil)
   set_prev(m MainNode<CTK,CTV>) bool
   # NYI pre atom.read.data = nil
@@ -182,10 +155,10 @@
     atom.compare_exchange_weak o n
 
 # a failed node where the previous indirection node contains a main node
-private FNode<CTK,CTV>(prev MainNode<CTK,CTV>) ref is
+private FNode<CTK: hasHash<CTK>,CTV>(prev MainNode<CTK,CTV>) ref is
 
 # an indirection node
-private INode<CTK,CTV>(data MainNode<CTK,CTV>) ref : hasEquals<INode<CTK,CTV>> is
+private INode<CTK: hasHash<CTK>,CTV>(data MainNode<CTK,CTV>) ref : hasEquals<INode<CTK,CTV>> is
 
   in_atom := concur.atomic data
 
@@ -254,8 +227,10 @@
 
 
 # a linked list node
-# NYI instead of Sequence we should use data structure with O(1) append.
-private LNode<CTK,CTV>(from Sequence<SNode<CTK,CTV>>) : Sequence<SNode<CTK,CTV>> is
+# NYI instead of Sequence we should use something like the original implementation ListMap(Scala).
+private LNode<CTK: hasHash<CTK>,CTV>(from Sequence<SNode<CTK,CTV>>) : Sequence<SNode<CTK,CTV>>
+pre from ∀ (sn -> (from.filter (snn -> sn.k.hash = snn.k.hash)).count = 1)
+is
   redef asList => from.asList
 
 private RESTART is
@@ -334,163 +309,6 @@
     else
       false
 
-=======
-  prev choice<FNode<CTK,CTV>, MainNode<CTK,CTV>, nil> := nil
-  set_prev(m MainNode<CTK,CTV>) unit
-  pre match prev
-        nil => true
-        * => false
-  is
-    set prev := m
-
-  # compare and set `prev`
-  CAS_PREV(o,n choice<FNode<CTK,CTV>, MainNode<CTK,CTV>, nil>) =>
-    # NYI
-    match n
-      f FNode =>
-        set prev := f
-      * =>
-        set prev := nil
-    true
-
-
-# a failed node where the previous indirection node contains a main node
-private FNode<CTK: hasHash<CTK>,CTV>(prev MainNode<CTK,CTV>) is
-
-# an indirection node
-private INode<CTK: hasHash<CTK>,CTV>(data MainNode<CTK,CTV>) ref : hasEquals<INode<CTK,CTV>> is
-
-  # compare and set
-  private CAS(old_n, new_n MainNode<CTK,CTV>) bool is
-    # NYI this must be atomic
-    # if(main.hash != old_n.hash)
-    #   false
-    # else
-    set data := new_n
-    true
-
-  # completes the generation sensitive compare and set
-  private GCAS_Commit(m MainNode<CTK,CTV>, ct ref CTrie<CTK,CTV>) MainNode<CTK,CTV>is
-    # abortably read root and get the current gen
-    gen := (ct.RDCSS_READ_ROOT true).data.gen
-    match m.prev
-      nil => m
-      fn FNode =>
-        if CAS m fn.prev
-          fn.prev
-        else
-          GCAS_Commit data ct
-      n MainNode =>
-        if gen = m.gen && !ct.read_only
-          if m.CAS_PREV n nil
-            m
-          else
-            GCAS_Commit m ct
-        else
-          m.CAS_PREV n (FNode n)
-          GCAS_Commit data ct
-
-  # read `data`, if prev is set commit first
-  private GCAS_READ(ct ref CTrie<CTK,CTV>) MainNode<CTK,CTV> is
-    m := data
-    match m.prev
-      nil => m
-      * => (GCAS_Commit m ct)
-
-  # generation aware compare and set
-  GCAS(o MainNode<CTK,CTV>, n MainNode<CTK,CTV>, ct ref CTrie<CTK,CTV>) choice<RESTART, OK> is
-    n.set_prev o
-    if(CAS o n)
-      GCAS_Commit n ct
-      match n.prev
-        nil => OK
-        * => RESTART
-    else
-      RESTART
-
-
-  # copy this node to a new generation
-  private copy_to_gen(new_gen i32, ct ref CTrie<CTK,CTV>) INode<CTK,CTV> is
-    m := GCAS_READ ct
-    # increase the generation of node by one
-    INode (MainNode m.data new_gen)
-
-  # NYI
-  infix = (o INode<CTK,CTV>) bool is
-    INode.this.hashCode = o.hashCode
-
-  redef asString => "INode($data)"
-
-  asList list<tuple<CTK, CTV>>
-  pre match data.prev
-    nil => true
-    * => false
-  is data.asList
-
-
-# a linked list node
-# NYI instead of Sequence we should use something like the original implementation ListMap(Scala).
-private LNode<CTK: hasHash<CTK>,CTV>(from Sequence<SNode<CTK,CTV>>) : Sequence<SNode<CTK,CTV>>
-pre from ∀ (sn -> (from.filter (snn -> sn.k.hash = snn.k.hash)).count = 1)
-is
-  redef asList => from.asList
-
-private RESTART is
-private OK is
-
-# the ctrie
-# NYI marking ctrie as ref see issue https://github.com/tokiwa-software/fuzion/issues/304
-private CTrie<CTK: hasHash<CTK>, CTV>(root choice<INode<CTK,CTV>, RDCSS_Descriptor>, read_only bool) ref : map<CTK, CTV>
-is
-
-  private CAS_ROOT(ov, nv choice<INode<CTK,CTV>, RDCSS_Descriptor>) =>
-    # NYI CAS
-    set root := nv
-    true
-
-  private RDCSS_Complete(abort bool) INode<CTK,CTV>
-  is
-    match root
-      n INode => n
-      desc RDCSS_Descriptor =>
-        if abort
-          if CAS_ROOT desc desc.ov
-            desc.ov
-          else
-            RDCSS_Complete abort
-        else
-          old_main := desc.ov.GCAS_READ CTrie.this
-          if old_main = desc.exp
-            if CAS_ROOT desc desc.nv
-              desc.nv
-            else
-              RDCSS_Complete abort
-          else
-            if CAS_ROOT desc desc.ov
-              desc.ov
-            else
-              RDCSS_Complete abort
-
-  # read root
-  # if root is currently a descriptor commit the descriptor first
-  private RDCSS_READ_ROOT(abort bool) INode<CTK,CTV>
-  is
-    match root
-      n INode => n
-      d RDCSS_Descriptor => RDCSS_Complete abort
-
-  private RDCSS_READ_ROOT() => RDCSS_READ_ROOT false
-
-  private RDCSS_Descriptor(ov INode<CTK,CTV>, exp MainNode<CTK,CTV>, nv INode<CTK,CTV>) is
-
-  private RDCSS_ROOT(desc RDCSS_Descriptor) =>
-    if CAS_ROOT desc.ov desc
-      RDCSS_Complete false
-      true
-    else
-      false
-
->>>>>>> 0945c56b
   NOTFOUND is
     redef asString => "not found"
 
@@ -599,11 +417,7 @@
 
   # lookup key k
   lookup(k CTK) option<CTV> is
-<<<<<<< HEAD
     r := RDCSS_READ_ROOT_INODE
-=======
-    r := RDCSS_READ_ROOT
->>>>>>> 0945c56b
     res := ilookup r k 0 nil r.data.gen
     match res
       r RESTART =>
@@ -651,11 +465,7 @@
   # add key value
   # if key is already present value is updated
   add(k CTK, v CTV) unit is
-<<<<<<< HEAD
     r := RDCSS_READ_ROOT_INODE
-=======
-    r := RDCSS_READ_ROOT
->>>>>>> 0945c56b
     match iinsert r k v 0 nil r.data.gen
       r RESTART =>
         add k v
@@ -692,21 +502,13 @@
         clean parent (lev - W) gen
         RESTART
       ln LNode =>
-<<<<<<< HEAD
-        i.GCAS m (MainNode (LNode ([SNode k v] ++ ln)) i.data.gen) CTrie.this
-=======
         i.GCAS m (MainNode (LNode ([SNode k v] ++ (ln.filter (sn -> sn.k /= k)))) i.data.gen) CTrie.this
->>>>>>> 0945c56b
 
 
   # remove key from ctrie
   # calls iremove which does the actual removal
   remove(k CTK) choice<NOTFOUND, CTV> is
-<<<<<<< HEAD
     r := RDCSS_READ_ROOT_INODE
-=======
-    r := RDCSS_READ_ROOT
->>>>>>> 0945c56b
     match iremove r k 0 nil r.data.gen
       r RESTART => remove k
       n NOTFOUND => n
@@ -767,18 +569,11 @@
   # take a snapshot of the ctrie
   snapshot(read_only bool) CTrie<CTK, CTV> is
     r := RDCSS_READ_ROOT
-<<<<<<< HEAD
     ri := r.force_i_node
     expmain := ri.GCAS_READ CTrie.this
     if(RDCSS_ROOT (RDCSS_Descriptor r expmain (ri.copy_to_gen (ri.data.gen +° 1) CTrie.this)))
       # new ctrie by increasing gen of root by one
       CTrie CTK CTV (ri.copy_to_gen (ri.data.gen +° 1) CTrie.this) read_only
-=======
-    expmain := r.GCAS_READ CTrie.this
-    if(RDCSS_ROOT (RDCSS_Descriptor r expmain (r.copy_to_gen (r.data.gen +° 1) CTrie.this)))
-      # new ctrie by increasing gen of root by one
-      CTrie CTK CTV (r.copy_to_gen (r.data.gen +° 1) CTrie.this) read_only
->>>>>>> 0945c56b
     else
       snapshot read_only
 
@@ -786,11 +581,7 @@
   # a snapshot of the ctrie as sequence auf key-value tuples
   redef items Sequence<tuple<CTK,CTV>> is
     (snapshot true)
-<<<<<<< HEAD
       .RDCSS_READ_ROOT_INODE
-=======
-      .RDCSS_READ_ROOT
->>>>>>> 0945c56b
       .asList
 
 # initialize a new ctrie
