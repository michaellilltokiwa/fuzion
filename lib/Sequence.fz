--- conflicted
+++ resolved
@@ -299,7 +299,6 @@
   zip<U,V>(b Sequence<U>, f (T,U)->V) => asList.zip0 b.asList f
 
 
-<<<<<<< HEAD
   # takes a transducer xf, a reducer f and an initial value
   # returns the result of applying the reducer xf f to the Sequence
   transduce<R,U,V>(xf transducer<R,U,T,V>, f reducing_fn<U,V>, init R) R is
@@ -323,7 +322,8 @@
       redef call(u Sequence<R>, v R) Sequence<R> is
         u ++ [v]
     transduce xf seq_red Sequences.empty<R>
-=======
+
+
   # the nth element in the sequence,
   nth(n i32) option<T>
     pre n >= 0
@@ -332,7 +332,6 @@
       nil => nil
       c Cons => c.head
 
->>>>>>> 77b28c11
 
 # Sequences -- unit type defining features related to Sequence but not requiring
 # an instance
