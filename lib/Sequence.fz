--- conflicted
+++ resolved
@@ -426,12 +426,9 @@
 
 
 
-<<<<<<< HEAD
-=======
   # chop this Sequence into chunks of `chunk_size`.
   # the last chunk may be smaller than `chunk_size`.
   #
->>>>>>> e42a2025
   chunk(chunk_size i32) list (list T)
   pre chunk_size > 0
   is
