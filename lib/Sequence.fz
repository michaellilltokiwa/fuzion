--- conflicted
+++ resolved
@@ -344,7 +344,6 @@
       c Cons => c.head
 
 
-<<<<<<< HEAD
   # the nth element in the sequence, must exist
   #
   index [] (i i32) T
@@ -352,13 +351,13 @@
       safety: 0 <= i < count
   is
     (nth i).get
-=======
+
+
   # adds the corresponding index to
   # every element in the sequence
   #
   indexed list (tuple i32 T) is
     zip (0..) (a,b -> (b, a))
->>>>>>> 5656f518
 
 
 # Sequences -- unit type defining features related to Sequence but not requiring
