# This file is part of the Fuzion language implementation.
#
# The Fuzion language implementation is free software: you can redistribute it
# and/or modify it under the terms of the GNU General Public License as published
# by the Free Software Foundation, version 3 of the License.
#
# The Fuzion language implementation is distributed in the hope that it will be
# useful, but WITHOUT ANY WARRANTY; without even the implied warranty of
# MERCHANTABILITY or FITNESS FOR A PARTICULAR PURPOSE.  See the GNU General Public
# License for more details.
#
# You should have received a copy of the GNU General Public License along with The
# Fuzion language implementation.  If not, see <https://www.gnu.org/licenses/>.


# -----------------------------------------------------------------------
#
#  Tokiwa Software GmbH, Germany
#
#  Source code of Fuzion standard library feature concur.thread
#
#  Author: Fridtjof Siebert (siebert@tokiwa.software)
#
# -----------------------------------------------------------------------

# thread -- effect that provides concurrent thread
#
<<<<<<< HEAD
public thread (
  # the provider this effect uses to spawn threads
  p Thread_Provider
=======
thread (
  # the handler this effect uses to spawn threads
  p Thread_Handler
>>>>>>> 856bc4b9
  ) : simple_effect
is

  # type for a spawned thread
  #
  private:public spawned(private id i64) is

    # wait for this thread to finish execution
    #
    # NYI it should be made impossible to call this more than once
    #
    public join =>
      fuzion.sys.thread.join0 id
      _ := thread p



  # spawn a new thread
  #
  public spawn(code ()->unit) =>
    st := p.spawn code
    _ := thread p
    st


  type.install_default =>
    (concur.thread default_thread).default


  # default thread handler
  #
  type.default_thread : concur.Thread_Handler is

    # spawn a new thread using given code
    #
    spawn(code ()->unit) => concur.thread.spawned (fuzion.sys.thread.spawn code)


# thread with no argument returns thread.env, i.e., the currently installed
# source of thread concurrency.
#
public thread =>
  thread.type.install_default
  thread.env


# Thread_Handler -- abstract source of concurrency
#
<<<<<<< HEAD
private:public Thread_Provider ref is
=======
Thread_Handler ref is
>>>>>>> 856bc4b9

  # spawn a new thread using given code
  #
  spawn(code ()->unit) concur.thread.spawned is abstract<|MERGE_RESOLUTION|>--- conflicted
+++ resolved
@@ -25,15 +25,9 @@
 
 # thread -- effect that provides concurrent thread
 #
-<<<<<<< HEAD
 public thread (
-  # the provider this effect uses to spawn threads
-  p Thread_Provider
-=======
-thread (
   # the handler this effect uses to spawn threads
   p Thread_Handler
->>>>>>> 856bc4b9
   ) : simple_effect
 is
 
@@ -80,13 +74,9 @@
   thread.env
 
 
-# Thread_Handler -- abstract source of concurrency
+# Thread_Provider -- abstract source of concurrency
 #
-<<<<<<< HEAD
-private:public Thread_Provider ref is
-=======
-Thread_Handler ref is
->>>>>>> 856bc4b9
+private:public Thread_Handler ref is
 
   # spawn a new thread using given code
   #
