--- conflicted
+++ resolved
@@ -29,11 +29,7 @@
 # float is the abstract parent of concrete floating point features such as
 # f32 or f64.
 #
-<<<<<<< HEAD
-float<T: float<T>> : numeric<T>,/*NYI hasInterval<T>, */floats<T> is
-=======
 float<T: float<T>> : numeric<T>, floats<T> is
->>>>>>> c4b00372
 
 
   # preconditions for basic operations: true if the operation's result is
