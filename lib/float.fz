--- conflicted
+++ resolved
@@ -130,12 +130,7 @@
 
   # arcus hyperbolicus
 
-<<<<<<< HEAD
-  two => one + one
   asinh(val F) F is
-=======
-  asinh(val T) T is
->>>>>>> 6804794e
     # ln(x+sqrt(x^2+1))
     log (val + sqrt (val ** two + one))
   acosh(val F) F is
