--- conflicted
+++ resolved
@@ -77,11 +77,7 @@
   # all pairs of indices: (0,0), (0,1), (0,2), .. (length0-1, length1-1)
   #
   public index_pairs =>
-<<<<<<< HEAD
     indices0.flat_map i->
-=======
-    indices0.flat_map (tuple i32 i32) i->
->>>>>>> f9bd8575
       indices1.map j->(i,j)
 
 
