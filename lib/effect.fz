--- conflicted
+++ resolved
@@ -374,7 +374,6 @@
   static_finally => finally
 
 
-<<<<<<< HEAD
 # instante helper to hold the result of the effect
 #
 instate_helper(# result type
@@ -406,7 +405,8 @@
   call_def : Function unit ET is
     redef call(cur_e ET) =>
       set res := def cur_e
-=======
+
+
 
 # a constructor for holding an effect type and instance
 #
@@ -428,5 +428,4 @@
                  code () -> R
   ) R
   =>
-    E.instate R e code
->>>>>>> 2a430aee
+    E.instate R e code