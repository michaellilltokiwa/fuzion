# This file is part of the Fuzion language implementation.
#
# The Fuzion language implementation is free software: you can redistribute it
# and/or modify it under the terms of the GNU General Public License as published
# by the Free Software Foundation, version 3 of the License.
#
# The Fuzion language implementation is distributed in the hope that it will be
# useful, but WITHOUT ANY WARRANTY; without even the implied warranty of
# MERCHANTABILITY or FITNESS FOR A PARTICULAR PURPOSE.  See the GNU General Public
# License for more details.
#
# You should have received a copy of the GNU General Public License along with The
# Fuzion language implementation.  If not, see <https://www.gnu.org/licenses/>.


# -----------------------------------------------------------------------
#
#  Tokiwa Software GmbH, Germany
#
#  Source code of Fuzion standard library feature try
#
#  Author: Fridtjof Siebert (siebert@tokiwa.software)
#
# -----------------------------------------------------------------------

# try -- simple exception effect
#
# try provides an operation 'raise' that immediately stops execution and
# returns an 'error' wrapped in an 'outcome'.
#
public try (public T type) : effect effect_mode.plain
is

  # mutuable field to receive the error in case raise is called
  #
  private err option error := nil

  # install this effect and execute 'f'. Wrap the result of 'f' into an
  # 'outcome' if 'f' returns normally, otherwise if 'f' is aborted early
  # via a call to 'raise' wrap the 'error' passed to 'raise' into the
  # resulting 'outcome'.
  #
<<<<<<< HEAD
  public on(R type, f ()->R) outcome R is
    run (outcome R) (()->outcome f()) ()->err.get
=======
  public on(R type, f ()->R) outcome R =>
    run (outcome R) (()->outcome f()) (_)->err.get
>>>>>>> 489f6b83

  # terminate immediately with the given error wrapped in 'option'.
  #
  public raise(e error) =>
    set err := e
    abort


# convenience routine to create a new instance of 'try' and run 'f' in
# it.
#
public try(T, R type, f ()->R) =>
  (try T).on f


# convenience routine to create a new instance of 'try' and run 'f' in
# it. Return the result of 'f' directly or panic in case 'f' calls
# 'try.env.raise'.
#
public try_or_panic(T, R type, f ()->R) outcome R =>
  match (try T).on f
    e error => panic $e
    r R => r<|MERGE_RESOLUTION|>--- conflicted
+++ resolved
@@ -40,13 +40,8 @@
   # via a call to 'raise' wrap the 'error' passed to 'raise' into the
   # resulting 'outcome'.
   #
-<<<<<<< HEAD
-  public on(R type, f ()->R) outcome R is
+  public on(R type, f ()->R) outcome R =>
     run (outcome R) (()->outcome f()) ()->err.get
-=======
-  public on(R type, f ()->R) outcome R =>
-    run (outcome R) (()->outcome f()) (_)->err.get
->>>>>>> 489f6b83
 
   # terminate immediately with the given error wrapped in 'option'.
   #
