--- conflicted
+++ resolved
@@ -285,12 +285,8 @@
       safety: length ≥ 0
   =>
 
-<<<<<<< HEAD
     // NYI: BUG: when removing `interval i32`: Illegal forward or cyclic type inference
-    private indices interval i32 => 0..length-1
-=======
-    indices => 0..length-1
->>>>>>> 4c32565b
+    indices interval i32 => 0..length-1
 
     internal := fuzion.sys.internal_array_init T length
     for x in indices do
