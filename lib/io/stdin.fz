--- conflicted
+++ resolved
@@ -35,7 +35,6 @@
   ) : stdins, effect r is
 
 
-<<<<<<< HEAD
   # read a single byte from stdin
   byte =>
     (stdin ip.next mode unit).ip.get
@@ -76,16 +75,6 @@
     match codepoint
       c codepoint => list c ()->codepoints
       * => nil
-=======
-  # for a stdin instance installed in the current environment,
-  # install next instance of Byte_Input_Handler,
-  # 'stdin.env' will provide the new instance.
-  #
-  private next => stdin ip.next mode unit
-
-  nextByte =>
-    next.ip.get
->>>>>>> 32ab2588
 
 
   # read n codepoints from stdin
@@ -134,15 +123,12 @@
 end_of_file is
 
 
-<<<<<<< HEAD
-=======
 # short-hand for creating and installing stdin effect
 stdin(h Byte_Input_Handler, f () -> unit) =>
   s := stdin h effectMode.new unit
   s.use0 f
   unit
 
->>>>>>> 32ab2588
 # short-hand for accessing stdin effect in current environment
 stdin =>
   stdins.installDefault
