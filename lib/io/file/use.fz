--- conflicted
+++ resolved
@@ -69,13 +69,8 @@
   (fuzion.sys.fileio.open file_name mode_num).bind R fd->
     # install effect `open T` and run `code`
     r := (open fd file_name) ! ()->
-<<<<<<< HEAD
-          (io.buffered.reader LM (read_provider fd) 1024).try ()->
+          (io.buffered.reader LM (read_provider fd) 1024) ! ()->
             (io.buffered.writer (write_provider fd) 1024) ! ()->
-=======
-          (io.buffered.reader LM (read_provider fd) 1024).instate_self ()->
-            (io.buffered.writer (write_provider fd) 1024).instate_self ()->
->>>>>>> 1cb66094
               tmp := code.call
               # NYI: handle error once signature of with is changed
               _ := io.buffered.writer.env.flush
