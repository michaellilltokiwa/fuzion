--- conflicted
+++ resolved
@@ -25,11 +25,7 @@
 
 # seek -- effect providing stream seeking operations
 #
-<<<<<<< HEAD
-public seek(ps Provided_Seek) : simple_effect is
-=======
-private seek(ps Seek_Handler) : simple_effect is
->>>>>>> 856bc4b9
+public seek(ps Seek_Handler) : simple_effect is
 
   # seek offset in the stream represented by fd
   # returns an outcome i64 that represents the new offset
@@ -95,10 +91,6 @@
 
 # reference to the seek operations that could be provided
 #
-<<<<<<< HEAD
-private:public Provided_Seek ref is
-=======
-Seek_Handler ref is
->>>>>>> 856bc4b9
+private:public Seek_Handler ref is
   seek(fd i64, offset i64) outcome i64 is abstract
   file_position(fd i64) outcome i64 is abstract