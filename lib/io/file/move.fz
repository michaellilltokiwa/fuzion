# This file is part of the Fuzion language implementation.
#
# The Fuzion language implementation is free software: you can redistribute it
# and/or modify it under the terms of the GNU General Public License as published
# by the Free Software Foundation, version 3 of the License.
#
# The Fuzion language implementation is distributed in the hope that it will be
# useful, but WITHOUT ANY WARRANTY; without even the implied warranty of
# MERCHANTABILITY or FITNESS FOR A PARTICULAR PURPOSE.  See the GNU General Public
# License for more details.
#
# You should have received a copy of the GNU General Public License along with The
# Fuzion language implementation.  If not, see <https://www.gnu.org/licenses/>.


# -----------------------------------------------------------------------
#
#  Tokiwa Software GmbH, Germany
#
#  Source code of Fuzion standard library feature move
#
#  Author: Wael Youssfi (wael.youssfi@tokiwa.software)
#
# -----------------------------------------------------------------------

# move -- effect wrapping the file move operation
#
<<<<<<< HEAD
public move(mop Move_Operation) : simple_effect is
=======
private move(mop Move_Handler) : simple_effect is
>>>>>>> 856bc4b9

  # moves file/dir from an old path to a the new path
  # can rename the file/dir as well by changing the name of the old file/dir to a new name in the new_path
  # returns a unit type as outcome in case of success and error in case of failure
  #
  move(
       # the old (relative or absolute) file name, using platform specific path separators
       old_path String,
       # the new (relative or absolute) file name, using platform specific path separators
       new_path String) =>
    tmp := mop.move old_path new_path
    replace
    tmp


  # the default file/dir move operation via fuzion.sys.fileio.move
  #
  type.default_move_handler : io.file.Move_Handler is
    move(old_path String, new_path String) =>
      fuzion.sys.fileio.move old_path new_path


  # install default effect io.file.move
  #
  type.install_default =>
    (io.file.move default_move_handler).default


# short-hand for accessing move effect in current environment and performing the default move operation using
# io.file.move.move old_path new_path
# moves file/dir from an old path to a the new path
# can rename the file/dir as well by changing the name of the old file/dir to a new name in the new_path
# returns a unit type as outcome in case of success and error in case of failure
#
public move(
     # the old (relative or absolute) file name, using platform specific path separators
     old_path String,
     # the new (relative or absolute) file name, using platform specific path separators
     new_path String) =>
  move.type.install_default
  move.env.move old_path new_path

# reference to the move operations that could take place
#
<<<<<<< HEAD
private:public Move_Operation ref is
=======
Move_Handler ref is
>>>>>>> 856bc4b9
    move(old_path String, new_path String) outcome unit is abstract<|MERGE_RESOLUTION|>--- conflicted
+++ resolved
@@ -25,11 +25,7 @@
 
 # move -- effect wrapping the file move operation
 #
-<<<<<<< HEAD
-public move(mop Move_Operation) : simple_effect is
-=======
-private move(mop Move_Handler) : simple_effect is
->>>>>>> 856bc4b9
+public move(mop Move_Handler) : simple_effect is
 
   # moves file/dir from an old path to a the new path
   # can rename the file/dir as well by changing the name of the old file/dir to a new name in the new_path
@@ -74,9 +70,5 @@
 
 # reference to the move operations that could take place
 #
-<<<<<<< HEAD
-private:public Move_Operation ref is
-=======
-Move_Handler ref is
->>>>>>> 856bc4b9
+private:public Move_Handler ref is
     move(old_path String, new_path String) outcome unit is abstract