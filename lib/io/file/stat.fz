# This file is part of the Fuzion language implementation.
#
# The Fuzion language implementation is free software: you can redistribute it
# and/or modify it under the terms of the GNU General Public License as published
# by the Free Software Foundation, version 3 of the License.
#
# The Fuzion language implementation is distributed in the hope that it will be
# useful, but WITHOUT ANY WARRANTY; without even the implied warranty of
# MERCHANTABILITY or FITNESS FOR A PARTICULAR PURPOSE.  See the GNU General Public
# License for more details.
#
# You should have received a copy of the GNU General Public License along with The
# Fuzion language implementation.  If not, see <https://www.gnu.org/licenses/>.


# -----------------------------------------------------------------------
#
#  Tokiwa Software GmbH, Germany
#
#  Source code of Fuzion standard library feature stat
#
#  Author: Wael Youssfi (wael.youssfi@tokiwa.software)
#
# -----------------------------------------------------------------------

# meta_data will be a feature storing the metadata of file/dir
#
meta_data(
          # the size of the file/dir
          size i64,
          # the time of last modification of the file/dir
          time i64,
          # boolean to check if the pathname is a regular file
          is_regular bool,
          # boolean to check if the pathname is a directory
          is_dir bool) is

# stat -- effect providing operations to retrieve file stats
#
private stat(
  ps Provided_Stat,
  redef r effectMode.val,
  _ unit
  ) : stats, effect r is

<<<<<<< HEAD
  # retrieves the file size in bytes as an outcome i64 value and returns error in case the operation fails
  #
  size(
       # the (relative or absolute) file name, using platform specific path separators
       path string) =>
    tmp := ps.size path
    replace
    tmp

=======
>>>>>>> 805a6218
  # checks if the file/directory in the path exists or not
  # exists is wrapped with outcome bool so it returns TRUE if the file/directory exists, FALSE if it does not and error in case of an error
  #
  exists(
         # the (relative or absolute) file name, using platform specific path separators
         path string) =>
    tmp := ps.exists path
    replace
    tmp

  # returns stats of the file/dir passed in the pathname
  # in success it will return a meta_data outcome storing stats regarding the file/dir
  # in case of failure an error will be returned
  # this feature resolves symbolic links
  #
  stats(
        # the (relative or absolute) file name, using platform specific path separators
        path string) outcome meta_data is
    data := array 4 i->(i64 0) # data will contain: [size, time of last modification in seconds, regular file? 1 : 0, dir? 1 : 0]
    if (ps.stats (fuzion.sys.c_string path) data.internalArray.data)
      replace
      meta_data data[0] data[1] (data[2] == 1) (data[3] == 1)
    else
      replace
      error "error while retrieving meta_data for the following file/dir: $path"

  # returns stats of the file/dir passed in the pathname
  # in success it will return a meta_data outcome storing stats regarding the file/dir
  # in case of failure an error will be returned
  # this feature does not resolve symbolic links and returns stats of the link itself
  #
  lstats(
         # the (relative or absolute) file name, using platform specific path separators
         path string) outcome meta_data is # NYI : not sure whether to use meta_data or introduce a new feature for lstats metadata
    data := array 4 i->(i64 0) # data will contain: [size, time of last modification in seconds, regular file? 1 : 0, dir? 1 : 0]
    if (ps.stats (fuzion.sys.c_string path) data.internalArray.data)
      replace
      meta_data data[0] data[1] (data[2] == 1) (data[3] == 1)
    else
      replace
      error "error while retrieving meta_data for the following file/dir: $path"

# short-hand for installing the default stat effect to the provided code
#
stat(f () -> unit) => stat_custom default_provided_stat f

# short-hand for creating and installing a customized stat effect
#
stat_custom(ps Provided_Stat, f () -> unit) =>
  s := stat ps effectMode.new unit
  s.use0 f
  unit

# short-hand for accessing the stat effect in current environment
#
stat => 
  stats.installDefault
  stat.env

# short-hand for accessing and using stats/lstats provided by the stat effect in current environment
#
stat(
     # the (relative or absolute) file name, using platform specific path separators
     path string,
     # a boolean resolve flag to resolve symbolic links or not
     resolve bool) => 
  stats.installDefault
  if resolve
    stat.env.stats(path)
  else
    stat.env.lstats(path)

# short-hand for accessing and using exists feature provided by the stat effect in current environment
#
exists(path string) =>
  stats.installDefault
  stat.env.exists(path)

# reference to the stats that could be provided
#
Provided_Stat ref is
  stats(path Object, meta_data_arr Object) bool is abstract
  lstats(path Object, meta_data_arr Object) bool is abstract
  exists(path string) outcome bool is abstract

# the default file stat provided
#
default_provided_stat : Provided_Stat is
  stats(path Object, meta_data_arr Object) =>
    fuzion.std.fileio.stats path meta_data_arr

  lstats(path Object, meta_data_arr Object) =>
    fuzion.std.fileio.lstats path meta_data_arr

  exists(path string) =>
    fuzion.std.fileio.exists path

# unit type feature defining features related to stat effect but not requiring an
# instance.
#
stats is
  # install default effect io.file.stat
  installDefault unit is 
    if !(effects.exists io.file.stat)
      _ := stat default_provided_stat effectMode.default unit<|MERGE_RESOLUTION|>--- conflicted
+++ resolved
@@ -43,18 +43,6 @@
   _ unit
   ) : stats, effect r is
 
-<<<<<<< HEAD
-  # retrieves the file size in bytes as an outcome i64 value and returns error in case the operation fails
-  #
-  size(
-       # the (relative or absolute) file name, using platform specific path separators
-       path string) =>
-    tmp := ps.size path
-    replace
-    tmp
-
-=======
->>>>>>> 805a6218
   # checks if the file/directory in the path exists or not
   # exists is wrapped with outcome bool so it returns TRUE if the file/directory exists, FALSE if it does not and error in case of an error
   #
