# This file is part of the Fuzion language implementation.
#
# The Fuzion language implementation is free software: you can redistribute it
# and/or modify it under the terms of the GNU General Public License as published
# by the Free Software Foundation, version 3 of the License.
#
# The Fuzion language implementation is distributed in the hope that it will be
# useful, but WITHOUT ANY WARRANTY; without even the implied warranty of
# MERCHANTABILITY or FITNESS FOR A PARTICULAR PURPOSE.  See the GNU General Public
# License for more details.
#
# You should have received a copy of the GNU General Public License along with The
# Fuzion language implementation.  If not, see <https://www.gnu.org/licenses/>.


# -----------------------------------------------------------------------
#
#  Tokiwa Software GmbH, Germany
#
#  Source code of Fuzion standard library feature write
#
#  Author: Wael Youssfi (wael.youssfi@tokiwa.software)
#
# -----------------------------------------------------------------------

# write -- effect providing writing operations for files
#
<<<<<<< HEAD
public write(fwh File_Write_Handler) : simple_effect is
=======
private write(fwh Write_Handler) : simple_effect is
>>>>>>> 856bc4b9

  # writes the content of an array of bytes to a file opened as fd
  #
  # this might overwrite parts or all of an existing file.
  #
  public write(fd i64, content array u8) =>
    tmp := fwh.write fd content unit
    replace
    tmp

  # creates a directory using the specified path
  # parent directories in the path should exist otherwise, no creation will take place and an error will be the outcome
  # in case of successful creation a unit type will be the outcome
  #
  public create_dir(
             # the (relative or absolute) dir name, using platform specific path separators
             path String) =>
    tmp := fwh.mkdir path
    replace
    tmp


  # the default file writing handler writing bytes into files via fuzion.sys.fileio.write
  #
  type.default_write_handler : io.file.Write_Handler is
    # dummy parameter for overloading
    write(fd i64, content array u8, _ unit) =>
      fuzion.sys.fileio.write fd content

    mkdir(path String) =>
      fuzion.sys.fileio.create_dir path


  # install default effect io.file.write
  #
  type.install_default =>
    (io.file.write default_write_handler).default


# short-hand for accessing write effect in current environment
#
public write =>
  write.type.install_default
  write.env


# reference to the writing operations that could take place
#
<<<<<<< HEAD
private:public File_Write_Handler ref is
=======
Write_Handler ref is
>>>>>>> 856bc4b9
  write(fd i64, content array u8, _ unit) outcome unit is abstract

  mkdir(path String) outcome unit is abstract<|MERGE_RESOLUTION|>--- conflicted
+++ resolved
@@ -25,11 +25,7 @@
 
 # write -- effect providing writing operations for files
 #
-<<<<<<< HEAD
-public write(fwh File_Write_Handler) : simple_effect is
-=======
-private write(fwh Write_Handler) : simple_effect is
->>>>>>> 856bc4b9
+public write(fwh Write_Handler) : simple_effect is
 
   # writes the content of an array of bytes to a file opened as fd
   #
@@ -78,11 +74,7 @@
 
 # reference to the writing operations that could take place
 #
-<<<<<<< HEAD
-private:public File_Write_Handler ref is
-=======
-Write_Handler ref is
->>>>>>> 856bc4b9
+private:public Write_Handler ref is
   write(fd i64, content array u8, _ unit) outcome unit is abstract
 
   mkdir(path String) outcome unit is abstract