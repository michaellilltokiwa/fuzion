# This file is part of the Fuzion language implementation.
#
# The Fuzion language implementation is free software: you can redistribute it
# and/or modify it under the terms of the GNU General Public License as published
# by the Free Software Foundation, version 3 of the License.
#
# The Fuzion language implementation is distributed in the hope that it will be
# useful, but WITHOUT ANY WARRANTY; without even the implied warranty of
# MERCHANTABILITY or FITNESS FOR A PARTICULAR PURPOSE.  See the GNU General Public
# License for more details.
#
# You should have received a copy of the GNU General Public License along with The
# Fuzion language implementation.  If not, see <https://www.gnu.org/licenses/>.


# -----------------------------------------------------------------------
#
#  Tokiwa Software GmbH, Germany
#
#  Source code of Fuzion standard library feature print_effect
#
#  Author: Fridtjof Siebert (siebert@tokiwa.software)
#
# -----------------------------------------------------------------------

# print_effect -- effect providing an output stream
#
# This is used as heir feature for effects such as io.out and io.err.
#
<<<<<<< HEAD
public print_effect (p Can_Print) : simple_effect
=======
private print_effect (p Print_Handler) : simple_effect
>>>>>>> 856bc4b9
is

  # print the given string followed be new line
  #
  public println (s Any) =>
    p.println s
    replace

  # print the given string
  #
  public print (s Any) =>
    p.print s
    replace

  # print new line
  #
  public println =>
    p.println
    replace


<<<<<<< HEAD
public Can_Print ref is
=======
Print_Handler ref is
>>>>>>> 856bc4b9

  println(s Any) =>
    print s
    println

  println =>
    print (codepoint 10)

  public print(s Any) unit is abstract<|MERGE_RESOLUTION|>--- conflicted
+++ resolved
@@ -27,11 +27,7 @@
 #
 # This is used as heir feature for effects such as io.out and io.err.
 #
-<<<<<<< HEAD
-public print_effect (p Can_Print) : simple_effect
-=======
-private print_effect (p Print_Handler) : simple_effect
->>>>>>> 856bc4b9
+public print_effect (p Print_Handler) : simple_effect
 is
 
   # print the given string followed be new line
@@ -53,11 +49,7 @@
     replace
 
 
-<<<<<<< HEAD
-public Can_Print ref is
-=======
-Print_Handler ref is
->>>>>>> 856bc4b9
+public Print_Handler ref is
 
   println(s Any) =>
     print s
