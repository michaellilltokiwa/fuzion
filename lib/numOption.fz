--- conflicted
+++ resolved
@@ -76,13 +76,8 @@
   #
   # Same as non-generic >>=, but also maps to a different type B.
   #
-<<<<<<< HEAD
   bind(B (numeric T).type, f T -> numOption B) numOption B is
-    numOption.this ? v T => f(v)
-=======
-  bind(B type, f T -> numOption B) numOption B is
     numOption.this ? v T => f v
->>>>>>> 232581ce
                    | nil => nil
 
 
