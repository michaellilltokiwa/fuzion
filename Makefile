# This file is part of the Fuzion language implementation.
#
# The Fuzion language implementation is free software: you can redistribute it
# and/or modify it under the terms of the GNU General Public License as published
# by the Free Software Foundation, version 3 of the License.
#
# The Fuzion language implementation is distributed in the hope that it will be
# useful, but WITHOUT ANY WARRANTY; without even the implied warranty of
# MERCHANTABILITY or FITNESS FOR A PARTICULAR PURPOSE.  See the GNU General Public
# License for more details.
#
# You should have received a copy of the GNU General Public License along with The
# Fuzion language implementation.  If not, see <https://www.gnu.org/licenses/>.


# -----------------------------------------------------------------------
#
#  Tokiwa Software GmbH, Germany
#
#  Source code of main Makefile
#
#  Author: Fridtjof Siebert (siebert@tokiwa.software)
#
# -----------------------------------------------------------------------

JAVA = java --enable-native-access=ALL-UNNAMED
JAVA_VERSION = 25
# NYI: CLEANUP: remove some/all of the exclusions
LINT = -Xlint:all,-serial,-this-escape
JAVAC = javac $(LINT) -encoding UTF8 --release $(JAVA_VERSION)
FZ_SRC = $(patsubst %/,%,$(dir $(lastword $(MAKEFILE_LIST))))
SRC = $(FZ_SRC)/src
BUILD_DIR = ./build
FZ = $(BUILD_DIR)/bin/fz
FZJAVA = $(BUILD_DIR)/bin/fzjava
CLASSES_DIR = $(BUILD_DIR)/classes
CLASSES_DIR_LOGO = $(BUILD_DIR)/classes_logo

ifeq ($(OS),Windows_NT)
	SHELL := /bin/sh
endif

ifeq ($(FUZION_DEBUG_SYMBOLS),true)
	JAVAC += -g
endif

UNICODE_SOURCE = https://www.unicode.org/Public/UCD/latest/ucd/UnicodeData.txt

JAVA_FILE_UTIL_VERSION_IN                     = $(SRC)/dev/flang/util/Version.java.in
JAVA_FILE_UTIL_VERSION                        = $(BUILD_DIR)/generated/src/dev/flang/util/Version.java
JAVA_FILE_FUIR_ANALYSIS_ABSTRACT_INTERPRETER2 = $(BUILD_DIR)/generated/src/dev/flang/fuir/analysis/AbstractInterpreter2.java

JAVA_FILES_UTIL              = $(wildcard $(SRC)/dev/flang/util/*.java          ) $(JAVA_FILE_UTIL_VERSION)
JAVA_FILES_UTIL_UNICODE      = $(wildcard $(SRC)/dev/flang/util/unicode/*.java  )
JAVA_FILES_AST               = $(wildcard $(SRC)/dev/flang/ast/*.java           )
JAVA_FILES_PARSER            = $(wildcard $(SRC)/dev/flang/parser/*.java        )
JAVA_FILES_IR                = $(wildcard $(SRC)/dev/flang/ir/*.java            )
JAVA_FILES_MIR               = $(wildcard $(SRC)/dev/flang/mir/*.java           )
JAVA_FILES_FE                = $(wildcard $(SRC)/dev/flang/fe/*.java            )
JAVA_FILES_FUIR              = $(wildcard $(SRC)/dev/flang/fuir/*.java          )
JAVA_FILES_FUIR_ANALYSIS     = $(wildcard $(SRC)/dev/flang/fuir/analysis/*.java ) $(JAVA_FILE_FUIR_ANALYSIS_ABSTRACT_INTERPRETER2)
JAVA_FILES_FUIR_ANALYSIS_DFA = $(wildcard $(SRC)/dev/flang/fuir/analysis/dfa/*.java )
JAVA_FILES_FUIR_CFG          = $(wildcard $(SRC)/dev/flang/fuir/cfg/*.java      )
JAVA_FILES_OPT               = $(wildcard $(SRC)/dev/flang/opt/*.java           )
JAVA_FILES_BE_INTERPRETER    = $(wildcard $(SRC)/dev/flang/be/interpreter/*.java)
JAVA_FILES_BE_C              = $(wildcard $(SRC)/dev/flang/be/c/*.java          )
JAVA_FILES_BE_EFFECTS        = $(wildcard $(SRC)/dev/flang/be/effects/*.java    )
JAVA_FILES_BE_JVM            = $(wildcard $(SRC)/dev/flang/be/jvm/*.java        )
JAVA_FILES_BE_JVM_CLASSFILE  = $(wildcard $(SRC)/dev/flang/be/jvm/classfile/*.java)
JAVA_FILES_BE_JVM_RUNTIME    = $(wildcard $(SRC)/dev/flang/be/jvm/runtime/*.java)
JAVA_FILES_TOOLS             = $(wildcard $(SRC)/dev/flang/tools/*.java         ) $(SRC)/module-info.java
JAVA_FILES_TOOLS_FZJAVA      = $(wildcard $(SRC)/dev/flang/tools/fzjava/*.java  )
JAVA_FILES_TOOLS_DOCS        = $(wildcard $(SRC)/dev/flang/tools/docs/*.java    )
JAVA_FILES_MISC_LOGO         = $(wildcard $(SRC)/dev/flang/misc/logo/*.java     )

JAVA_FILES_FOR_JAVA_DOC = $(JAVA_FILES_UTIL) \
                          $(JAVA_FILES_AST) \
                          $(JAVA_FILES_PARSER) \
                          $(JAVA_FILES_IR) \
                          $(JAVA_FILES_MIR) \
                          $(JAVA_FILES_FE) \
                          $(JAVA_FILES_FUIR) \
                          $(JAVA_FILES_FUIR_ANALYSIS) \
                          $(JAVA_FILES_FUIR_ANALYSIS_DFA) \
                          $(JAVA_FILES_OPT) \
                          $(JAVA_FILES_BE_INTERPRETER) \
                          $(JAVA_FILES_BE_C) \
                          $(JAVA_FILES_BE_EFFECTS) \
                          $(JAVA_FILES_BE_JVM) \
                          $(JAVA_FILES_BE_JVM_CLASSFILE) \
                          $(JAVA_FILES_BE_JVM_RUNTIME) \
                          $(JAVA_FILE_UTIL_VERSION) \
                          $(JAVA_FILE_FUIR_ANALYSIS_ABSTRACT_INTERPRETER2)

CLASS_FILES_UTIL              = $(CLASSES_DIR)/dev/flang/util/__marker_for_make__
CLASS_FILES_UTIL_UNICODE      = $(CLASSES_DIR)/dev/flang/util/unicode/__marker_for_make__
CLASS_FILES_AST               = $(CLASSES_DIR)/dev/flang/ast/__marker_for_make__
CLASS_FILES_PARSER            = $(CLASSES_DIR)/dev/flang/parser/__marker_for_make__
CLASS_FILES_IR                = $(CLASSES_DIR)/dev/flang/ir/__marker_for_make__
CLASS_FILES_MIR               = $(CLASSES_DIR)/dev/flang/mir/__marker_for_make__
CLASS_FILES_FE                = $(CLASSES_DIR)/dev/flang/fe/__marker_for_make__
CLASS_FILES_FUIR              = $(CLASSES_DIR)/dev/flang/fuir/__marker_for_make__
CLASS_FILES_FUIR_ANALYSIS     = $(CLASSES_DIR)/dev/flang/fuir/analysis/__marker_for_make__
CLASS_FILES_FUIR_ANALYSIS_DFA = $(CLASSES_DIR)/dev/flang/fuir/analysis/dfa/__marker_for_make__
CLASS_FILES_FUIR_CFG          = $(CLASSES_DIR)/dev/flang/fuir/cfg/__marker_for_make__
CLASS_FILES_OPT               = $(CLASSES_DIR)/dev/flang/opt/__marker_for_make__
CLASS_FILES_BE_INTERPRETER    = $(CLASSES_DIR)/dev/flang/be/interpreter/__marker_for_make__
CLASS_FILES_BE_C              = $(CLASSES_DIR)/dev/flang/be/c/__marker_for_make__
CLASS_FILES_BE_EFFECTS        = $(CLASSES_DIR)/dev/flang/be/effects/__marker_for_make__
CLASS_FILES_BE_JVM            = $(CLASSES_DIR)/dev/flang/be/jvm/__marker_for_make__
CLASS_FILES_BE_JVM_CLASSFILE  = $(CLASSES_DIR)/dev/flang/be/jvm/classfile/__marker_for_make__
CLASS_FILES_BE_JVM_RUNTIME    = $(CLASSES_DIR)/dev/flang/be/jvm/runtime/__marker_for_make__
CLASS_FILES_TOOLS             = $(CLASSES_DIR)/dev/flang/tools/__marker_for_make__
CLASS_FILES_TOOLS_FZJAVA      = $(CLASSES_DIR)/dev/flang/tools/fzjava/__marker_for_make__
CLASS_FILES_TOOLS_DOCS        = $(CLASSES_DIR)/dev/flang/tools/docs/__marker_for_make__
CLASS_FILES_MISC_LOGO         = $(CLASSES_DIR_LOGO)/dev/flang/misc/logo/__marker_for_make__

JFREE_SVG_URL = https://repo1.maven.org/maven2/org/jfree/org.jfree.svg/5.0.1/org.jfree.svg-5.0.1.jar
JARS_JFREE_SVG_JAR = $(BUILD_DIR)/jars/org.jfree.svg-5.0.1.jar

FUZION_EBNF = $(BUILD_DIR)/fuzion.ebnf

FZ_SRC_TESTS          = $(FZ_SRC)/tests
FUZION_FILES_TESTS    = $(shell find $(FZ_SRC_TESTS))
FZ_SRC_INCLUDE        = $(FZ_SRC)/include
FUZION_FILES_RT       = $(shell find $(FZ_SRC_INCLUDE))
FZ_SRC_EXAMPLES       = $(FZ_SRC)/examples
FUZION_FILES_EXAMPLES = $(shell find $(FZ_SRC_EXAMPLES))

MOD_BASE              = $(BUILD_DIR)/modules/base.fum
MOD_TERMINAL          = $(BUILD_DIR)/modules/terminal.fum
MOD_LOCK_FREE         = $(BUILD_DIR)/modules/lock_free.fum
MOD_NOM               = $(BUILD_DIR)/modules/nom.fum
MOD_UUID              = $(BUILD_DIR)/modules/uuid.fum
MOD_HTTP              = $(BUILD_DIR)/modules/http.fum
MOD_CLANG             = $(BUILD_DIR)/modules/clang.fum
MOD_WOLFSSL           = $(BUILD_DIR)/modules/wolfssl.fum
MOD_JSON_ENCODE       = $(BUILD_DIR)/modules/json_encode.fum
MOD_DATABASE          = $(BUILD_DIR)/modules/database.fum
MOD_SQLITE            = $(BUILD_DIR)/modules/sqlite.fum
MOD_MAIL              = $(BUILD_DIR)/modules/mail.fum
MOD_WEB               = $(BUILD_DIR)/modules/web.fum
MOD_SODIUM            = $(BUILD_DIR)/modules/sodium.fum
MOD_CRYPTO            = $(BUILD_DIR)/modules/crypto.fum

MOD_FZ_CMD_DIR = $(BUILD_DIR)/modules/fz_cmd
MOD_FZ_CMD_FZ_FILES = $(MOD_FZ_CMD_DIR)/__marker_for_make__
MOD_FZ_CMD = $(MOD_FZ_CMD_DIR).fum

ifeq ($(OS),Windows_NT)
	FUZION_RT = $(BUILD_DIR)/lib/fuzion_rt.dll
else ifeq ($(shell uname),Darwin)
	FUZION_RT = $(BUILD_DIR)/lib/libfuzion_rt.dylib
else
	FUZION_RT = $(BUILD_DIR)/lib/libfuzion_rt.so
endif

VERSION = $(shell cat $(FZ_SRC)/version.txt)

FUZION_BASE = \
			$(FZ) \
			$(FZJAVA) \
			$(FZ_MODULES) \
			$(FUZION_RT)

FUZION_FILES = \
			 $(BUILD_DIR)/tests \
			 $(BUILD_DIR)/examples \
			 $(BUILD_DIR)/include \
			 $(BUILD_DIR)/README.md \
			 $(BUILD_DIR)/release_notes.md \
			 $(FUZION_RT)

# files required for fz command with jvm backend
FZ_JVM = \
			 $(FZ) \
			 $(CLASS_FILES_BE_JVM_RUNTIME) \
			 $(MOD_BASE) \
			 $(FUZION_RT)

# files required for fz command with C backend
FZ_C = \
			 $(FZ) \
			 $(BUILD_DIR)/include \
			 $(MOD_BASE) \
			 $(FUZION_RT)

# files required for fz command with interpreter backends
FZ_INT = \
			 $(FZ) \
			 $(MOD_BASE) \
			 $(FUZION_RT)

SHELL_SCRIPTS = \
	bin/fz \
	bin/fzjava

FZ_MODULES = \
			$(MOD_BASE) \
			$(MOD_TERMINAL) \
			$(MOD_LOCK_FREE) \
			$(MOD_NOM) \
			$(MOD_UUID) \
			$(MOD_HTTP) \
			$(MOD_CLANG) \
			$(MOD_WOLFSSL) \
			$(MOD_JSON_ENCODE) \
			$(MOD_DATABASE) \
			$(MOD_SQLITE) \
			$(MOD_MAIL) \
			$(MOD_WEB) \
			$(MOD_SODIUM) \
			$(MOD_CRYPTO)

C_FILES = $(shell find $(FZ_SRC) \( -path ./build -o -path ./.git \) -prune -o -name '*.c' -print)

# make sure that any rule failing will result in the created file being
# deleted. This helps in case a failing rule creates a broken result file, which
# would prevent a second run of `make` from re-applying the failing rule.
.DELETE_ON_ERROR:


# default make target
.PHONY: all
all: $(FUZION_BASE) $(FUZION_JAVA_MODULES) $(FUZION_FILES) $(MOD_FZ_CMD) $(FUZION_EBNF) $(BUILD_DIR)/lsp.jar


# rules to build java modules
#
include $(FZ_SRC)/mod_java.mk


# everything but rarely used java modules
.PHONY: min-java
min-java: $(FUZION_BASE) $(MOD_JAVA_BASE) $(MOD_JAVA_XML) $(MOD_JAVA_DATATRANSFER) $(MOD_JAVA_DESKTOP) $(FUZION_FILES)

# everything but the java modules
.PHONY: no-java
no-java: $(FUZION_BASE) $(FUZION_FILES)

# only up to base module
.PHONY: base-only
base-only: $(FZ) $(MOD_BASE) $(FUZION_FILES)

# phony target to compile all java sources
.PHONY: javac
javac: $(CLASS_FILES_TOOLS) $(CLASS_FILES_TOOLS_FZJAVA) $(CLASS_FILES_TOOLS_DOCS)

$(BUILD_DIR)/%.md: $(FZ_SRC)/%.md
	cp $^ $@

$(FUZION_EBNF): $(FUZION_BASE) $(FZ_SRC)/bin/ebnf.fz
	mkdir -p $(@D)
	$(FZ) $(FZ_SRC)/bin/ebnf.fz $(JAVA_FILES_PARSER) > $@

$(JAVA_FILE_UTIL_VERSION): $(FZ_SRC)/version.txt $(JAVA_FILE_UTIL_VERSION_IN)
	mkdir -p $(@D)
	cat $(JAVA_FILE_UTIL_VERSION_IN) \
          | sed "s^@@VERSION@@^$(VERSION)^g" \
          | sed "s^@@JAVA_VERSION@@^$(JAVA_VERSION)^g" \
          | sed "s^@@REPO_PATH@@^$(dir $(abspath $(lastword $(MAKEFILE_LIST))))^g" \
          | sed "s^@@GIT_HASH@@^`cd $(FZ_SRC); printf \`git rev-parse HEAD\` \`git diff-index --quiet HEAD -- || echo with local changes\``^g" >$@
ifeq ($(FUZION_REPRODUCIBLE_BUILD),true)
	sed -i "s^@@DATE@@^^g;s^@@BUILTBY@@^^g" $@
else
	sed -i "s^@@DATE@@^`date +%Y-%m-%d\ %H:%M:%S`^g;s^@@BUILTBY@@^`printf $(USER)@; hostname`^g" $@
endif

$(CLASS_FILES_UTIL): $(JAVA_FILES_UTIL)
	mkdir -p $(CLASSES_DIR)
	$(JAVAC) -d $(CLASSES_DIR) $(JAVA_FILES_UTIL)
	touch $@

$(CLASS_FILES_UTIL_UNICODE): $(JAVA_FILES_UTIL_UNICODE) $(CLASS_FILES_UTIL)
	mkdir -p $(CLASSES_DIR)
	$(JAVAC) --class-path $(CLASSES_DIR) -d $(CLASSES_DIR) $(JAVA_FILES_UTIL_UNICODE)
	touch $@

$(CLASS_FILES_AST): $(JAVA_FILES_AST) $(CLASS_FILES_UTIL)
	mkdir -p $(CLASSES_DIR)
	$(JAVAC) --class-path $(CLASSES_DIR) -d $(CLASSES_DIR) $(JAVA_FILES_AST)
	touch $@

$(CLASS_FILES_PARSER): $(JAVA_FILES_PARSER) $(CLASS_FILES_AST)
	mkdir -p $(CLASSES_DIR)
	$(JAVAC) --class-path $(CLASSES_DIR) -d $(CLASSES_DIR) $(JAVA_FILES_PARSER)
	touch $@

$(CLASS_FILES_IR): $(JAVA_FILES_IR) $(CLASS_FILES_UTIL) $(CLASS_FILES_AST)  # NYI: remove dependency on $(CLASS_FILES_AST)
	mkdir -p $(CLASSES_DIR)
	$(JAVAC) --class-path $(CLASSES_DIR) -d $(CLASSES_DIR) $(JAVA_FILES_IR)
	touch $@

$(CLASS_FILES_MIR): $(JAVA_FILES_MIR) $(CLASS_FILES_IR)
	mkdir -p $(CLASSES_DIR)
	$(JAVAC) --class-path $(CLASSES_DIR) -d $(CLASSES_DIR) $(JAVA_FILES_MIR)
	touch $@

$(CLASS_FILES_FE): $(JAVA_FILES_FE) $(CLASS_FILES_PARSER) $(CLASS_FILES_AST) $(CLASS_FILES_MIR)
	mkdir -p $(CLASSES_DIR)
	$(JAVAC) --class-path $(CLASSES_DIR) -d $(CLASSES_DIR) $(JAVA_FILES_FE)
	touch $@

$(CLASS_FILES_FUIR): $(JAVA_FILES_FUIR) $(CLASS_FILES_UTIL) $(CLASS_FILES_IR) $(CLASS_FILES_FE)
	mkdir -p $(CLASSES_DIR)
	$(JAVAC) --class-path $(CLASSES_DIR) -d $(CLASSES_DIR) $(JAVA_FILES_FUIR)
	touch $@

$(JAVA_FILE_FUIR_ANALYSIS_ABSTRACT_INTERPRETER2): $(SRC)/dev/flang/fuir/analysis/AbstractInterpreter.java $(SRC)/dev/flang/fuir/analysis/AbstractInterpreter2.java.patch
	mkdir -p $(@D)
	patch --output $@ $^

# phony target to update the .patch files used to generate sources from modified
# version of those generated sources
.PHONY: update-java-patches
update-java-patches:
	diff $(SRC)/dev/flang/fuir/analysis/AbstractInterpreter.java $(JAVA_FILE_FUIR_ANALYSIS_ABSTRACT_INTERPRETER2) >$(SRC)/dev/flang/fuir/analysis/AbstractInterpreter2.java.patch || true

$(CLASS_FILES_FUIR_ANALYSIS): $(JAVA_FILES_FUIR_ANALYSIS) $(CLASS_FILES_UTIL) $(CLASS_FILES_FUIR)
	mkdir -p $(CLASSES_DIR)
	$(JAVAC) --class-path $(CLASSES_DIR) -d $(CLASSES_DIR) $(JAVA_FILES_FUIR_ANALYSIS)
	touch $@

$(CLASS_FILES_FUIR_ANALYSIS_DFA): $(JAVA_FILES_FUIR_ANALYSIS_DFA) $(CLASS_FILES_FUIR_ANALYSIS) $(CLASS_FILES_UTIL) $(CLASS_FILES_FUIR)
	mkdir -p $(CLASSES_DIR)
	$(JAVAC) --class-path $(CLASSES_DIR) -d $(CLASSES_DIR) $(JAVA_FILES_FUIR_ANALYSIS_DFA)
	touch $@

$(CLASS_FILES_FUIR_CFG): $(JAVA_FILES_FUIR_CFG) $(CLASS_FILES_UTIL) $(CLASS_FILES_FUIR)
	mkdir -p $(CLASSES_DIR)
	$(JAVAC) --class-path $(CLASSES_DIR) -d $(CLASSES_DIR) $(JAVA_FILES_FUIR_CFG)
	touch $@

$(CLASS_FILES_OPT): $(JAVA_FILES_OPT) $(CLASS_FILES_FE) $(CLASS_FILES_FUIR)
	mkdir -p $(CLASSES_DIR)
	$(JAVAC) --class-path $(CLASSES_DIR) -d $(CLASSES_DIR) $(JAVA_FILES_OPT)
	touch $@

$(CLASS_FILES_BE_INTERPRETER): $(JAVA_FILES_BE_INTERPRETER) $(CLASS_FILES_FUIR_ANALYSIS_DFA)
	mkdir -p $(CLASSES_DIR)
	$(JAVAC) --class-path $(CLASSES_DIR) -d $(CLASSES_DIR) $(JAVA_FILES_BE_INTERPRETER)
	touch $@

$(CLASS_FILES_BE_C): $(JAVA_FILES_BE_C) $(CLASS_FILES_FUIR_ANALYSIS_DFA)
	mkdir -p $(CLASSES_DIR)
	$(JAVAC) --class-path $(CLASSES_DIR) -d $(CLASSES_DIR) $(JAVA_FILES_BE_C)
	touch $@

$(CLASS_FILES_BE_EFFECTS): $(JAVA_FILES_BE_EFFECTS) $(CLASS_FILES_FUIR_ANALYSIS_DFA)
	mkdir -p $(CLASSES_DIR)
	$(JAVAC) --class-path $(CLASSES_DIR) -d $(CLASSES_DIR) $(JAVA_FILES_BE_EFFECTS)
	touch $@

$(CLASS_FILES_BE_JVM): $(JAVA_FILES_BE_JVM) $(CLASS_FILES_FUIR_ANALYSIS_DFA) $(CLASS_FILES_BE_JVM_RUNTIME) $(CLASS_FILES_BE_JVM_CLASSFILE)
	mkdir -p $(CLASSES_DIR)
	$(JAVAC) --class-path $(CLASSES_DIR) -d $(CLASSES_DIR) $(JAVA_FILES_BE_JVM)
	touch $@

$(CLASS_FILES_BE_JVM_CLASSFILE): $(JAVA_FILES_BE_JVM_CLASSFILE) $(CLASS_FILES_UTIL)
	mkdir -p $(CLASSES_DIR)
	$(JAVAC) --class-path $(CLASSES_DIR) -d $(CLASSES_DIR) $(JAVA_FILES_BE_JVM_CLASSFILE)
	touch $@

$(CLASS_FILES_BE_JVM_RUNTIME): $(JAVA_FILES_BE_JVM_RUNTIME) $(CLASS_FILES_UTIL)
	mkdir -p $(CLASSES_DIR)
	$(JAVAC) --class-path $(CLASSES_DIR) -d $(CLASSES_DIR) $(JAVA_FILES_BE_JVM_RUNTIME)
	touch $@

$(CLASS_FILES_TOOLS): $(JAVA_FILES_TOOLS) $(CLASS_FILES_FE) $(CLASS_FILES_OPT) $(CLASS_FILES_BE_C) $(CLASS_FILES_FUIR_ANALYSIS_DFA) $(CLASS_FILES_BE_EFFECTS) $(CLASS_FILES_BE_JVM) $(CLASS_FILES_BE_JVM_RUNTIME) $(CLASS_FILES_BE_INTERPRETER) $(CLASS_FILES_FUIR_CFG)
	mkdir -p $(CLASSES_DIR)
	$(JAVAC) --class-path $(CLASSES_DIR) -d $(CLASSES_DIR) $(JAVA_FILES_TOOLS)
	touch $@

$(CLASS_FILES_TOOLS_FZJAVA): $(JAVA_FILES_TOOLS_FZJAVA) $(CLASS_FILES_TOOLS) $(CLASS_FILES_PARSER) $(CLASS_FILES_UTIL)
	mkdir -p $(CLASSES_DIR)
	$(JAVAC) --class-path $(CLASSES_DIR) -d $(CLASSES_DIR) $(JAVA_FILES_TOOLS_FZJAVA)
	touch $@

$(CLASS_FILES_TOOLS_DOCS): $(JAVA_FILES_TOOLS_DOCS) $(CLASS_FILES_TOOLS) $(CLASS_FILES_PARSER) $(CLASS_FILES_UTIL)
	mkdir -p $(CLASSES_DIR)
	$(JAVAC) --class-path $(CLASSES_DIR) -d $(CLASSES_DIR) $(JAVA_FILES_TOOLS_DOCS)
	touch $@

$(JARS_JFREE_SVG_JAR):
	mkdir -p $(@D)
	wget --output-document $@ $(JFREE_SVG_URL)

$(CLASS_FILES_MISC_LOGO): $(JAVA_FILES_MISC_LOGO) $(CLASS_FILES_UTIL_UNICODE) $(JARS_JFREE_SVG_JAR)
	mkdir -p $(CLASSES_DIR_LOGO)
	$(JAVAC) --class-path $(CLASSES_DIR):$(JARS_JFREE_SVG_JAR) -d $(CLASSES_DIR_LOGO) $(JAVA_FILES_MISC_LOGO)
	touch $@

$(BUILD_DIR)/assets/logo.svg: $(CLASS_FILES_MISC_LOGO)
	mkdir -p $(@D)
	$(JAVA) --class-path $(CLASSES_DIR):$(JARS_JFREE_SVG_JAR):$(CLASSES_DIR_LOGO) dev.flang.misc.logo.FuzionLogo $@
	inkscape $@ --export-filename $@.pdf
	touch $@

$(BUILD_DIR)/assets/logo_bleed.svg: $(CLASS_FILES_MISC_LOGO)
	mkdir -p $(@D)
	$(JAVA) --class-path $(CLASSES_DIR):$(JARS_JFREE_SVG_JAR):$(CLASSES_DIR_LOGO) dev.flang.misc.logo.FuzionLogo -b $@
	inkscape $@ --export-filename $@.tmp.pdf
	pdfjam --papersize '{46mm,46mm}' --outfile $@.pdf $@.tmp.pdf
	rm -f $@.tmp.pdf
	touch $@

$(BUILD_DIR)/assets/logo_bleed_cropmark.svg: $(CLASS_FILES_MISC_LOGO)
	mkdir -p $(@D)
	$(JAVA) --class-path $(CLASSES_DIR):$(JARS_JFREE_SVG_JAR):$(CLASSES_DIR_LOGO) dev.flang.misc.logo.FuzionLogo -c $@
	inkscape $@ --export-filename $@.tmp.pdf
	pdfjam --papersize '{46mm,46mm}' --outfile $@.pdf $@.tmp.pdf
	rm -f $@.tmp.pdf
	touch $@

$(FZ): $(FZ_SRC)/bin/fz | $(CLASS_FILES_TOOLS)
	mkdir -p $(@D)
	cp -rf $(FZ_SRC)/bin/fz $@
	chmod +x $@

$(MOD_BASE): $(FZ) $(shell find $(FZ_SRC)/modules/base/src -name "*.fz")
	rm -rf $(@D)/base
	mkdir -p $(@D)
	cp -rf $(FZ_SRC)/modules/base $(@D)
	$(FZ) -sourceDirs=$(BUILD_DIR)/modules/base/src -XloadBaseModule=off -saveModule=$@ -XenableSetKeyword
	$(FZ) -XXcheckIntrinsics

# keep make from deleting $(MOD_BASE) on ctrl-C:
.PRECIOUS: $(MOD_BASE)

$(MOD_TERMINAL): $(MOD_BASE) $(FZ) $(shell find $(FZ_SRC)/modules/terminal/src -name "*.fz")
	rm -rf $(@D)/terminal
	mkdir -p $(@D)
	cp -rf $(FZ_SRC)/modules/terminal $(@D)
	$(FZ) -sourceDirs=$(BUILD_DIR)/modules/terminal/src -saveModule=$@

$(MOD_LOCK_FREE): $(MOD_BASE) $(FZ) $(shell find $(FZ_SRC)/modules/lock_free/src -name "*.fz")
	rm -rf $(@D)/lock_free
	mkdir -p $(@D)
	cp -rf $(FZ_SRC)/modules/lock_free $(@D)
	$(FZ) -sourceDirs=$(BUILD_DIR)/modules/lock_free/src -saveModule=$@

$(MOD_NOM): $(MOD_BASE) $(FZ) $(shell find $(FZ_SRC)/modules/nom/src -name "*.fz")
	rm -rf $(@D)/nom
	mkdir -p $(@D)
	cp -rf $(FZ_SRC)/modules/nom $(@D)
	$(FZ) -sourceDirs=$(BUILD_DIR)/modules/nom/src -saveModule=$@

$(MOD_DATABASE): $(MOD_BASE) $(FZ) $(shell find $(FZ_SRC)/modules/database/src -name "*.fz")
	rm -rf $(@D)/database
	mkdir -p $(@D)
	cp -rf $(FZ_SRC)/modules/database $(@D)
	$(FZ) -sourceDirs=$(BUILD_DIR)/modules/database/src -saveModule=$@

$(MOD_SQLITE): $(MOD_DATABASE) $(FZ) $(shell find $(FZ_SRC)/modules/sqlite/src -name "*.fz")
	rm -rf $(@D)/sqlite
	mkdir -p $(@D)
	cp -rf $(FZ_SRC)/modules/sqlite $(@D)
	$(FZ) -modules=database -sourceDirs=$(BUILD_DIR)/modules/sqlite/src -saveModule=$@

$(MOD_MAIL): $(MOD_WOLFSSL) $(FZ) $(shell find $(FZ_SRC)/modules/mail/src -name "*.fz")
	rm -rf $(@D)/mail
	mkdir -p $(@D)
	cp -rf $(FZ_SRC)/modules/mail $(@D)
	$(FZ) -modules=wolfssl -sourceDirs=$(BUILD_DIR)/modules/mail/src -saveModule=$@

$(MOD_UUID): $(MOD_BASE) $(FZ) $(shell find $(FZ_SRC)/modules/uuid/src -name "*.fz")
	rm -rf $(@D)/uuid
	mkdir -p $(@D)
	cp -rf $(FZ_SRC)/modules/uuid $(@D)
	$(FZ) -sourceDirs=$(BUILD_DIR)/modules/uuid/src -saveModule=$@

$(MOD_HTTP): $(MOD_BASE) $(FZ) $(shell find $(FZ_SRC)/modules/http/src -name "*.fz")
	rm -rf $(@D)/http
	mkdir -p $(@D)
	cp -rf $(FZ_SRC)/modules/http $(@D)
	$(FZ) -sourceDirs=$(BUILD_DIR)/modules/http/src -saveModule=$@

$(MOD_CLANG): $(MOD_BASE) $(FZ) $(shell find $(FZ_SRC)/modules/clang/src -name "*.fz")
	rm -rf $(@D)/clang
	mkdir -p $(@D)
	cp -rf $(FZ_SRC)/modules/clang $(@D)
	$(FZ) -sourceDirs=$(BUILD_DIR)/modules/clang/src -saveModule=$@

$(MOD_WOLFSSL): $(MOD_BASE) $(FZ) $(shell find $(FZ_SRC)/modules/wolfssl/src -name "*.fz")
	rm -rf $(@D)/wolfssl
	mkdir -p $(@D)
	cp -rf $(FZ_SRC)/modules/wolfssl $(@D)
	$(FZ) -sourceDirs=$(BUILD_DIR)/modules/wolfssl/src -saveModule=$@

$(MOD_JSON_ENCODE): $(MOD_BASE) $(FZ) $(shell find $(FZ_SRC)/modules/json_encode/src -name "*.fz")
	rm -rf $(@D)/json_encode
	mkdir -p $(@D)
	cp -rf $(FZ_SRC)/modules/json_encode $(@D)
	$(FZ) -sourceDirs=$(BUILD_DIR)/modules/json_encode/src -saveModule=$@

$(MOD_WEB): $(MOD_HTTP) $(MOD_WOLFSSL) $(FZ) $(shell find $(FZ_SRC)/modules/web/src -name "*.fz")
	rm -rf $(@D)/web
	mkdir -p $(@D)
	cp -rf $(FZ_SRC)/modules/web $(@D)
	$(FZ) -modules=http,wolfssl -sourceDirs=$(BUILD_DIR)/modules/web/src -saveModule=$@

$(MOD_SODIUM): $(MOD_BASE) $(FZ) $(shell find $(FZ_SRC)/modules/sodium/src -name "*.fz")
	rm -rf $(@D)/sodium
	mkdir -p $(@D)
	cp -rf $(FZ_SRC)/modules/sodium $(@D)
	$(FZ) -sourceDirs=$(BUILD_DIR)/modules/sodium/src -saveModule=$@

$(MOD_CRYPTO): $(MOD_SODIUM) $(FZ) $(shell find $(FZ_SRC)/modules/crypto/src -name "*.fz")
	rm -rf $(@D)/crypto
	mkdir -p $(@D)
	cp -rf $(FZ_SRC)/modules/crypto $(@D)
	$(FZ) -modules=sodium -sourceDirs=$(BUILD_DIR)/modules/crypto/src -saveModule=$@

$(FZJAVA): $(FZ_SRC)/bin/fzjava | $(CLASS_FILES_TOOLS_FZJAVA)
	mkdir -p $(@D)
	cp -rf $(FZ_SRC)/bin/fzjava $@
	chmod +x $@

$(BUILD_DIR)/bin/check_simple_example: $(FZ_SRC)/bin/check_simple_example.fz | $(FUZION_BASE) $(MOD_TERMINAL)
	$(FZ) -modules=terminal -c -o=$@ $(FZ_SRC)/bin/check_simple_example.fz
	@echo " + $@"

$(BUILD_DIR)/bin/record_simple_example: $(FZ_SRC)/bin/record_simple_example.fz | $(FUZION_BASE) $(MOD_TERMINAL)
	$(FZ) -modules=terminal -c -o=$@ $(FZ_SRC)/bin/record_simple_example.fz
	@echo " + $@"

$(BUILD_DIR)/tests: $(FUZION_FILES_TESTS) $(BUILD_DIR)/include $(BUILD_DIR)/bin/check_simple_example $(BUILD_DIR)/bin/record_simple_example
	rm -rf $@
	mkdir -p $(@D)
	cp -rf $(FZ_SRC_TESTS) $@

$(BUILD_DIR)/include: $(FUZION_FILES_RT)
	rm -rf $@
	mkdir -p $(@D)
	cp -rf $(FZ_SRC_INCLUDE) $@

$(BUILD_DIR)/examples: $(FUZION_FILES_EXAMPLES)
	rm -rf $@
	mkdir -p $(@D)
	cp -rf $(FZ_SRC_EXAMPLES) $@

$(BUILD_DIR)/UnicodeData.txt:
	cd $(BUILD_DIR) && wget $(UNICODE_SOURCE)

$(BUILD_DIR)/UnicodeData.java.generated: $(CLASS_FILES_UTIL_UNICODE) $(BUILD_DIR)/UnicodeData.txt
	$(JAVA) --class-path $(CLASSES_DIR) dev.flang.util.unicode.ParseUnicodeData $(BUILD_DIR)/UnicodeData.txt >$@

$(BUILD_DIR)/UnicodeData.java: $(BUILD_DIR)/UnicodeData.java.generated $(SRC)/dev/flang/util/UnicodeData.java.in
	sed -e '/@@@ generated code start @@@/r build/UnicodeData.java.generated' $(SRC)/dev/flang/util/UnicodeData.java.in >$@

# phony target to regenerate UnicodeData.java using the latest UnicodeData.txt.
# This must be phony since $(SRC)/dev/flang/util/UnicodeData.java would
# be a circular dependency
.phony: unicode
unicode: $(BUILD_DIR)/UnicodeData.java $(BUILD_DIR)/unicode_data.fz
	cp $(BUILD_DIR)/UnicodeData.java $(SRC)/dev/flang/util/UnicodeData.java
	cp $(BUILD_DIR)/unicode_data.fz $(FZ_SRC)/modules/base/src/encodings/unicode/data.fz

# generate $(BUILD_DIR)/unicode_data.fz using the latest UnicodeData.txt.
$(BUILD_DIR)/unicode_data.fz: $(CLASS_FILES_UTIL_UNICODE) $(BUILD_DIR)/UnicodeData.txt
	$(JAVA) --class-path $(CLASSES_DIR) dev.flang.util.unicode.ParseUnicodeData -fz $(BUILD_DIR)/UnicodeData.txt > $@

# phony target to regenerate Fuzion logo.
# This must be phony since $(SRC)/assets/logo.svg would be a circular dependency
.phony: logo
logo: $(BUILD_DIR)/assets/logo.svg $(BUILD_DIR)/assets/logo_bleed.svg $(BUILD_DIR)/assets/logo_bleed_cropmark.svg
	cp $^ $(FZ_SRC)/assets/

$(BUILD_DIR)/bin/run_tests: $(FZ) $(FZ_MODULES) $(FZ_SRC)/bin/run_tests.fz
	$(FZ) -modules=lock_free,web,http,wolfssl -c -CLink=wolfssl -CInclude="wolfssl/options.h wolfssl/ssl.h" $(FZ_SRC)/bin/run_tests.fz -o=$@

# phony target to run Fuzion tests and report number of failures
.PHONY: run_tests
run_tests: run_tests_fuir run_tests_jvm run_tests_c run_tests_int run_tests_effect run_tests_jar

TEST_DEPENDENCIES = $(FZ_MODULES) $(MOD_JAVA_BASE) $(MOD_FZ_CMD) $(BUILD_DIR)/tests $(BUILD_DIR)/bin/run_tests $(BUILD_DIR)/lsp.jar

# phony target to run Fuzion tests using effects and report number of failures
.PHONY .SILENT: run_tests_effect
run_tests_effect: $(FZ) $(TEST_DEPENDENCIES)
	printf "testing effects: "
	$(BUILD_DIR)/bin/run_tests $(BUILD_DIR) effect

# phony target to run Fuzion tests using interpreter and report number of failures
.PHONY .SILENT: run_tests_int
run_tests_int: $(FZ_INT) $(TEST_DEPENDENCIES)
	printf "testing interpreter: "
	$(BUILD_DIR)/bin/run_tests $(BUILD_DIR) int

# phony target to run Fuzion tests using c backend and report number of failures
.PHONY .SILENT: run_tests_c
run_tests_c: $(FZ_C) $(TEST_DEPENDENCIES)
	printf "testing C backend: "; \
	$(BUILD_DIR)/bin/run_tests $(BUILD_DIR) c

# phony target to run Fuzion tests using jvm backend and report number of failures
.PHONY .SILENT: run_tests_jvm
run_tests_jvm: $(FZ_JVM) $(TEST_DEPENDENCIES)
	printf "testing JVM backend: "; \
	$(BUILD_DIR)/bin/run_tests $(BUILD_DIR) jvm

.PHONY .SILENT: run_tests_fuir
run_tests_fuir: $(FZ_JVM) $(FZ_MODULES) $(MOD_JAVA_BASE) $(MOD_FZ_CMD) $(BUILD_DIR)/tests $(BUILD_DIR)/bin/run_tests
	printf "testing FUIR backend: "; \
<<<<<<< HEAD
	$(BUILD_DIR)/bin/run_tests $(BUILD_DIR) fuir 1

# phony target to run Fuzion tests and report number of failures
.PHONY: run_tests_parallel
run_tests_parallel: run_tests_fuir_parallel run_tests_jvm_parallel run_tests_c_parallel run_tests_int_parallel run_tests_effect_parallel run_tests_jar

# phony target to run Fuzion test effects and report number of failures
.PHONY .SILENT: run_tests_effect_parallel
run_tests_effect_parallel: $(FZ) $(TEST_DEPENDENCIES)
	printf "testing effects: "
	$(BUILD_DIR)/bin/run_tests $(BUILD_DIR) effect

# phony target to run Fuzion tests using interpreter and report number of failures
.PHONY .SILENT: run_tests_int_parallel
run_tests_int_parallel: $(FZ_INT) $(TEST_DEPENDENCIES)
	printf "testing interpreter: "
	$(BUILD_DIR)/bin/run_tests $(BUILD_DIR) int

# phony target to run Fuzion tests using c backend and report number of failures
.PHONY .SILENT: run_tests_c_parallel
run_tests_c_parallel: $(FZ_C) $(TEST_DEPENDENCIES)
	printf "testing C backend: "; \
	$(BUILD_DIR)/bin/run_tests $(BUILD_DIR) c

# phony target to run Fuzion tests using jvm backend and report number of failures
.PHONY .SILENT: run_tests_jvm_parallel
run_tests_jvm_parallel: $(FZ_JVM) $(TEST_DEPENDENCIES)
	printf "testing JVM backend: "; \
	$(BUILD_DIR)/bin/run_tests $(BUILD_DIR) jvm

.PHONY .SILENT: run_tests_fuir_parallel
run_tests_fuir_parallel: $(FZ_JVM) $(FZ_MODULES) $(MOD_JAVA_BASE) $(MOD_FZ_CMD) $(BUILD_DIR)/tests $(BUILD_DIR)/bin/run_tests
	printf "testing FUIR backend: "; \
=======
>>>>>>> ff8239ca
	$(BUILD_DIR)/bin/run_tests $(BUILD_DIR) fuir

.PHONY .SILENT: run_tests_jar_build
run_tests_jar_build: $(FZ_JVM) $(BUILD_DIR)/tests
	$(FZ) -jar $(BUILD_DIR)/tests/hello/HelloWorld.fz
	LD_LIBRARY_PATH="$(LD_LIBRARY_PATH):$(BUILD_DIR)/lib" \
	PATH="$(PATH):$(BUILD_DIR)/lib" \
	DYLD_FALLBACK_LIBRARY_PATH="$(DYLD_FALLBACK_LIBRARY_PATH):$(BUILD_DIR)/lib" \
		$(JAVA) -jar HelloWorld.jar > /dev/null

.PHONY .SILENT: run_tests_jar
run_tests_jar: run_tests_jar_build
	output1="Hello World!"; \
	output2=$$(./HelloWorld); \
	if [ "$$output1" != "$$output2" ]; then \
		echo "Outputs are different $$output1, $$output2!"; \
		exit 1; \
	fi
	rm -f HelloWorld HelloWorld.jar libfuzion_rt.so libfuzion_rt.dylib fuzion_rt.dll

.PHONY: clean
clean:
	rm -rf $(BUILD_DIR)
	rm -rf fuzion_generated_clazzes
	find $(FZ_SRC) -name "*~" -type f -exec rm {} \;

.PHONY: release
release: clean all
	rm -f fuzion_$(VERSION).tar.gz
	tar cfz fuzion_$(VERSION).tar.gz --transform s/^build/fuzion_$(VERSION)/ build

SYNTAX_CHECK_MODULES = terminal,clang,lock_free,java.base,java.datatransfer,java.xml,java.desktop,web,http,wolfssl
# target to do a syntax check of fz files.
# currently only code in bin/ and examples/ are checked.
.PHONY: syntaxcheck
syntaxcheck: min-java
	find ./examples/ -name '*.fz' -print0 | xargs -0L1 $(FZ) -modules=$(SYNTAX_CHECK_MODULES) -noBackend
	find ./bin/ -name '*.fz' -print0 | xargs -0L1 $(FZ) -modules=$(SYNTAX_CHECK_MODULES) -noBackend

.PHONY: add_simple_test
add_simple_test: no-java
	(cd $(FZ_SRC); $(FZ) $(FZ_SRC)/bin/add_simple_test.fz; cd -)

.PHONY: rerecord_simple_tests
rerecord_simple_tests:
	echo "ATTENTION: This rerecording is naive. You will have to manually revert any inappropriate changes after recording session."
	for file in tests/*/ ; do if [ "$$(find "$$file" -maxdepth 1 -type f -name "*.expected_out" -print -quit)" ]; then make record -C build/"$$file"/; fi done
	rsync -a --include='*/' --include='*.expected_*' --exclude='*' build/tests/ tests/

.PHONY: rerecord_effects
rerecord_effects:
	for file in tests/*/ ; do if [ "$$(find "$$file" -maxdepth 1 -type f -name "*.effect" -print -quit)" ]; then make record_effect -C build/"$$file"/; fi done
	rsync -a --include='*/' --include='*.effect' --exclude='*' build/tests/ tests/

$(MOD_FZ_CMD_DIR).jmod: $(FUZION_BASE)
	rm -f $(MOD_FZ_CMD_DIR).jmod
	jmod create --class-path $(CLASSES_DIR) $(MOD_FZ_CMD_DIR).jmod
	@echo " + build/modules/fz_cmd.jmod"

$(MOD_FZ_CMD_FZ_FILES): $(MOD_FZ_CMD_DIR).jmod $(MOD_JAVA_BASE) $(MOD_JAVA_MANAGEMENT) $(MOD_JAVA_DESKTOP)
	rm -rf $(MOD_FZ_CMD_DIR)
	$(FZJAVA) -to=$(MOD_FZ_CMD_DIR) -modules=java.base,java.management,java.desktop $(MOD_FZ_CMD_DIR)
	touch $@

$(MOD_FZ_CMD): $(MOD_FZ_CMD_FZ_FILES)
	$(FZ) -sourceDirs=$(MOD_FZ_CMD_DIR) -modules=java.base,java.management,java.desktop -saveModule=$@


$(FUZION_RT): $(BUILD_DIR)/include $(FUZION_FILES_RT)
# NYI: HACK: we just put them into /lib even though this src folder of base-lib currently
# NYI: a bit hacky to have so/dylib regardless of which OS.
# NYI: -DGC_THREADS -DGC_PTHREADS -DGC_WIN32_PTHREADS
	mkdir -p $(BUILD_DIR)/lib
ifeq ($(OS),Windows_NT)
	clang --target=x86_64-w64-windows-gnu -Wall -Werror -O3 -shared \
	-DPTW32_STATIC_LIB \
	-fno-trigraphs -fno-omit-frame-pointer -mno-omit-leaf-frame-pointer -std=c11 \
	$(BUILD_DIR)/include/win.c $(BUILD_DIR)/include/shared.c -o $@ \
	-lMswsock -lAdvApi32 -lWs2_32
else
	clang -Wall -Werror -O3 -shared -fPIC \
	-fno-trigraphs -fno-omit-frame-pointer -mno-omit-leaf-frame-pointer -std=c11 \
	$(BUILD_DIR)/include/posix.c $(BUILD_DIR)/include/shared.c -o $@
endif
# NYI: eventuall link libgc
# ifeq ($(OS),Windows_NT)
# 	clang --target=x86_64-w64-windows-gnu -Wall -Werror -O3 -shared \
# 	-DPTW32_STATIC_LIB -DGC_WIN32_PTHREADS \
# 	-fno-trigraphs -fno-omit-frame-pointer -mno-omit-leaf-frame-pointer -std=c11 \
# 	$(BUILD_DIR)/include/win.c $(BUILD_DIR)/include/shared.c -o $(BUILD_DIR)/lib/fuzion.dll \
# 	-lMswsock -lAdvApi32 -lWs2_32 /ucrt64/bin/libgc-1.dll -lgc
# else
# 	clang -Wall -Werror -O3 -shared \
# 	-fno-trigraphs -fno-omit-frame-pointer -mno-omit-leaf-frame-pointer -std=c11 \
# 	$(BUILD_DIR)/include/posix.c $(BUILD_DIR)/include/shared.c -o $(BUILD_DIR)/lib/libfuzion_rt.so \
# 	-lgc
# 	cp $(BUILD_DIR)/lib/libfuzion_rt.so $(BUILD_DIR)/lib/libfuzion_rt.dylib
# endif
	@echo " + "$@


# rules relevant for language server protocol
#
include $(FZ_SRC)/lsp.mk

# documentation
#
include $(FZ_SRC)/docs.mk

# tools to help with development
#
include $(FZ_SRC)/tools.mk

# NYI: CLEANUP: move included makefiles to subfolder<|MERGE_RESOLUTION|>--- conflicted
+++ resolved
@@ -600,44 +600,8 @@
 	$(BUILD_DIR)/bin/run_tests $(BUILD_DIR) jvm
 
 .PHONY .SILENT: run_tests_fuir
-run_tests_fuir: $(FZ_JVM) $(FZ_MODULES) $(MOD_JAVA_BASE) $(MOD_FZ_CMD) $(BUILD_DIR)/tests $(BUILD_DIR)/bin/run_tests
+run_tests_fuir: $(TEST_DEPENDENCIES)
 	printf "testing FUIR backend: "; \
-<<<<<<< HEAD
-	$(BUILD_DIR)/bin/run_tests $(BUILD_DIR) fuir 1
-
-# phony target to run Fuzion tests and report number of failures
-.PHONY: run_tests_parallel
-run_tests_parallel: run_tests_fuir_parallel run_tests_jvm_parallel run_tests_c_parallel run_tests_int_parallel run_tests_effect_parallel run_tests_jar
-
-# phony target to run Fuzion test effects and report number of failures
-.PHONY .SILENT: run_tests_effect_parallel
-run_tests_effect_parallel: $(FZ) $(TEST_DEPENDENCIES)
-	printf "testing effects: "
-	$(BUILD_DIR)/bin/run_tests $(BUILD_DIR) effect
-
-# phony target to run Fuzion tests using interpreter and report number of failures
-.PHONY .SILENT: run_tests_int_parallel
-run_tests_int_parallel: $(FZ_INT) $(TEST_DEPENDENCIES)
-	printf "testing interpreter: "
-	$(BUILD_DIR)/bin/run_tests $(BUILD_DIR) int
-
-# phony target to run Fuzion tests using c backend and report number of failures
-.PHONY .SILENT: run_tests_c_parallel
-run_tests_c_parallel: $(FZ_C) $(TEST_DEPENDENCIES)
-	printf "testing C backend: "; \
-	$(BUILD_DIR)/bin/run_tests $(BUILD_DIR) c
-
-# phony target to run Fuzion tests using jvm backend and report number of failures
-.PHONY .SILENT: run_tests_jvm_parallel
-run_tests_jvm_parallel: $(FZ_JVM) $(TEST_DEPENDENCIES)
-	printf "testing JVM backend: "; \
-	$(BUILD_DIR)/bin/run_tests $(BUILD_DIR) jvm
-
-.PHONY .SILENT: run_tests_fuir_parallel
-run_tests_fuir_parallel: $(FZ_JVM) $(FZ_MODULES) $(MOD_JAVA_BASE) $(MOD_FZ_CMD) $(BUILD_DIR)/tests $(BUILD_DIR)/bin/run_tests
-	printf "testing FUIR backend: "; \
-=======
->>>>>>> ff8239ca
 	$(BUILD_DIR)/bin/run_tests $(BUILD_DIR) fuir
 
 .PHONY .SILENT: run_tests_jar_build
