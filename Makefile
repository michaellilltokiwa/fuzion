# This file is part of the Fuzion language implementation.
#
# The Fuzion language implementation is free software: you can redistribute it
# and/or modify it under the terms of the GNU General Public License as published
# by the Free Software Foundation, version 3 of the License.
#
# The Fuzion language implementation is distributed in the hope that it will be
# useful, but WITHOUT ANY WARRANTY; without even the implied warranty of
# MERCHANTABILITY or FITNESS FOR A PARTICULAR PURPOSE.  See the GNU General Public
# License for more details.
#
# You should have received a copy of the GNU General Public License along with The
# Fuzion language implementation.  If not, see <https://www.gnu.org/licenses/>.


# -----------------------------------------------------------------------
#
#  Tokiwa Software GmbH, Germany
#
#  Source code of main Makefile
#
#  Author: Fridtjof Siebert (siebert@tokiwa.software)
#
# -----------------------------------------------------------------------

JAVA = java --enable-native-access=ALL-UNNAMED
JAVA_VERSION = 25
# NYI: CLEANUP: remove some/all of the exclusions
LINT = -Xlint:all,-serial,-this-escape
JAVAC = javac $(LINT) -encoding UTF8 --release $(JAVA_VERSION)
FZ_SRC = $(patsubst %/,%,$(dir $(lastword $(MAKEFILE_LIST))))
SRC = $(FZ_SRC)/src
BUILD_DIR = ./build
FZ = $(BUILD_DIR)/bin/fz
FZJAVA = $(BUILD_DIR)/bin/fzjava
CLASSES_DIR = $(BUILD_DIR)/classes
CLASSES_DIR_LOGO = $(BUILD_DIR)/classes_logo

ifeq ($(OS),Windows_NT)
	SHELL := /bin/sh
endif

ifeq ($(FUZION_DEBUG_SYMBOLS),true)
	JAVAC += -g
endif

UNICODE_SOURCE = https://www.unicode.org/Public/UCD/latest/ucd/UnicodeData.txt

JAVA_FILE_UTIL_VERSION_IN                     = $(SRC)/dev/flang/util/Version.java.in
JAVA_FILE_UTIL_VERSION                        = $(BUILD_DIR)/generated/src/dev/flang/util/Version.java
JAVA_FILE_FUIR_ANALYSIS_ABSTRACT_INTERPRETER2 = $(BUILD_DIR)/generated/src/dev/flang/fuir/analysis/AbstractInterpreter2.java

JAVA_FILES_UTIL              = $(wildcard $(SRC)/dev/flang/util/*.java          ) $(JAVA_FILE_UTIL_VERSION)
JAVA_FILES_UTIL_UNICODE      = $(wildcard $(SRC)/dev/flang/util/unicode/*.java  )
JAVA_FILES_AST               = $(wildcard $(SRC)/dev/flang/ast/*.java           )
JAVA_FILES_PARSER            = $(wildcard $(SRC)/dev/flang/parser/*.java        )
JAVA_FILES_IR                = $(wildcard $(SRC)/dev/flang/ir/*.java            )
JAVA_FILES_MIR               = $(wildcard $(SRC)/dev/flang/mir/*.java           )
JAVA_FILES_FE                = $(wildcard $(SRC)/dev/flang/fe/*.java            )
JAVA_FILES_FUIR              = $(wildcard $(SRC)/dev/flang/fuir/*.java          )
JAVA_FILES_FUIR_ANALYSIS     = $(wildcard $(SRC)/dev/flang/fuir/analysis/*.java ) $(JAVA_FILE_FUIR_ANALYSIS_ABSTRACT_INTERPRETER2)
JAVA_FILES_FUIR_ANALYSIS_DFA = $(wildcard $(SRC)/dev/flang/fuir/analysis/dfa/*.java )
JAVA_FILES_FUIR_CFG          = $(wildcard $(SRC)/dev/flang/fuir/cfg/*.java      )
JAVA_FILES_OPT               = $(wildcard $(SRC)/dev/flang/opt/*.java           )
JAVA_FILES_BE_INTERPRETER    = $(wildcard $(SRC)/dev/flang/be/interpreter/*.java)
JAVA_FILES_BE_C              = $(wildcard $(SRC)/dev/flang/be/c/*.java          )
JAVA_FILES_BE_EFFECTS        = $(wildcard $(SRC)/dev/flang/be/effects/*.java    )
JAVA_FILES_BE_JVM            = $(wildcard $(SRC)/dev/flang/be/jvm/*.java        )
JAVA_FILES_BE_JVM_CLASSFILE  = $(wildcard $(SRC)/dev/flang/be/jvm/classfile/*.java)
JAVA_FILES_BE_JVM_RUNTIME    = $(wildcard $(SRC)/dev/flang/be/jvm/runtime/*.java)
JAVA_FILES_TOOLS             = $(wildcard $(SRC)/dev/flang/tools/*.java         ) $(SRC)/module-info.java
JAVA_FILES_TOOLS_FZJAVA      = $(wildcard $(SRC)/dev/flang/tools/fzjava/*.java  )
JAVA_FILES_TOOLS_DOCS        = $(wildcard $(SRC)/dev/flang/tools/docs/*.java    )
JAVA_FILES_MISC_LOGO         = $(wildcard $(SRC)/dev/flang/misc/logo/*.java     )

JAVA_FILES_FOR_JAVA_DOC = $(JAVA_FILES_UTIL) \
                          $(JAVA_FILES_AST) \
                          $(JAVA_FILES_PARSER) \
                          $(JAVA_FILES_IR) \
                          $(JAVA_FILES_MIR) \
                          $(JAVA_FILES_FE) \
                          $(JAVA_FILES_FUIR) \
                          $(JAVA_FILES_FUIR_ANALYSIS) \
                          $(JAVA_FILES_FUIR_ANALYSIS_DFA) \
                          $(JAVA_FILES_OPT) \
                          $(JAVA_FILES_BE_INTERPRETER) \
                          $(JAVA_FILES_BE_C) \
                          $(JAVA_FILES_BE_EFFECTS) \
                          $(JAVA_FILES_BE_JVM) \
                          $(JAVA_FILES_BE_JVM_CLASSFILE) \
                          $(JAVA_FILES_BE_JVM_RUNTIME) \
                          $(JAVA_FILE_UTIL_VERSION) \
                          $(JAVA_FILE_FUIR_ANALYSIS_ABSTRACT_INTERPRETER2)

CLASS_FILES_UTIL              = $(CLASSES_DIR)/dev/flang/util/__marker_for_make__
CLASS_FILES_UTIL_UNICODE      = $(CLASSES_DIR)/dev/flang/util/unicode/__marker_for_make__
CLASS_FILES_AST               = $(CLASSES_DIR)/dev/flang/ast/__marker_for_make__
CLASS_FILES_PARSER            = $(CLASSES_DIR)/dev/flang/parser/__marker_for_make__
CLASS_FILES_IR                = $(CLASSES_DIR)/dev/flang/ir/__marker_for_make__
CLASS_FILES_MIR               = $(CLASSES_DIR)/dev/flang/mir/__marker_for_make__
CLASS_FILES_FE                = $(CLASSES_DIR)/dev/flang/fe/__marker_for_make__
CLASS_FILES_FUIR              = $(CLASSES_DIR)/dev/flang/fuir/__marker_for_make__
CLASS_FILES_FUIR_ANALYSIS     = $(CLASSES_DIR)/dev/flang/fuir/analysis/__marker_for_make__
CLASS_FILES_FUIR_ANALYSIS_DFA = $(CLASSES_DIR)/dev/flang/fuir/analysis/dfa/__marker_for_make__
CLASS_FILES_FUIR_CFG          = $(CLASSES_DIR)/dev/flang/fuir/cfg/__marker_for_make__
CLASS_FILES_OPT               = $(CLASSES_DIR)/dev/flang/opt/__marker_for_make__
CLASS_FILES_BE_INTERPRETER    = $(CLASSES_DIR)/dev/flang/be/interpreter/__marker_for_make__
CLASS_FILES_BE_C              = $(CLASSES_DIR)/dev/flang/be/c/__marker_for_make__
CLASS_FILES_BE_EFFECTS        = $(CLASSES_DIR)/dev/flang/be/effects/__marker_for_make__
CLASS_FILES_BE_JVM            = $(CLASSES_DIR)/dev/flang/be/jvm/__marker_for_make__
CLASS_FILES_BE_JVM_CLASSFILE  = $(CLASSES_DIR)/dev/flang/be/jvm/classfile/__marker_for_make__
CLASS_FILES_BE_JVM_RUNTIME    = $(CLASSES_DIR)/dev/flang/be/jvm/runtime/__marker_for_make__
CLASS_FILES_TOOLS             = $(CLASSES_DIR)/dev/flang/tools/__marker_for_make__
CLASS_FILES_TOOLS_FZJAVA      = $(CLASSES_DIR)/dev/flang/tools/fzjava/__marker_for_make__
CLASS_FILES_TOOLS_DOCS        = $(CLASSES_DIR)/dev/flang/tools/docs/__marker_for_make__
CLASS_FILES_MISC_LOGO         = $(CLASSES_DIR_LOGO)/dev/flang/misc/logo/__marker_for_make__

JFREE_SVG_URL = https://repo1.maven.org/maven2/org/jfree/org.jfree.svg/5.0.1/org.jfree.svg-5.0.1.jar
JARS_JFREE_SVG_JAR = $(BUILD_DIR)/jars/org.jfree.svg-5.0.1.jar

FUZION_EBNF = $(BUILD_DIR)/fuzion.ebnf

FZ_SRC_TESTS          = $(FZ_SRC)/tests
FUZION_FILES_TESTS    = $(shell find $(FZ_SRC_TESTS))
FZ_SRC_INCLUDE        = $(FZ_SRC)/include
FUZION_FILES_RT       = $(shell find $(FZ_SRC_INCLUDE))
FZ_SRC_EXAMPLES       = $(FZ_SRC)/examples
FUZION_FILES_EXAMPLES = $(shell find $(FZ_SRC_EXAMPLES))

MOD_BASE              = $(BUILD_DIR)/modules/base.fum
MOD_TERMINAL          = $(BUILD_DIR)/modules/terminal.fum
MOD_LOCK_FREE         = $(BUILD_DIR)/modules/lock_free.fum
MOD_NOM               = $(BUILD_DIR)/modules/nom.fum
MOD_UUID              = $(BUILD_DIR)/modules/uuid.fum
MOD_HTTP              = $(BUILD_DIR)/modules/http.fum
MOD_CLANG             = $(BUILD_DIR)/modules/clang.fum
MOD_WOLFSSL           = $(BUILD_DIR)/modules/wolfssl.fum
MOD_JSON_ENCODE       = $(BUILD_DIR)/modules/json_encode.fum
MOD_DATABASE          = $(BUILD_DIR)/modules/database.fum
MOD_SQLITE            = $(BUILD_DIR)/modules/sqlite.fum
MOD_MAIL              = $(BUILD_DIR)/modules/mail.fum
MOD_WEB               = $(BUILD_DIR)/modules/web.fum
MOD_SODIUM            = $(BUILD_DIR)/modules/sodium.fum
MOD_CRYPTO            = $(BUILD_DIR)/modules/crypto.fum
MOD_WEBSERVER         = $(BUILD_DIR)/modules/webserver.fum

MOD_FZ_CMD_DIR = $(BUILD_DIR)/modules/fz_cmd
MOD_FZ_CMD_FZ_FILES = $(MOD_FZ_CMD_DIR)/__marker_for_make__
MOD_FZ_CMD = $(MOD_FZ_CMD_DIR).fum

ifeq ($(OS),Windows_NT)
	FUZION_RT = $(BUILD_DIR)/lib/fuzion_rt.dll
else ifeq ($(shell uname),Darwin)
	FUZION_RT = $(BUILD_DIR)/lib/libfuzion_rt.dylib
else
	FUZION_RT = $(BUILD_DIR)/lib/libfuzion_rt.so
endif

VERSION = $(shell cat $(FZ_SRC)/version.txt)

FUZION_BASE = \
			$(FZ) \
			$(FZJAVA) \
			$(FZ_MODULES) \
			$(FUZION_RT)

FUZION_FILES = \
			 $(BUILD_DIR)/tests \
			 $(BUILD_DIR)/examples \
			 $(BUILD_DIR)/include \
			 $(BUILD_DIR)/README.md \
			 $(BUILD_DIR)/release_notes.md \
			 $(FUZION_RT)

# files required for fz command with jvm backend
FZ_JVM = \
			 $(FZ) \
			 $(CLASS_FILES_BE_JVM_RUNTIME) \
			 $(MOD_BASE) \
			 $(FUZION_RT)

# files required for fz command with C backend
FZ_C = \
			 $(FZ) \
			 $(BUILD_DIR)/include \
			 $(MOD_BASE) \
			 $(FUZION_RT)

# files required for fz command with interpreter backends
FZ_INT = \
			 $(FZ) \
			 $(MOD_BASE) \
			 $(FUZION_RT)

SHELL_SCRIPTS = \
	bin/fz \
	bin/fzjava

FZ_MODULES = \
			$(MOD_BASE) \
			$(MOD_TERMINAL) \
			$(MOD_LOCK_FREE) \
			$(MOD_NOM) \
			$(MOD_UUID) \
			$(MOD_HTTP) \
			$(MOD_CLANG) \
			$(MOD_WOLFSSL) \
			$(MOD_JSON_ENCODE) \
			$(MOD_DATABASE) \
			$(MOD_SQLITE) \
			$(MOD_MAIL) \
			$(MOD_WEB) \
			$(MOD_SODIUM) \
			$(MOD_CRYPTO) \
			$(MOD_WEBSERVER)

C_FILES = $(shell find $(FZ_SRC) \( -path ./build -o -path ./.git \) -prune -o -name '*.c' -print)

# make sure that any rule failing will result in the created file being
# deleted. This helps in case a failing rule creates a broken result file, which
# would prevent a second run of `make` from re-applying the failing rule.
.DELETE_ON_ERROR:


# default make target
.PHONY: all
all: $(FUZION_BASE) $(FUZION_JAVA_MODULES) $(FUZION_FILES) $(MOD_FZ_CMD) $(FUZION_EBNF) $(BUILD_DIR)/lsp.jar


# rules to build java modules
#
include $(FZ_SRC)/mod_java.mk


# everything but rarely used java modules
.PHONY: min-java
min-java: $(FUZION_BASE) $(MOD_JAVA_BASE) $(MOD_JAVA_XML) $(MOD_JAVA_DATATRANSFER) $(MOD_JAVA_DESKTOP) $(FUZION_FILES)

# everything but the java modules
.PHONY: no-java
no-java: $(FUZION_BASE) $(FUZION_FILES)

# only up to base module
.PHONY: base-only
base-only: $(FZ) $(MOD_BASE) $(FUZION_FILES)

# phony target to compile all java sources
.PHONY: javac
javac: $(CLASS_FILES_TOOLS) $(CLASS_FILES_TOOLS_FZJAVA) $(CLASS_FILES_TOOLS_DOCS)

$(BUILD_DIR)/%.md: $(FZ_SRC)/%.md
	cp $^ $@

$(FUZION_EBNF): $(FUZION_BASE) $(FZ_SRC)/bin/ebnf.fz
	mkdir -p $(@D)
	$(FZ) $(FZ_SRC)/bin/ebnf.fz $(JAVA_FILES_PARSER) > $@

$(JAVA_FILE_UTIL_VERSION): $(FZ_SRC)/version.txt $(JAVA_FILE_UTIL_VERSION_IN)
	mkdir -p $(@D)
	cat $(JAVA_FILE_UTIL_VERSION_IN) \
          | sed "s^@@VERSION@@^$(VERSION)^g" \
          | sed "s^@@JAVA_VERSION@@^$(JAVA_VERSION)^g" \
          | sed "s^@@REPO_PATH@@^$(dir $(abspath $(lastword $(MAKEFILE_LIST))))^g" \
          | sed "s^@@GIT_HASH@@^`cd $(FZ_SRC); printf \`git rev-parse HEAD\` \`git diff-index --quiet HEAD -- || echo with local changes\``^g" >$@
ifeq ($(FUZION_REPRODUCIBLE_BUILD),true)
	sed -i "s^@@DATE@@^^g;s^@@BUILTBY@@^^g" $@
else
	sed -i "s^@@DATE@@^`date +%Y-%m-%d\ %H:%M:%S`^g;s^@@BUILTBY@@^`printf $(USER)@; hostname`^g" $@
endif

$(CLASS_FILES_UTIL): $(JAVA_FILES_UTIL)
	mkdir -p $(CLASSES_DIR)
	$(JAVAC) -d $(CLASSES_DIR) $(JAVA_FILES_UTIL)
	touch $@

$(CLASS_FILES_UTIL_UNICODE): $(JAVA_FILES_UTIL_UNICODE) $(CLASS_FILES_UTIL)
	mkdir -p $(CLASSES_DIR)
	$(JAVAC) --class-path $(CLASSES_DIR) -d $(CLASSES_DIR) $(JAVA_FILES_UTIL_UNICODE)
	touch $@

$(CLASS_FILES_AST): $(JAVA_FILES_AST) $(CLASS_FILES_UTIL)
	mkdir -p $(CLASSES_DIR)
	$(JAVAC) --class-path $(CLASSES_DIR) -d $(CLASSES_DIR) $(JAVA_FILES_AST)
	touch $@

$(CLASS_FILES_PARSER): $(JAVA_FILES_PARSER) $(CLASS_FILES_AST)
	mkdir -p $(CLASSES_DIR)
	$(JAVAC) --class-path $(CLASSES_DIR) -d $(CLASSES_DIR) $(JAVA_FILES_PARSER)
	touch $@

$(CLASS_FILES_IR): $(JAVA_FILES_IR) $(CLASS_FILES_UTIL) $(CLASS_FILES_AST)  # NYI: remove dependency on $(CLASS_FILES_AST)
	mkdir -p $(CLASSES_DIR)
	$(JAVAC) --class-path $(CLASSES_DIR) -d $(CLASSES_DIR) $(JAVA_FILES_IR)
	touch $@

$(CLASS_FILES_MIR): $(JAVA_FILES_MIR) $(CLASS_FILES_IR)
	mkdir -p $(CLASSES_DIR)
	$(JAVAC) --class-path $(CLASSES_DIR) -d $(CLASSES_DIR) $(JAVA_FILES_MIR)
	touch $@

$(CLASS_FILES_FE): $(JAVA_FILES_FE) $(CLASS_FILES_PARSER) $(CLASS_FILES_AST) $(CLASS_FILES_MIR)
	mkdir -p $(CLASSES_DIR)
	$(JAVAC) --class-path $(CLASSES_DIR) -d $(CLASSES_DIR) $(JAVA_FILES_FE)
	touch $@

$(CLASS_FILES_FUIR): $(JAVA_FILES_FUIR) $(CLASS_FILES_UTIL) $(CLASS_FILES_IR) $(CLASS_FILES_FE)
	mkdir -p $(CLASSES_DIR)
	$(JAVAC) --class-path $(CLASSES_DIR) -d $(CLASSES_DIR) $(JAVA_FILES_FUIR)
	touch $@

$(JAVA_FILE_FUIR_ANALYSIS_ABSTRACT_INTERPRETER2): $(SRC)/dev/flang/fuir/analysis/AbstractInterpreter.java $(SRC)/dev/flang/fuir/analysis/AbstractInterpreter2.java.patch
	mkdir -p $(@D)
	patch --output $@ $^

# phony target to update the .patch files used to generate sources from modified
# version of those generated sources
.PHONY: update-java-patches
update-java-patches:
	diff $(SRC)/dev/flang/fuir/analysis/AbstractInterpreter.java $(JAVA_FILE_FUIR_ANALYSIS_ABSTRACT_INTERPRETER2) >$(SRC)/dev/flang/fuir/analysis/AbstractInterpreter2.java.patch || true

$(CLASS_FILES_FUIR_ANALYSIS): $(JAVA_FILES_FUIR_ANALYSIS) $(CLASS_FILES_UTIL) $(CLASS_FILES_FUIR)
	mkdir -p $(CLASSES_DIR)
	$(JAVAC) --class-path $(CLASSES_DIR) -d $(CLASSES_DIR) $(JAVA_FILES_FUIR_ANALYSIS)
	touch $@

$(CLASS_FILES_FUIR_ANALYSIS_DFA): $(JAVA_FILES_FUIR_ANALYSIS_DFA) $(CLASS_FILES_FUIR_ANALYSIS) $(CLASS_FILES_UTIL) $(CLASS_FILES_FUIR)
	mkdir -p $(CLASSES_DIR)
	$(JAVAC) --class-path $(CLASSES_DIR) -d $(CLASSES_DIR) $(JAVA_FILES_FUIR_ANALYSIS_DFA)
	touch $@

$(CLASS_FILES_FUIR_CFG): $(JAVA_FILES_FUIR_CFG) $(CLASS_FILES_UTIL) $(CLASS_FILES_FUIR)
	mkdir -p $(CLASSES_DIR)
	$(JAVAC) --class-path $(CLASSES_DIR) -d $(CLASSES_DIR) $(JAVA_FILES_FUIR_CFG)
	touch $@

$(CLASS_FILES_OPT): $(JAVA_FILES_OPT) $(CLASS_FILES_FE) $(CLASS_FILES_FUIR)
	mkdir -p $(CLASSES_DIR)
	$(JAVAC) --class-path $(CLASSES_DIR) -d $(CLASSES_DIR) $(JAVA_FILES_OPT)
	touch $@

$(CLASS_FILES_BE_INTERPRETER): $(JAVA_FILES_BE_INTERPRETER) $(CLASS_FILES_FUIR_ANALYSIS_DFA)
	mkdir -p $(CLASSES_DIR)
	$(JAVAC) --class-path $(CLASSES_DIR) -d $(CLASSES_DIR) $(JAVA_FILES_BE_INTERPRETER)
	touch $@

$(CLASS_FILES_BE_C): $(JAVA_FILES_BE_C) $(CLASS_FILES_FUIR_ANALYSIS_DFA)
	mkdir -p $(CLASSES_DIR)
	$(JAVAC) --class-path $(CLASSES_DIR) -d $(CLASSES_DIR) $(JAVA_FILES_BE_C)
	touch $@

$(CLASS_FILES_BE_EFFECTS): $(JAVA_FILES_BE_EFFECTS) $(CLASS_FILES_FUIR_ANALYSIS_DFA)
	mkdir -p $(CLASSES_DIR)
	$(JAVAC) --class-path $(CLASSES_DIR) -d $(CLASSES_DIR) $(JAVA_FILES_BE_EFFECTS)
	touch $@

$(CLASS_FILES_BE_JVM): $(JAVA_FILES_BE_JVM) $(CLASS_FILES_FUIR_ANALYSIS_DFA) $(CLASS_FILES_BE_JVM_RUNTIME) $(CLASS_FILES_BE_JVM_CLASSFILE)
	mkdir -p $(CLASSES_DIR)
	$(JAVAC) --class-path $(CLASSES_DIR) -d $(CLASSES_DIR) $(JAVA_FILES_BE_JVM)
	touch $@

$(CLASS_FILES_BE_JVM_CLASSFILE): $(JAVA_FILES_BE_JVM_CLASSFILE) $(CLASS_FILES_UTIL)
	mkdir -p $(CLASSES_DIR)
	$(JAVAC) --class-path $(CLASSES_DIR) -d $(CLASSES_DIR) $(JAVA_FILES_BE_JVM_CLASSFILE)
	touch $@

$(CLASS_FILES_BE_JVM_RUNTIME): $(JAVA_FILES_BE_JVM_RUNTIME) $(CLASS_FILES_UTIL)
	mkdir -p $(CLASSES_DIR)
	$(JAVAC) --class-path $(CLASSES_DIR) -d $(CLASSES_DIR) $(JAVA_FILES_BE_JVM_RUNTIME)
	touch $@

$(CLASS_FILES_TOOLS): $(JAVA_FILES_TOOLS) $(CLASS_FILES_FE) $(CLASS_FILES_OPT) $(CLASS_FILES_BE_C) $(CLASS_FILES_FUIR_ANALYSIS_DFA) $(CLASS_FILES_BE_EFFECTS) $(CLASS_FILES_BE_JVM) $(CLASS_FILES_BE_JVM_RUNTIME) $(CLASS_FILES_BE_INTERPRETER) $(CLASS_FILES_FUIR_CFG)
	mkdir -p $(CLASSES_DIR)
	$(JAVAC) --class-path $(CLASSES_DIR) -d $(CLASSES_DIR) $(JAVA_FILES_TOOLS)
	touch $@

$(CLASS_FILES_TOOLS_FZJAVA): $(JAVA_FILES_TOOLS_FZJAVA) $(CLASS_FILES_TOOLS) $(CLASS_FILES_PARSER) $(CLASS_FILES_UTIL)
	mkdir -p $(CLASSES_DIR)
	$(JAVAC) --class-path $(CLASSES_DIR) -d $(CLASSES_DIR) $(JAVA_FILES_TOOLS_FZJAVA)
	touch $@

$(CLASS_FILES_TOOLS_DOCS): $(JAVA_FILES_TOOLS_DOCS) $(CLASS_FILES_TOOLS) $(CLASS_FILES_PARSER) $(CLASS_FILES_UTIL)
	mkdir -p $(CLASSES_DIR)
	$(JAVAC) --class-path $(CLASSES_DIR) -d $(CLASSES_DIR) $(JAVA_FILES_TOOLS_DOCS)
	touch $@

$(JARS_JFREE_SVG_JAR):
	mkdir -p $(@D)
	wget --output-document $@ $(JFREE_SVG_URL)

$(CLASS_FILES_MISC_LOGO): $(JAVA_FILES_MISC_LOGO) $(CLASS_FILES_UTIL_UNICODE) $(JARS_JFREE_SVG_JAR)
	mkdir -p $(CLASSES_DIR_LOGO)
	$(JAVAC) --class-path $(CLASSES_DIR):$(JARS_JFREE_SVG_JAR) -d $(CLASSES_DIR_LOGO) $(JAVA_FILES_MISC_LOGO)
	touch $@

$(BUILD_DIR)/assets/logo.svg: $(CLASS_FILES_MISC_LOGO)
	mkdir -p $(@D)
	$(JAVA) --class-path $(CLASSES_DIR):$(JARS_JFREE_SVG_JAR):$(CLASSES_DIR_LOGO) dev.flang.misc.logo.FuzionLogo $@
	inkscape $@ --export-filename $@.pdf
	touch $@

$(BUILD_DIR)/assets/logo_bleed.svg: $(CLASS_FILES_MISC_LOGO)
	mkdir -p $(@D)
	$(JAVA) --class-path $(CLASSES_DIR):$(JARS_JFREE_SVG_JAR):$(CLASSES_DIR_LOGO) dev.flang.misc.logo.FuzionLogo -b $@
	inkscape $@ --export-filename $@.tmp.pdf
	pdfjam --papersize '{46mm,46mm}' --outfile $@.pdf $@.tmp.pdf
	rm -f $@.tmp.pdf
	touch $@

$(BUILD_DIR)/assets/logo_bleed_cropmark.svg: $(CLASS_FILES_MISC_LOGO)
	mkdir -p $(@D)
	$(JAVA) --class-path $(CLASSES_DIR):$(JARS_JFREE_SVG_JAR):$(CLASSES_DIR_LOGO) dev.flang.misc.logo.FuzionLogo -c $@
	inkscape $@ --export-filename $@.tmp.pdf
	pdfjam --papersize '{46mm,46mm}' --outfile $@.pdf $@.tmp.pdf
	rm -f $@.tmp.pdf
	touch $@

$(FZ): $(FZ_SRC)/bin/fz | $(CLASS_FILES_TOOLS)
	mkdir -p $(@D)
	cp -rf $(FZ_SRC)/bin/fz $@
	chmod +x $@

$(MOD_BASE): $(FZ) $(shell find $(FZ_SRC)/modules/base/src -name "*.fz")
	rm -rf $(@D)/base
	mkdir -p $(@D)
	cp -rf $(FZ_SRC)/modules/base $(@D)
	$(FZ) -sourceDirs=$(BUILD_DIR)/modules/base/src -XloadBaseModule=off -saveModule=$@ -XenableSetKeyword
	$(FZ) -XXcheckIntrinsics

# keep make from deleting $(MOD_BASE) on ctrl-C:
.PRECIOUS: $(MOD_BASE)

$(MOD_TERMINAL): $(MOD_BASE) $(FZ) $(shell find $(FZ_SRC)/modules/terminal/src -name "*.fz")
	rm -rf $(@D)/terminal
	mkdir -p $(@D)
	cp -rf $(FZ_SRC)/modules/terminal $(@D)
	$(FZ) -sourceDirs=$(BUILD_DIR)/modules/terminal/src -saveModule=$@

$(MOD_LOCK_FREE): $(MOD_BASE) $(FZ) $(shell find $(FZ_SRC)/modules/lock_free/src -name "*.fz")
	rm -rf $(@D)/lock_free
	mkdir -p $(@D)
	cp -rf $(FZ_SRC)/modules/lock_free $(@D)
	$(FZ) -sourceDirs=$(BUILD_DIR)/modules/lock_free/src -saveModule=$@

$(MOD_NOM): $(MOD_BASE) $(FZ) $(shell find $(FZ_SRC)/modules/nom/src -name "*.fz")
	rm -rf $(@D)/nom
	mkdir -p $(@D)
	cp -rf $(FZ_SRC)/modules/nom $(@D)
	$(FZ) -sourceDirs=$(BUILD_DIR)/modules/nom/src -saveModule=$@

$(MOD_DATABASE): $(MOD_BASE) $(FZ) $(shell find $(FZ_SRC)/modules/database/src -name "*.fz")
	rm -rf $(@D)/database
	mkdir -p $(@D)
	cp -rf $(FZ_SRC)/modules/database $(@D)
	$(FZ) -sourceDirs=$(BUILD_DIR)/modules/database/src -saveModule=$@

$(MOD_SQLITE): $(MOD_DATABASE) $(FZ) $(shell find $(FZ_SRC)/modules/sqlite/src -name "*.fz")
	rm -rf $(@D)/sqlite
	mkdir -p $(@D)
	cp -rf $(FZ_SRC)/modules/sqlite $(@D)
	$(FZ) -modules=database -sourceDirs=$(BUILD_DIR)/modules/sqlite/src -saveModule=$@

$(MOD_MAIL): $(MOD_WOLFSSL) $(FZ) $(shell find $(FZ_SRC)/modules/mail/src -name "*.fz")
	rm -rf $(@D)/mail
	mkdir -p $(@D)
	cp -rf $(FZ_SRC)/modules/mail $(@D)
	$(FZ) -modules=wolfssl -sourceDirs=$(BUILD_DIR)/modules/mail/src -saveModule=$@

$(MOD_UUID): $(MOD_BASE) $(FZ) $(shell find $(FZ_SRC)/modules/uuid/src -name "*.fz")
	rm -rf $(@D)/uuid
	mkdir -p $(@D)
	cp -rf $(FZ_SRC)/modules/uuid $(@D)
	$(FZ) -sourceDirs=$(BUILD_DIR)/modules/uuid/src -saveModule=$@

$(MOD_HTTP): $(MOD_BASE) $(FZ) $(shell find $(FZ_SRC)/modules/http/src -name "*.fz")
	rm -rf $(@D)/http
	mkdir -p $(@D)
	cp -rf $(FZ_SRC)/modules/http $(@D)
	$(FZ) -sourceDirs=$(BUILD_DIR)/modules/http/src -saveModule=$@

$(MOD_CLANG): $(MOD_BASE) $(FZ) $(shell find $(FZ_SRC)/modules/clang/src -name "*.fz")
	rm -rf $(@D)/clang
	mkdir -p $(@D)
	cp -rf $(FZ_SRC)/modules/clang $(@D)
	$(FZ) -sourceDirs=$(BUILD_DIR)/modules/clang/src -saveModule=$@

$(MOD_WOLFSSL): $(MOD_BASE) $(FZ) $(shell find $(FZ_SRC)/modules/wolfssl/src -name "*.fz")
	rm -rf $(@D)/wolfssl
	mkdir -p $(@D)
	cp -rf $(FZ_SRC)/modules/wolfssl $(@D)
	$(FZ) -sourceDirs=$(BUILD_DIR)/modules/wolfssl/src -saveModule=$@

$(MOD_JSON_ENCODE): $(MOD_BASE) $(FZ) $(shell find $(FZ_SRC)/modules/json_encode/src -name "*.fz")
	rm -rf $(@D)/json_encode
	mkdir -p $(@D)
	cp -rf $(FZ_SRC)/modules/json_encode $(@D)
	$(FZ) -sourceDirs=$(BUILD_DIR)/modules/json_encode/src -saveModule=$@

$(MOD_WEB): $(MOD_HTTP) $(MOD_WOLFSSL) $(FZ) $(shell find $(FZ_SRC)/modules/web/src -name "*.fz")
	rm -rf $(@D)/web
	mkdir -p $(@D)
	cp -rf $(FZ_SRC)/modules/web $(@D)
	$(FZ) -modules=http,wolfssl -sourceDirs=$(BUILD_DIR)/modules/web/src -saveModule=$@

$(MOD_SODIUM): $(MOD_BASE) $(FZ) $(shell find $(FZ_SRC)/modules/sodium/src -name "*.fz")
	rm -rf $(@D)/sodium
	mkdir -p $(@D)
	cp -rf $(FZ_SRC)/modules/sodium $(@D)
	$(FZ) -sourceDirs=$(BUILD_DIR)/modules/sodium/src -saveModule=$@

$(MOD_CRYPTO): $(MOD_SODIUM) $(FZ) $(shell find $(FZ_SRC)/modules/crypto/src -name "*.fz")
	rm -rf $(@D)/crypto
	mkdir -p $(@D)
	cp -rf $(FZ_SRC)/modules/crypto $(@D)
	$(FZ) -modules=sodium -sourceDirs=$(BUILD_DIR)/modules/crypto/src -saveModule=$@

<<<<<<< HEAD
$(MOD_WEBSERVER): $(MOD_HTTP) $(FZ) $(shell find $(FZ_SRC)/modules/webserver/src -name "*.fz")
	rm -rf $(@D)/webserver
	mkdir -p $(@D)
	cp -rf $(FZ_SRC)/modules/webserver $(@D)
	$(FZ) -modules=http -sourceDirs=$(BUILD_DIR)/modules/webserver/src -saveModule=$@

$(FZJAVA): $(FZ_SRC)/bin/fzjava $(CLASS_FILES_TOOLS_FZJAVA)
=======
$(FZJAVA): $(FZ_SRC)/bin/fzjava | $(CLASS_FILES_TOOLS_FZJAVA)
>>>>>>> 43d1c882
	mkdir -p $(@D)
	cp -rf $(FZ_SRC)/bin/fzjava $@
	chmod +x $@

$(BUILD_DIR)/bin/check_simple_example: $(FZ_SRC)/bin/check_simple_example.fz | $(FUZION_BASE) $(MOD_TERMINAL)
	$(FZ) -modules=terminal -c -o=$@ $(FZ_SRC)/bin/check_simple_example.fz
	@echo " + $@"

$(BUILD_DIR)/bin/record_simple_example: $(FZ_SRC)/bin/record_simple_example.fz | $(FUZION_BASE) $(MOD_TERMINAL)
	$(FZ) -modules=terminal -c -o=$@ $(FZ_SRC)/bin/record_simple_example.fz
	@echo " + $@"

$(BUILD_DIR)/tests: $(FUZION_FILES_TESTS) $(BUILD_DIR)/include $(BUILD_DIR)/bin/check_simple_example $(BUILD_DIR)/bin/record_simple_example
	rm -rf $@
	mkdir -p $(@D)
	cp -rf $(FZ_SRC_TESTS) $@

$(BUILD_DIR)/include: $(FUZION_FILES_RT)
	rm -rf $@
	mkdir -p $(@D)
	cp -rf $(FZ_SRC_INCLUDE) $@

$(BUILD_DIR)/examples: $(FUZION_FILES_EXAMPLES)
	rm -rf $@
	mkdir -p $(@D)
	cp -rf $(FZ_SRC_EXAMPLES) $@

$(BUILD_DIR)/UnicodeData.txt:
	cd $(BUILD_DIR) && wget $(UNICODE_SOURCE)

$(BUILD_DIR)/UnicodeData.java.generated: $(CLASS_FILES_UTIL_UNICODE) $(BUILD_DIR)/UnicodeData.txt
	$(JAVA) --class-path $(CLASSES_DIR) dev.flang.util.unicode.ParseUnicodeData $(BUILD_DIR)/UnicodeData.txt >$@

$(BUILD_DIR)/UnicodeData.java: $(BUILD_DIR)/UnicodeData.java.generated $(SRC)/dev/flang/util/UnicodeData.java.in
	sed -e '/@@@ generated code start @@@/r build/UnicodeData.java.generated' $(SRC)/dev/flang/util/UnicodeData.java.in >$@

# phony target to regenerate UnicodeData.java using the latest UnicodeData.txt.
# This must be phony since $(SRC)/dev/flang/util/UnicodeData.java would
# be a circular dependency
.phony: unicode
unicode: $(BUILD_DIR)/UnicodeData.java $(BUILD_DIR)/unicode_data.fz
	cp $(BUILD_DIR)/UnicodeData.java $(SRC)/dev/flang/util/UnicodeData.java
	cp $(BUILD_DIR)/unicode_data.fz $(FZ_SRC)/modules/base/src/encodings/unicode/data.fz

# generate $(BUILD_DIR)/unicode_data.fz using the latest UnicodeData.txt.
$(BUILD_DIR)/unicode_data.fz: $(CLASS_FILES_UTIL_UNICODE) $(BUILD_DIR)/UnicodeData.txt
	$(JAVA) --class-path $(CLASSES_DIR) dev.flang.util.unicode.ParseUnicodeData -fz $(BUILD_DIR)/UnicodeData.txt > $@

# phony target to regenerate Fuzion logo.
# This must be phony since $(SRC)/assets/logo.svg would be a circular dependency
.phony: logo
logo: $(BUILD_DIR)/assets/logo.svg $(BUILD_DIR)/assets/logo_bleed.svg $(BUILD_DIR)/assets/logo_bleed_cropmark.svg
	cp $^ $(FZ_SRC)/assets/

$(BUILD_DIR)/bin/run_tests: $(FZ) $(FZ_MODULES) $(FZ_SRC)/bin/run_tests.fz
	$(FZ) -modules=lock_free,web,http,wolfssl -c -CLink=wolfssl -CInclude="wolfssl/options.h wolfssl/ssl.h" $(FZ_SRC)/bin/run_tests.fz -o=$@

# phony target to run Fuzion tests and report number of failures
.PHONY: run_tests
run_tests: run_tests_fuir run_tests_jvm run_tests_c run_tests_int run_tests_effect run_tests_jar

TEST_DEPENDENCIES = $(FZ_MODULES) $(MOD_JAVA_BASE) $(MOD_FZ_CMD) $(BUILD_DIR)/tests $(BUILD_DIR)/bin/run_tests $(BUILD_DIR)/lsp.jar

# phony target to run Fuzion tests using effects and report number of failures
.PHONY .SILENT: run_tests_effect
run_tests_effect: $(FZ) $(TEST_DEPENDENCIES)
	printf "testing effects: "
	$(BUILD_DIR)/bin/run_tests $(BUILD_DIR) effect

# phony target to run Fuzion tests using interpreter and report number of failures
.PHONY .SILENT: run_tests_int
run_tests_int: $(FZ_INT) $(TEST_DEPENDENCIES)
	printf "testing interpreter: "
	$(BUILD_DIR)/bin/run_tests $(BUILD_DIR) int

# phony target to run Fuzion tests using c backend and report number of failures
.PHONY .SILENT: run_tests_c
run_tests_c: $(FZ_C) $(TEST_DEPENDENCIES)
	printf "testing C backend: "; \
	$(BUILD_DIR)/bin/run_tests $(BUILD_DIR) c

# phony target to run Fuzion tests using jvm backend and report number of failures
.PHONY .SILENT: run_tests_jvm
run_tests_jvm: $(FZ_JVM) $(TEST_DEPENDENCIES)
	printf "testing JVM backend: "; \
	$(BUILD_DIR)/bin/run_tests $(BUILD_DIR) jvm

.PHONY .SILENT: run_tests_fuir
run_tests_fuir: $(TEST_DEPENDENCIES)
	printf "testing FUIR backend: "; \
	$(BUILD_DIR)/bin/run_tests $(BUILD_DIR) fuir

.PHONY .SILENT: run_tests_jar_build
run_tests_jar_build: $(FZ_JVM) $(BUILD_DIR)/tests
	$(FZ) -jar $(BUILD_DIR)/tests/hello/HelloWorld.fz
	LD_LIBRARY_PATH="$(LD_LIBRARY_PATH):$(BUILD_DIR)/lib" \
	PATH="$(PATH):$(BUILD_DIR)/lib" \
	DYLD_FALLBACK_LIBRARY_PATH="$(DYLD_FALLBACK_LIBRARY_PATH):$(BUILD_DIR)/lib" \
		$(JAVA) -jar HelloWorld.jar > /dev/null

.PHONY .SILENT: run_tests_jar
run_tests_jar: run_tests_jar_build
	output1="Hello World!"; \
	output2=$$(./HelloWorld); \
	if [ "$$output1" != "$$output2" ]; then \
		echo "Outputs are different $$output1, $$output2!"; \
		exit 1; \
	fi
	rm -f HelloWorld HelloWorld.jar libfuzion_rt.so libfuzion_rt.dylib fuzion_rt.dll

.PHONY: clean
clean:
	rm -rf $(BUILD_DIR)
	rm -rf fuzion_generated_clazzes
	find $(FZ_SRC) -name "*~" -type f -exec rm {} \;

.PHONY: release
release: clean all
	rm -f fuzion_$(VERSION).tar.gz
	tar cfz fuzion_$(VERSION).tar.gz --transform s/^build/fuzion_$(VERSION)/ build

SYNTAX_CHECK_MODULES = terminal,clang,lock_free,java.base,java.datatransfer,java.xml,java.desktop,web,http,wolfssl
# target to do a syntax check of fz files.
# currently only code in bin/ and examples/ are checked.
.PHONY: syntaxcheck
syntaxcheck: min-java
	find ./examples/ -name '*.fz' -print0 | xargs -0L1 $(FZ) -modules=$(SYNTAX_CHECK_MODULES) -noBackend
	find ./bin/ -name '*.fz' -print0 | xargs -0L1 $(FZ) -modules=$(SYNTAX_CHECK_MODULES) -noBackend

.PHONY: add_simple_test
add_simple_test: no-java
	(cd $(FZ_SRC); $(FZ) $(FZ_SRC)/bin/add_simple_test.fz; cd -)

.PHONY: rerecord_simple_tests
rerecord_simple_tests:
	echo "ATTENTION: This rerecording is naive. You will have to manually revert any inappropriate changes after recording session."
	for file in tests/*/ ; do if [ "$$(find "$$file" -maxdepth 1 -type f -name "*.expected_out" -print -quit)" ]; then make record -C build/"$$file"/; fi done
	rsync -a --include='*/' --include='*.expected_*' --exclude='*' build/tests/ tests/

.PHONY: rerecord_effects
rerecord_effects:
	for file in tests/*/ ; do if [ "$$(find "$$file" -maxdepth 1 -type f -name "*.effect" -print -quit)" ]; then make record_effect -C build/"$$file"/; fi done
	rsync -a --include='*/' --include='*.effect' --exclude='*' build/tests/ tests/

$(MOD_FZ_CMD_DIR).jmod: $(FUZION_BASE)
	rm -f $(MOD_FZ_CMD_DIR).jmod
	jmod create --class-path $(CLASSES_DIR) $(MOD_FZ_CMD_DIR).jmod
	@echo " + build/modules/fz_cmd.jmod"

$(MOD_FZ_CMD_FZ_FILES): $(MOD_FZ_CMD_DIR).jmod $(MOD_JAVA_BASE) $(MOD_JAVA_MANAGEMENT) $(MOD_JAVA_DESKTOP)
	rm -rf $(MOD_FZ_CMD_DIR)
	$(FZJAVA) -to=$(MOD_FZ_CMD_DIR) -modules=java.base,java.management,java.desktop $(MOD_FZ_CMD_DIR)
	touch $@

$(MOD_FZ_CMD): $(MOD_FZ_CMD_FZ_FILES)
	$(FZ) -sourceDirs=$(MOD_FZ_CMD_DIR) -modules=java.base,java.management,java.desktop -saveModule=$@


$(FUZION_RT): $(BUILD_DIR)/include $(FUZION_FILES_RT)
# NYI: HACK: we just put them into /lib even though this src folder of base-lib currently
# NYI: a bit hacky to have so/dylib regardless of which OS.
# NYI: -DGC_THREADS -DGC_PTHREADS -DGC_WIN32_PTHREADS
	mkdir -p $(BUILD_DIR)/lib
ifeq ($(OS),Windows_NT)
	clang --target=x86_64-w64-windows-gnu -Wall -Werror -O3 -shared \
	-DPTW32_STATIC_LIB \
	-fno-trigraphs -fno-omit-frame-pointer -mno-omit-leaf-frame-pointer -std=c11 \
	$(BUILD_DIR)/include/win.c $(BUILD_DIR)/include/shared.c -o $@ \
	-lMswsock -lAdvApi32 -lWs2_32
else
	clang -Wall -Werror -O3 -shared -fPIC \
	-fno-trigraphs -fno-omit-frame-pointer -mno-omit-leaf-frame-pointer -std=c11 \
	$(BUILD_DIR)/include/posix.c $(BUILD_DIR)/include/shared.c -o $@
endif
# NYI: eventuall link libgc
# ifeq ($(OS),Windows_NT)
# 	clang --target=x86_64-w64-windows-gnu -Wall -Werror -O3 -shared \
# 	-DPTW32_STATIC_LIB -DGC_WIN32_PTHREADS \
# 	-fno-trigraphs -fno-omit-frame-pointer -mno-omit-leaf-frame-pointer -std=c11 \
# 	$(BUILD_DIR)/include/win.c $(BUILD_DIR)/include/shared.c -o $(BUILD_DIR)/lib/fuzion.dll \
# 	-lMswsock -lAdvApi32 -lWs2_32 /ucrt64/bin/libgc-1.dll -lgc
# else
# 	clang -Wall -Werror -O3 -shared \
# 	-fno-trigraphs -fno-omit-frame-pointer -mno-omit-leaf-frame-pointer -std=c11 \
# 	$(BUILD_DIR)/include/posix.c $(BUILD_DIR)/include/shared.c -o $(BUILD_DIR)/lib/libfuzion_rt.so \
# 	-lgc
# 	cp $(BUILD_DIR)/lib/libfuzion_rt.so $(BUILD_DIR)/lib/libfuzion_rt.dylib
# endif
	@echo " + "$@


# rules relevant for language server protocol
#
include $(FZ_SRC)/lsp.mk

# documentation
#
include $(FZ_SRC)/docs.mk

# tools to help with development
#
include $(FZ_SRC)/tools.mk

# NYI: CLEANUP: move included makefiles to subfolder<|MERGE_RESOLUTION|>--- conflicted
+++ resolved
@@ -513,17 +513,13 @@
 	cp -rf $(FZ_SRC)/modules/crypto $(@D)
 	$(FZ) -modules=sodium -sourceDirs=$(BUILD_DIR)/modules/crypto/src -saveModule=$@
 
-<<<<<<< HEAD
 $(MOD_WEBSERVER): $(MOD_HTTP) $(FZ) $(shell find $(FZ_SRC)/modules/webserver/src -name "*.fz")
 	rm -rf $(@D)/webserver
 	mkdir -p $(@D)
 	cp -rf $(FZ_SRC)/modules/webserver $(@D)
 	$(FZ) -modules=http -sourceDirs=$(BUILD_DIR)/modules/webserver/src -saveModule=$@
 
-$(FZJAVA): $(FZ_SRC)/bin/fzjava $(CLASS_FILES_TOOLS_FZJAVA)
-=======
 $(FZJAVA): $(FZ_SRC)/bin/fzjava | $(CLASS_FILES_TOOLS_FZJAVA)
->>>>>>> 43d1c882
 	mkdir -p $(@D)
 	cp -rf $(FZ_SRC)/bin/fzjava $@
 	chmod +x $@
