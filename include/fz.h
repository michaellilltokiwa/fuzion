/*

This file is part of the Fuzion language implementation.

The Fuzion language implementation is free software: you can redistribute it
and/or modify it under the terms of the GNU General Public License as published
by the Free Software Foundation, version 3 of the License.

The Fuzion language implementation is distributed in the hope that it will be
useful, but WITHOUT ANY WARRANTY; without even the implied warranty of
MERCHANTABILITY or FITNESS FOR A PARTICULAR PURPOSE.  See the GNU General Public
License for more details.

You should have received a copy of the GNU General Public License along with The
Fuzion language implementation.  If not, see <https://www.gnu.org/licenses/>.

*/

/*-----------------------------------------------------------------------
 *
 * Tokiwa Software GmbH, Germany
 *
 * Source of main include of Fuzion C backend.
 *
 *---------------------------------------------------------------------*/


#ifndef _FUZION_H
#define _FUZION_H 1

#include <errno.h>
#include <stdint.h>
#include <stdio.h>
#include <string.h>
#include <stdlib.h>     // setenv, unsetenv

#if _WIN32

// "For example if you want to use winsock2.h you better make sure
// WIN32_LEAN_AND_MEAN is always defined because otherwise you will
// get conflicting declarations between the WinSock versions."
// https://stackoverflow.com/questions/11040133/what-does-defining-win32-lean-and-mean-exclude-exactly#comment108482188_11040230
#define WIN32_LEAN_AND_MEAN

#include <winsock2.h>
#include <windows.h>
#include <ws2tcpip.h>

#include <synchapi.h> // WaitForSingleObject
#include <namedpipeapi.h>

#else

<<<<<<< HEAD
#include <fcntl.h>      // fcntl, O_NONBLOCK
#include <netdb.h>      // getaddrinfo
#include <netinet/in.h> // AF_INET
#include <poll.h>       // poll
#include <spawn.h>      // posix_spawn
#include <sys/ioctl.h>  // ioctl, FIONREAD
#include <sys/socket.h> // socket, bind, listen, accept, connect
#include <sys/stat.h>   // mkdir
#include <sys/types.h>
#include <sys/wait.h>   // wait
#include <unistd.h>     // close, pipe
=======
#include <sys/socket.h> // socket, bind, listen, accept, connect
#include <sys/ioctl.h>  // ioctl, FIONREAD
#include <netinet/in.h> // AF_INET
#include <poll.h>       // poll
#include <sys/mman.h>   // mmap
#include <fcntl.h>      // fcntl
#include <unistd.h>     // close
#include <netdb.h>      // getaddrinfo
>>>>>>> a44bec37

#endif



// make directory, return zero on success
int fzE_mkdir(const char *pathname){
#if _WIN32
  // should we CreateDirectory here?
  return mkdir(pathname);
#else
  return mkdir(pathname, S_IRWXU);
#endif
}



// set environment variable, return zero on success
int fzE_setenv(const char *name, const char *value, int overwrite){
#if _WIN32
  // setenv is posix only
  return -1;
#else
  return setenv(name, value, overwrite);
#endif
}



// unset environment variable, return zero on success
int fzE_unsetenv(const char *name){
#if _WIN32
  // unsetenv is posix only
  return -1;
#else
  return unsetenv(name);
#endif
}

// 0 = blocking
// 1 = none_blocking
int fzE_set_blocking(int sockfd, int blocking)
{
#ifdef _WIN32
  u_long b = blocking;
  return ioctlsocket(sockfd, FIONBIO, &b);
#else
  int flag = blocking == 1
    ? fcntl(sockfd, F_GETFL, 0) | O_NONBLOCK
    : fcntl(sockfd, F_GETFL, 0) & ~O_NONBLOCK;

  return fcntl(sockfd, F_SETFL, flag);
#endif
}

// helper function to retrieve
// the last error that occured.
int fzE_net_error()
{
#ifdef _WIN32
  return WSAGetLastError();
#else
  return errno;
#endif
}

// fuzion family number -> system family number
int get_family(int family)
{
  return family == 1
    ? AF_UNIX
    : family == 2
    ? AF_INET
    : family == 10
    ? AF_INET6
    : -1;
}

// fuzion socket type number -> system socket type number
int get_socket_type(int socktype)
{
  return socktype == 1
    ? SOCK_STREAM
    : socktype == 2
    ? SOCK_DGRAM
    : socktype == 3
    ? SOCK_RAW
    : -1;
}

// fuzion protocol number -> system protocol number
int get_protocol(int protocol)
{
  return protocol == 6
    ? IPPROTO_TCP
    : protocol == 17
    ? IPPROTO_UDP
    : protocol == 0
    ? IPPROTO_IP
    : protocol == 41
    ? IPPROTO_IPV6
    : -1;
}

// close a socket descriptor
int fzE_close(int sockfd)
{
#ifdef _WIN32
  closesocket(sockfd);
  WSACleanup();
  return fzE_net_error();
#else
  return ( close(sockfd) == - 1 )
    ? fzE_net_error()
    : 0;
#endif
}

// initialize a new socket for given
// family, socket_type, protocol
int fzE_socket(int family, int type, int protocol){
#ifdef _WIN32
  WSADATA wsaData;
  if ( WSAStartup(MAKEWORD(2,2), &wsaData) != 0 ) {
    return -1;
  }
#endif
  // NYI use lock to make this _atomic_.
  int sockfd = socket(get_family(family), get_socket_type(type), get_protocol(protocol));
#ifndef _WIN32
  fcntl(sockfd, F_SETFD, FD_CLOEXEC);
#endif
  return sockfd;
}


// get addrinfo structure used for binding/connection of a socket.
int fzE_getaddrinfo(int family, int socktype, int protocol, int flags, char * host, char * port, struct addrinfo ** result){
  struct addrinfo hints;

#ifdef _WIN32
  ZeroMemory(&hints, sizeof(hints));
#else
  memset(&hints, 0, sizeof hints);
#endif
  hints.ai_family = get_family(family);
  hints.ai_socktype = get_socket_type(socktype);
  hints.ai_protocol = get_protocol(protocol);
  hints.ai_flags = flags;

  return getaddrinfo(host, port, &hints, result);
}


// create a new socket and bind to given host:port
// result[0] contains either an errorcode or a socket descriptor
// -1 error, 0 success
int fzE_bind(int family, int socktype, int protocol, char * host, char * port, int64_t * result){
  result[0] = fzE_socket(family, socktype, protocol);
  if (result[0] == -1)
  {
    result[0] = fzE_net_error();
    return -1;
  }
  struct addrinfo *addr_info = NULL;
  int addrRes = fzE_getaddrinfo(family, socktype, protocol, AI_PASSIVE, host, port, &addr_info);
  if (addrRes != 0)
  {
    fzE_close(result[0]);
    result[0] = addrRes;
    return -1;
  }
  int bind_res = bind(result[0], addr_info->ai_addr, (int)addr_info->ai_addrlen);

  if(bind_res == -1)
  {
    fzE_close(result[0]);
    result[0] = fzE_net_error();
    return -1;
  }
  freeaddrinfo(addr_info);
  return bind_res;
}

// set the given socket to listening
// backlog = queuelength of pending connections
int fzE_listen(int sockfd, int backlog){
  return ( listen(sockfd, backlog) == -1 )
    ? fzE_net_error()
    : 0;
}

// accept a new connection
// blocks if socket is blocking
int fzE_accept(int sockfd){
  return accept(sockfd, NULL, NULL);
}


// create connection for given parameters
// result[0] contains either an errorcode or a socket descriptor
// -1 error, 0 success
int fzE_connect(int family, int socktype, int protocol, char * host, char * port, int64_t * result){
  // get socket
  result[0] = fzE_socket(family, socktype, protocol);
  if (result[0] == -1)
  {
    result[0] = fzE_net_error();
    return -1;
  }
  struct addrinfo *addr_info = NULL;
  int addrRes = fzE_getaddrinfo(family, socktype, protocol, 0, host, port, &addr_info);
  if (addrRes != 0)
  {
    fzE_close(result[0]);
    result[0] = addrRes;
    return -1;
  }
  int con_res = connect(result[0], addr_info->ai_addr, addr_info->ai_addrlen);
  if(con_res == -1)
  {
    // NYI do we want to try another address in addr_info->ai_next?
    fzE_close(result[0]);
    result[0] = fzE_net_error();
  }
  freeaddrinfo(addr_info);
  return con_res;
}

// read up to count bytes bytes from sockfd
// into buf. may block if socket is  set to blocking.
// return -1 on error or number of bytes read
int fzE_read(int sockfd, void * buf, size_t count){
#ifdef _WIN32
  int rec_res = recvfrom( sockfd, buf, count, 0, NULL, NULL );
  if (rec_res == -1)
  {
    // silently discard rest to
    // match behaviour on linux
    return fzE_net_error() == WSAEMSGSIZE
      ? count
      : rec_res;
  }
  return rec_res;
#else
  return recvfrom( sockfd, buf, count, 0, NULL, NULL );
#endif
}

// write buf to sockfd
// may block if socket is set to blocking.
// return error code or zero on success
int fzE_write(int sockfd, const void * buf, size_t count){
return ( sendto( sockfd, buf, count, 0, NULL, 0 ) == -1 )
  ? fzE_net_error()
  : 0;
}

#ifdef _WIN32
// for 64-bit offset returns the 32 highest bits as a DWORD
DWORD high_word(off_t value) {
  return sizeof(off_t) == 4
    ? 0
    : (DWORD)(value >> 32);
}
// for 64-bit offset returns the 32 lowest bits as a DWORD
DWORD low_word(off_t value) {
  return (DWORD)(value & ((1ULL << 32) - 1));
}
#endif


// returns -1 on error, size of file in bytes otherwise
long fzE_get_file_size(FILE* file) {
  // store current pos
  long cur_pos = ftell(file);
  if(cur_pos == -1 || fseek(file, 0, SEEK_END) == -1){
    return -1;
  }

  long size = ftell(file);

  // reset seek position
  fseek(file, cur_pos, SEEK_SET);

  return size;
}

/*
 * create a memory map of a file at an offset.
 * unix:    the offset must be a multiple of the page size, usually 4096 bytes.
 * windows: the offset must be a multiple of the memory allocation granularity, usually 65536 bytes
 *          see also, https://devblogs.microsoft.com/oldnewthing/20031008-00/?p=42223
 *
 * returns:
 *   - error   :  result[0]=-1 and NULL
 *   - success :  result[0]=0  and an address where the file was mapped to
 */
void * fzE_mmap(FILE * file, off_t offset, size_t size, int * result) {

  if (fzE_get_file_size(file) < (offset + size)){
    result[0] = -1;
    return NULL;
  }

#ifdef _WIN32
  HANDLE file_handle = (HANDLE)_get_osfhandle(fileno(file));

  /* "If dwMaximumSizeLow and dwMaximumSizeHigh are 0 (zero), the maximum size of the file mapping
      object is equal to the current size of the file that hFile identifies.
      An attempt to map a file with a length of 0 (zero) fails with an error code
      of ERROR_FILE_INVALID. Applications should test for files with a length of 0 (zero) and reject those files."
  */
  HANDLE file_mapping_handle = CreateFileMapping(file_handle, NULL, PAGE_READWRITE, 0, 0, NULL);
  if (file_mapping_handle == NULL) {
    result[0] = -1;
    return NULL;
  }

  void * mapped_address = MapViewOfFile(file_mapping_handle, FILE_MAP_ALL_ACCESS, high_word(offset), low_word(offset), size);
  if (mapped_address == NULL) {
    CloseHandle(file_mapping_handle);
    result[0] = -1;
    return NULL;
  }
  result[0] = 0;
  return mapped_address;
#else
  int file_descriptor = fileno(file);

  if (file_descriptor == -1) {
    result[0] = -1;
    return NULL;
  }

  void * mapped_address = mmap(NULL, size, PROT_READ | PROT_WRITE, MAP_SHARED, file_descriptor, offset);
  if (mapped_address == MAP_FAILED) {
    result[0] = -1;
    return NULL;
  }
  result[0] = 0;
  return mapped_address;
#endif
}


// unmap an address that was previously mapped by fzE_mmap
// -1 error, 0 success
int fzE_munmap(void * mapped_address, const int file_size){
#ifdef _WIN32
  return UnmapViewOfFile(mapped_address)
    ? 0
    : -1;
#else
  return munmap(mapped_address, file_size);
#endif
}



// wait for process to finish, cleanup resources
uint32_t fzE_process_wait(int64_t p){
#if _WIN32
  DWORD status = 0;
  WaitForSingleObject((HANDLE)p, INFINITE);
  if (!GetExitCodeProcess((HANDLE)p, &status)){
    exit(1);
  }
  CloseHandle((HANDLE)p);
  return (uint32_t)status;
#else
  int status;
  do {
    if (waitpid(p, &status, WUNTRACED | WCONTINUED) == -1)
        exit(1);
  } while (WIFCONTINUED(status));
  return WIFEXITED(status)
    ? 0
    : WEXITSTATUS(status);
#endif
}

// NYI make this thread safe
// NYI option to pass stdin,stdout,stderr
// zero on success, -1 error
int fzE_process_create(char * args[], size_t argsLen, char * env[], size_t envLen, int64_t * result, char * args_str, char * env_str) {

  // NYI
  // Describes the how and why
  // of making file descriptors, handlers, sockets
  // none inheritable (CLOEXEC, HANDLE_FLAG_INHERIT):
  // https://peps.python.org/pep-0446/

#if _WIN32
  // create stdIn, stdOut, stdErr pipes
  HANDLE stdIn[2];
  HANDLE stdOut[2];
  HANDLE stdErr[2];

  SECURITY_ATTRIBUTES secAttr = { sizeof(SECURITY_ATTRIBUTES) , NULL, TRUE };

  // NYI cleanup on error
  if ( !CreatePipe(&stdIn[0], &stdIn[1], &secAttr, 0)
    || !CreatePipe(&stdOut[0], &stdOut[1],&secAttr, 0)
    || !CreatePipe(&stdErr[0], &stdErr[1], &secAttr, 0))
  {
    return -1;
  }

  // prepare create process args
  PROCESS_INFORMATION processInfo;
  ZeroMemory( &processInfo, sizeof(PROCESS_INFORMATION) );
  STARTUPINFO startupInfo;
  ZeroMemory( &startupInfo, sizeof(STARTUPINFO) );
  startupInfo.hStdInput = stdIn[0];
  startupInfo.hStdOutput = stdOut[1];
  startupInfo.hStdError = stdErr[1];
  startupInfo.dwFlags |= STARTF_USESTDHANDLES;

  // Programmatically controlling which handles are inherited by new processes in Win32
  // https://devblogs.microsoft.com/oldnewthing/20111216-00/?p=8873

  SIZE_T size = 0;
  LPPROC_THREAD_ATTRIBUTE_LIST lpAttributeList = NULL;
  if(! (InitializeProcThreadAttributeList(NULL, 1, 0, &size) ||
             GetLastError() == ERROR_INSUFFICIENT_BUFFER)){
    return -1;
  }
  lpAttributeList = (LPPROC_THREAD_ATTRIBUTE_LIST) HeapAlloc(GetProcessHeap(), 0, size);
  if(lpAttributeList == NULL){
    return -1;
  }
  if(!InitializeProcThreadAttributeList(lpAttributeList,
                      1, 0, &size)){
    HeapFree(GetProcessHeap(), 0, lpAttributeList);
    return -1;
  }
  HANDLE handlesToInherit[] =  { stdIn[0], stdOut[1], stdErr[1] };
  if(!UpdateProcThreadAttribute(lpAttributeList,
                      0, PROC_THREAD_ATTRIBUTE_HANDLE_LIST,
                      handlesToInherit,
                      3 * sizeof(HANDLE), NULL, NULL)){
    DeleteProcThreadAttributeList(lpAttributeList);
    HeapFree(GetProcessHeap(), 0, lpAttributeList);
    return -1;
  }

  STARTUPINFOEX startupInfoEx;
  ZeroMemory( &startupInfoEx, sizeof(startupInfoEx) );
  startupInfoEx.StartupInfo = startupInfo;
  startupInfoEx.StartupInfo.cb = sizeof(startupInfoEx);
  startupInfoEx.lpAttributeList = lpAttributeList;

  // NYI use unicode?
  // int wchars_num = MultiByteToWideChar(CP_UTF8, 0, &str, -1, NULL, 0);
  // wchar_t* wstr = new wchar_t[wchars_num];
  // MultiByteToWideChar(CP_UTF8, 0, &str, -1, wstr, wchars_num);
  // Note that an ANSI environment block is terminated by two zero bytes: one for the last string, one more to terminate the block.
  // A Unicode environment block is terminated by four zero bytes: two for the last string, two more to terminate the block.


  if( !CreateProcess(NULL,
      TEXT(args_str),                // command line
      NULL,                          // process security attributes
      NULL,                          // primary thread security attributes
      TRUE,                          // inherit handles listed in startupInfo
      EXTENDED_STARTUPINFO_PRESENT,  // creation flags
      env_str,                       // environment
      NULL,                          // use parent's current directory
      &startupInfoEx.StartupInfo,    // STARTUPINFOEX pointer
      &processInfo))                 // receives PROCESS_INFORMATION
  {
    // cleanup all pipes
    CloseHandle(stdIn[0]);
    CloseHandle(stdIn[1]);
    CloseHandle(stdOut[0]);
    CloseHandle(stdOut[1]);
    CloseHandle(stdErr[0]);
    CloseHandle(stdErr[1]);
    return -1;
  }

   DeleteProcThreadAttributeList(lpAttributeList);
   HeapFree(GetProcessHeap(), 0, lpAttributeList);

  // no need for this handle, closing
  CloseHandle(processInfo.hThread);

  // close the handles given to child process.
  CloseHandle(stdIn[0]);
  CloseHandle(stdOut[1]);
  CloseHandle(stdErr[1]);

  result[0] = (int64_t) processInfo.hProcess;
  result[1] = (int64_t) stdIn[1];
  result[2] = (int64_t) stdOut[0];
  result[3] = (int64_t) stdErr[0];
  return 0;
#else
  // Some problems with fork, exec:
  // https://www.microsoft.com/en-us/research/publication/a-fork-in-the-road/

  int stdIn[2];
  int stdOut[2];
  int stdErr[2];
  if (pipe(stdIn ) == -1)
  {
    return -1;
  }
  if (pipe(stdOut) == -1)
  {
    close(stdIn[0]);
    close(stdIn[1]);
    return -1;
  }
  if (pipe(stdErr) == -1)
  {
    close(stdIn[0]);
    close(stdIn[1]);
    close(stdOut[0]);
    close(stdOut[1]);
    return -1;
  }

  fcntl(stdIn[1], F_SETFD, FD_CLOEXEC);
  fcntl(stdOut[0], F_SETFD, FD_CLOEXEC);
  fcntl(stdErr[0], F_SETFD, FD_CLOEXEC);

  pid_t processId;

  posix_spawn_file_actions_t file_actions;

  if (posix_spawn_file_actions_init(&file_actions) != 0)
    exit(1);

  posix_spawn_file_actions_adddup2(&file_actions, stdIn[0], 0);
  posix_spawn_file_actions_adddup2(&file_actions, stdOut[1], 1);
  posix_spawn_file_actions_adddup2(&file_actions, stdErr[1], 2);
  posix_spawn_file_actions_addclose(&file_actions, stdIn[0]);
  posix_spawn_file_actions_addclose(&file_actions, stdOut[1]);
  posix_spawn_file_actions_addclose(&file_actions, stdErr[1]);

  args[argsLen -1] = NULL;
  env[envLen -1] = NULL;

  int s = posix_spawnp(
        &processId,
        args[0],
        &file_actions,
        NULL,
        args, // args
        env  // environment
        );

  close(stdIn[0]);
  close(stdOut[1]);
  close(stdErr[1]);

  posix_spawn_file_actions_destroy(&file_actions);

  if(s != 0)
    {
      close(stdIn[0]);
      close(stdIn[1]);
      close(stdOut[0]);
      close(stdOut[1]);
      close(stdErr[0]);
      close(stdErr[1]);
      return -1;
    }

  result[0] = processId;
  result[1] = (int64_t) stdIn[1];
  result[2] = (int64_t) stdOut[0];
  result[3] = (int64_t) stdErr[0];
  return 0;
#endif
}


// returns -1 on error, 0 on pipe exhausted/closed
// otherwise the number of bytes read
int fzE_pipe_read(int64_t desc, char * buf, size_t nbytes){
#if _WIN32
  DWORD bytesRead;
  if (!ReadFile((HANDLE)desc, buf, nbytes, &bytesRead, NULL)){
    return GetLastError() == ERROR_BROKEN_PIPE
      ? 0
      : -1;
  }
  return bytesRead;
#else
  return read((int) desc, buf, nbytes);
#endif
}


// return -1 on error, the number of written bytes otherwise
int fzE_pipe_write(int64_t desc, char * buf, size_t nbytes){
#if _WIN32
  DWORD bytesWritten;
  if (!WriteFile((HANDLE)desc, buf, nbytes, &bytesWritten, NULL)){
    return -1;
  }
  return bytesWritten;
#else
  return write((int) desc, buf, nbytes);
#endif
}


// return -1 on error, 0 on success
int fzE_pipe_close(int64_t desc){
// NYI do we need to flush?
#if _WIN32
  return CloseHandle((HANDLE)desc)
    ? 0
    : -1;
#else
  return close((int) desc);
#endif
}

// open_results[0] the filedescriptor, unchanged on error
// open_results[1] the error number
void fzE_file_open(char * file_name, int64_t * open_results, int8_t mode)
{
  // NYI use lock to make fopen and fcntl _atomic_.
  FILE * fp;
  errno = 0;
  switch (mode)
  {
    case 0:
    {
      fp = fopen(file_name,"rb");
      if (fp!=NULL)
      {
        open_results[0] = (int64_t)fp;
      }
      break;
    }
    case 1:
    {
      fp = fopen(file_name,"wb");
      if (fp!=NULL)
      {
        open_results[0] = (int64_t)fp;
      }
      break;
    }
    case 2:
    {
      fp = fopen(file_name,"ab");
      if (fp!=NULL)
      {
        open_results[0] = (int64_t)fp;
      }
      break;
    }
    default:
    {
      fprintf(stderr,"*** Unsupported open flag. Please use: 0 for READ, 1 for WRITE, 2 for APPEND. ***\012");
      exit(1);
    }
  }
#ifndef _WIN32
  fcntl(open_results[0], F_SETFD, FD_CLOEXEC);
#endif
  open_results[1] = (int64_t)errno;
}


#endif /* fz.h  */<|MERGE_RESOLUTION|>--- conflicted
+++ resolved
@@ -51,28 +51,20 @@
 
 #else
 
-<<<<<<< HEAD
 #include <fcntl.h>      // fcntl, O_NONBLOCK
 #include <netdb.h>      // getaddrinfo
+
+#include <sys/socket.h> // socket, bind, listen, accept, connect
+#include <sys/ioctl.h>  // ioctl, FIONREAD
 #include <netinet/in.h> // AF_INET
 #include <poll.h>       // poll
 #include <spawn.h>      // posix_spawn
-#include <sys/ioctl.h>  // ioctl, FIONREAD
-#include <sys/socket.h> // socket, bind, listen, accept, connect
 #include <sys/stat.h>   // mkdir
 #include <sys/types.h>
 #include <sys/wait.h>   // wait
 #include <unistd.h>     // close, pipe
-=======
-#include <sys/socket.h> // socket, bind, listen, accept, connect
-#include <sys/ioctl.h>  // ioctl, FIONREAD
-#include <netinet/in.h> // AF_INET
-#include <poll.h>       // poll
+
 #include <sys/mman.h>   // mmap
-#include <fcntl.h>      // fcntl
-#include <unistd.h>     // close
-#include <netdb.h>      // getaddrinfo
->>>>>>> a44bec37
 
 #endif
 
@@ -716,7 +708,7 @@
     }
     case 1:
     {
-      fp = fopen(file_name,"wb");
+      fp = fopen(file_name,"a+b");
       if (fp!=NULL)
       {
         open_results[0] = (int64_t)fp;
@@ -725,7 +717,7 @@
     }
     case 2:
     {
-      fp = fopen(file_name,"ab");
+      fp = fopen(file_name,"a+b");
       if (fp!=NULL)
       {
         open_results[0] = (int64_t)fp;
