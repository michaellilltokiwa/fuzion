--- conflicted
+++ resolved
@@ -20,11 +20,10 @@
 To solve this, you could change the type of the target 'f' to 'ref i32' or convert the type of the assigned value to 'Function (Lazy i32)'.
 
 
-<<<<<<< HEAD
 --CURDIR--/ex_nested_lazy.fz:39:18: error 2: Incompatible types in assignment
   say (lazy0 ()->42)
 -----------------^
-assignment to field : 'ex_nested_lazy.#fun5.call.result'
+assignment to field : 'ex_nested_lazy.#fun1.call.result'
 expected formal type: 'Function i32'
 actual type found   : 'ref i32'
 assignable to       : 'Any',
@@ -37,37 +36,18 @@
                       'ref integer',
                       'ref numeric',
                       'ref wrapping_integer'
-=======
-[32m--CURDIR--/ex_nested_lazy.fz:39:18:[39m [1;31merror 2[0m[1m: Incompatible types in assignment[0m
-[34m  say (lazy0 ()->42)
-[33m-----------------^[0m
-assignment to field : '[35mex_nested_lazy.#fun1.call.result[39m'
-expected formal type: '[33mFunction i32[39m'
-actual type found   : '[33mref i32[39m'
-assignable to       : '[33mAny[39m',
-                      '[33mref equatable[39m',
-                      '[33mref has_hash[39m',
-                      '[33mref has_interval[39m',
-                      '[33mref has_partial_order[39m',
-                      '[33mref has_total_order[39m',
-                      '[33mref i32[39m',
-                      '[33mref integer[39m',
-                      '[33mref numeric[39m',
-                      '[33mref wrapping_integer[39m'
->>>>>>> a261cf40
 for value assigned  : 
 {
   box(42)
 }
 
-<<<<<<< HEAD
-To solve this, you could change the type of the target 'ex_nested_lazy.#fun5.call.result' to 'ref i32' or convert the type of the assigned value to 'Function i32'.
+To solve this, you could change the type of the target 'ex_nested_lazy.#fun1.call.result' to 'ref i32' or convert the type of the assigned value to 'Function i32'.
 
 
 --CURDIR--/ex_nested_lazy.fz:47:18: error 3: Incompatible types in assignment
   say (lazy1 ()->42)
 -----------------^
-assignment to field : 'ex_nested_lazy.#fun8.call.result'
+assignment to field : 'ex_nested_lazy.#fun3.call.result'
 expected formal type: 'Lazy i32'
 actual type found   : 'ref i32'
 assignable to       : 'Any',
@@ -80,36 +60,11 @@
                       'ref integer',
                       'ref numeric',
                       'ref wrapping_integer'
-=======
-To solve this, you could change the type of the target '[36mex_nested_lazy.#fun1.call.result[39m' to '[33mref i32[39m' or convert the type of the assigned value to '[33mFunction i32[39m'.
-
-
-[32m--CURDIR--/ex_nested_lazy.fz:47:18:[39m [1;31merror 3[0m[1m: Incompatible types in assignment[0m
-[34m  say (lazy1 ()->42)
-[33m-----------------^[0m
-assignment to field : '[35mex_nested_lazy.#fun3.call.result[39m'
-expected formal type: '[33mLazy i32[39m'
-actual type found   : '[33mref i32[39m'
-assignable to       : '[33mAny[39m',
-                      '[33mref equatable[39m',
-                      '[33mref has_hash[39m',
-                      '[33mref has_interval[39m',
-                      '[33mref has_partial_order[39m',
-                      '[33mref has_total_order[39m',
-                      '[33mref i32[39m',
-                      '[33mref integer[39m',
-                      '[33mref numeric[39m',
-                      '[33mref wrapping_integer[39m'
->>>>>>> a261cf40
 for value assigned  : 
 {
   box(42)
 }
 
-<<<<<<< HEAD
-To solve this, you could change the type of the target 'ex_nested_lazy.#fun8.call.result' to 'ref i32' or convert the type of the assigned value to 'Lazy i32'.
-=======
-To solve this, you could change the type of the target '[36mex_nested_lazy.#fun3.call.result[39m' to '[33mref i32[39m' or convert the type of the assigned value to '[33mLazy i32[39m'.
->>>>>>> a261cf40
+To solve this, you could change the type of the target 'ex_nested_lazy.#fun3.call.result' to 'ref i32' or convert the type of the assigned value to 'Lazy i32'.
 
 3 errors.