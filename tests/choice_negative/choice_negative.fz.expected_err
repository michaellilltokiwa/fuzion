--- conflicted
+++ resolved
@@ -61,9 +61,6 @@
 In call: 'MyChoice'
 
 
-<<<<<<< HEAD
---CURDIR--/choice_negative.fz:137:30: error 10: Could not find called feature
-=======
 --CURDIR--/choice_negative.fz:140:5: error 10: Failed to infer result type for feature 'choice_negative.impl2.x'.
     x : choice i64 bool := true  // 28. should flag an error, choice feature must not be field
 ----^
@@ -71,19 +68,8 @@
 
 
 --CURDIR--/choice_negative.fz:170:22: error 11: Ambiguous assignment to 'choice choice_negative.this.ambiguous_assignment_to_choice_via_subtype.this.A choice_negative.this.ambiguous_assignment_to_choice_via_subtype.this.B' from 'choice_negative.this.ambiguous_assignment_to_choice_via_subtype.this.C'
-    t1 choice A B := C  // 36. should flag an error, Ambiguous assignment to ...
----------------------^
-'choice_negative.this.ambiguous_assignment_to_choice_via_subtype.this.C' is assignable to 'choice_negative.this.ambiguous_assignment_to_choice_via_subtype.this.A', 'choice_negative.this.ambiguous_assignment_to_choice_via_subtype.this.B'
-
-
 --CURDIR--/choice_negative.fz:171:22: error 12: Ambiguous assignment to 'choice choice_negative.this.ambiguous_assignment_to_choice_via_subtype.this.A choice_negative.this.ambiguous_assignment_to_choice_via_subtype.this.B' from 'choice_negative.this.ambiguous_assignment_to_choice_via_subtype.this.C'
-    t2 choice A B => C  // 37. should flag an error, Ambiguous assignment to ...
----------------------^
-'choice_negative.this.ambiguous_assignment_to_choice_via_subtype.this.C' is assignable to 'choice_negative.this.ambiguous_assignment_to_choice_via_subtype.this.A', 'choice_negative.this.ambiguous_assignment_to_choice_via_subtype.this.B'
-
-
 --CURDIR--/choice_negative.fz:137:30: error 13: Could not find called feature
->>>>>>> 1254d93b
     x bool : choice i64 bool := true  // 27. should flag an error, choice feature must not be field
 -----------------------------^^
 Feature not found: 'prefix :=' (no arguments)
@@ -91,11 +77,7 @@
 In call: ':= true'
 
 
-<<<<<<< HEAD
---CURDIR--/choice_negative.fz:140:25: error 11: Could not find called feature
-=======
 --CURDIR--/choice_negative.fz:140:25: error 14: Could not find called feature
->>>>>>> 1254d93b
     x : choice i64 bool := true  // 28. should flag an error, choice feature must not be field
 ------------------------^^
 Feature not found: 'prefix :=' (no arguments)
@@ -103,8 +85,7 @@
 In call: ':= true'
 
 
-<<<<<<< HEAD
---CURDIR--/choice_negative.fz:170:21: error 12: Ambiguous assignment to 'choice choice_negative.this.ambiguous_assignment_to_choice_via_subtype.this.A choice_negative.this.ambiguous_assignment_to_choice_via_subtype.this.B' from 'choice_negative.this.ambiguous_assignment_to_choice_via_subtype.this.C'
+--CURDIR--/choice_negative.fz:158:11: error 15: 'match' subject type must be a choice type
     _ choice A B := C  // 36. should flag an error, Ambiguous assignment to ...
 --------------------^
 'choice_negative.this.ambiguous_assignment_to_choice_via_subtype.this.C' is assignable to 'choice_negative.this.ambiguous_assignment_to_choice_via_subtype.this.A', 'choice_negative.this.ambiguous_assignment_to_choice_via_subtype.this.B'
@@ -116,22 +97,13 @@
 'choice_negative.this.ambiguous_assignment_to_choice_via_subtype.this.C' is assignable to 'choice_negative.this.ambiguous_assignment_to_choice_via_subtype.this.A', 'choice_negative.this.ambiguous_assignment_to_choice_via_subtype.this.B'
 
 
---CURDIR--/choice_negative.fz:158:11: error 14: 'match' subject type must be a choice type
-=======
---CURDIR--/choice_negative.fz:158:11: error 15: 'match' subject type must be a choice type
->>>>>>> 1254d93b
     match 42   // 34. should flag an error, match subject must be choice
 ----------^^
 Matched type: 'i32', which is not a choice type
 
 
-<<<<<<< HEAD
---CURDIR--/choice_negative.fz:162:11: error 15: 'match' subject type must be a choice type
-    _ := (42 ? TRUE => true   // 35. should flag an error, match subject must be choice
-=======
 --CURDIR--/choice_negative.fz:162:11: error 16: 'match' subject type must be a choice type
     j := (42 ? true_ => true   // 35. should flag an error, match subject must be choice
->>>>>>> 1254d93b
 ----------^^
 Matched type: 'i32', which is not a choice type
 
@@ -243,26 +215,16 @@
 'i32'
 
 
-<<<<<<< HEAD
---CURDIR--/choice_negative.fz:105:7: error 30: Actual type parameters to choice type must be disjoint types
+--CURDIR--/choice_negative.fz:105:7: error 31: Actual type parameters to choice type must be disjoint types
     _ choice i32 i32 := any // 20. should flag an error: generic args to choice must be different
-=======
---CURDIR--/choice_negative.fz:105:7: error 31: Actual type parameters to choice type must be disjoint types
-    x choice i32 i32 := any // 20. should flag an error: generic args to choice must be different
->>>>>>> 1254d93b
 ------^^^^^^
 The following types have overlapping values:
 'i32'
 'i32'
 
 
-<<<<<<< HEAD
---CURDIR--/choice_negative.fz:108:7: error 31: Actual type parameters to choice type must be disjoint types
+--CURDIR--/choice_negative.fz:108:7: error 32: Actual type parameters to choice type must be disjoint types
     _ i32 | i32 := any  // 21. should flag an error: generic args to choice must be different
-=======
---CURDIR--/choice_negative.fz:108:7: error 32: Actual type parameters to choice type must be disjoint types
-    x i32 | i32 := any  // 21. should flag an error: generic args to choice must be different
->>>>>>> 1254d93b
 ------^^^
 The following types have overlapping values:
 'i32'
@@ -277,26 +239,16 @@
 'choice_negative.args4.S'
 
 
-<<<<<<< HEAD
---CURDIR--/choice_negative.fz:118:7: error 33: Actual type parameters to choice type must be disjoint types
+--CURDIR--/choice_negative.fz:118:7: error 34: Actual type parameters to choice type must be disjoint types
     _ choice R S := any  // 23. should flag an error: generic args to choice must be different
-=======
---CURDIR--/choice_negative.fz:118:7: error 34: Actual type parameters to choice type must be disjoint types
-    x choice R S := any  // 23. should flag an error: generic args to choice must be different
->>>>>>> 1254d93b
 ------^^^^^^
 The following types have overlapping values:
 'choice_negative.this.args5.this.R'
 'choice_negative.this.args5.this.S'
 
 
-<<<<<<< HEAD
---CURDIR--/choice_negative.fz:123:7: error 34: Actual type parameters to choice type must be disjoint types
+--CURDIR--/choice_negative.fz:123:7: error 35: Actual type parameters to choice type must be disjoint types
     _ R | S := any  // 24. should flag an error: generic args to choice must be different
-=======
---CURDIR--/choice_negative.fz:123:7: error 35: Actual type parameters to choice type must be disjoint types
-    x R | S := any  // 24. should flag an error: generic args to choice must be different
->>>>>>> 1254d93b
 ------^
 The following types have overlapping values:
 'choice_negative.this.args6.this.R'
