--- conflicted
+++ resolved
@@ -54,12 +54,8 @@
   _ := (a ? say (3 : ()->[4,5].as_list)
           : say nil)
 
-<<<<<<< HEAD
-  x, y is
-=======
-  x.
-  y.
->>>>>>> 25d9e0a3
+  x is
+  y is
   f(c x | y) =>
 
     # single line ? | match
