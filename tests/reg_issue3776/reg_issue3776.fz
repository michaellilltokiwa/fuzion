--- conflicted
+++ resolved
@@ -21,10 +21,5 @@
 #
 # -----------------------------------------------------------------------
 
-<<<<<<< HEAD
-_ := true ? TRUE => say true
-          | FALSE =>
-=======
-x := true ? true_  => say true
-          | false_ =>
->>>>>>> 1254d93b
+_ := true ? true_  => say true
+          | false_ =>