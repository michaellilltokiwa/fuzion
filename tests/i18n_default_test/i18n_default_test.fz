# This file is part of the Fuzion language implementation.
#
# The Fuzion language implementation is free software: you can redistribute it
# and/or modify it under the terms of the GNU General Public License as published
# by the Free Software Foundation, version 3 of the License.
#
# The Fuzion language implementation is distributed in the hope that it will be
# useful, but WITHOUT ANY WARRANTY; without even the implied warranty of
# MERCHANTABILITY or FITNESS FOR A PARTICULAR PURPOSE.  See the GNU General Public
# License for more details.
#
# You should have received a copy of the GNU General Public License along with The
# Fuzion language implementation.  If not, see <https://www.gnu.org/licenses/>.


# -----------------------------------------------------------------------
#
#  Tokiwa Software GmbH, Germany
#
#  Source code of Fuzion test i18n_default_test
#
# -----------------------------------------------------------------------

i18n_default_test is

<<<<<<< HEAD
    # formats given date and currency using default-setting, in this case German-format
    main ! internationalization.provide =>
        say "{internationalization.provide.current.date 30 5 2024}"
        say "{internationalization.provide.current.currency (300000)}"
=======
    h : envir.Vars_Handler is
      redef get(v String) option String => "de_DE.UTF-8"
>>>>>>> 3dd0d824

    (envir.vars h).instate_self ()->

        #formates given date after default-setting, in this case German-format
        main ! internationalization.provide =>
            say "{internationalization.provide.current.date (30) (5) (2024)}"

        main
<|MERGE_RESOLUTION|>--- conflicted
+++ resolved
@@ -23,20 +23,14 @@
 
 i18n_default_test is
 
-<<<<<<< HEAD
+    h : envir.Vars_Handler is
+      redef get(v String) option String => "de_DE.UTF-8"
+
+    (envir.vars h).instate_self ()->
+    
     # formats given date and currency using default-setting, in this case German-format
     main ! internationalization.provide =>
         say "{internationalization.provide.current.date 30 5 2024}"
         say "{internationalization.provide.current.currency (300000)}"
-=======
-    h : envir.Vars_Handler is
-      redef get(v String) option String => "de_DE.UTF-8"
->>>>>>> 3dd0d824
-
-    (envir.vars h).instate_self ()->
-
-        #formates given date after default-setting, in this case German-format
-        main ! internationalization.provide =>
-            say "{internationalization.provide.current.date (30) (5) (2024)}"
-
-        main
+        
+    main
