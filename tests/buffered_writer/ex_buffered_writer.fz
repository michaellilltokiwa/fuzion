--- conflicted
+++ resolved
@@ -1,10 +1,5 @@
 ex_buffered_writer =>
-<<<<<<< HEAD
-  lm : mutate is
-  _ := lm.instate_self ()->((io.stdout lm).with ()->
-=======
-  res := io.stdout.instate_self ()->
->>>>>>> ce40655f
+  _ := io.stdout.instate_self ()->
     x := array u8 1023 i->0x61
     y := array u8 2049 i->0x62
     z := array u8 128 i->0x63
