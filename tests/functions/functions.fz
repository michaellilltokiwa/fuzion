# This file is part of the Fuzion language implementation.
#
# The Fuzion language implementation is free software: you can redistribute it
# and/or modify it under the terms of the GNU General Public License as published
# by the Free Software Foundation, version 3 of the License.
#
# The Fuzion language implementation is distributed in the hope that it will be
# useful, but WITHOUT ANY WARRANTY; without even the implied warranty of
# MERCHANTABILITY or FITNESS FOR A PARTICULAR PURPOSE.  See the GNU General Public
# License for more details.
#
# You should have received a copy of the GNU General Public License along with The
# Fuzion language implementation.  If not, see <https://www.gnu.org/licenses/>.


# -----------------------------------------------------------------------
#
#  Tokiwa Software GmbH, Germany
#
#  Source code of Fuzion test functions
#
#  Author: Fridtjof Siebert (siebert@tokiwa.software)
#
# -----------------------------------------------------------------------

functions is

    y(f ()->i32){}
    x0(f0 Function i32 Any i32) is
      say "here 1x0---------------"
      r1 i32 := f0.call "hallo" 3
      say "here 2x0---------------"
      r2 i32 := 42
      //r2 := f0 "welt" 5
      say "here 3x0---------------"
      say "$r1  $r2"
      say "here 1x0 done---------------"

    x(f0 (Any, i32) -> i32) is
      say "here 1x---------------"
      r1 i32 := f0.call "hallo" 3
      g (Any, i32) -> i32 := f0;
      r2 i32 := g.call "welt"  4
      // i32 r3 := f0    ("hola",5);
      // i32 r4 := g     ("mundo",5);
      // r5 := f0("Konnichiwa sekai!",7);
      say "$r1  $r2"

    say "here 1a---------------"
    x ((o, i) ->
        say "in function 1: $o"
        i*i
      )

    say "here 1b---------------"
    // all of these are equivalent:
//    x ((o, i) -> o.hash_code + i)
//    x (fun (o, i) -> o.hash_code + i)
//    x (fun (o, i) { set result := o.hash_code + i})
    x ((o, i) -> { set result := o.hash_code + i })
    x ((o, i) -> { o.hash_code + i })  // implicit assignment to result from last statement

    say "here 1c---------------"
    x (ref : Function i32 Any i32 {
        redefine call(o Any, i i32) i32 is
          say "in anonymous function: $o"
          o.hash_code + i
       })

    F ref : Function i32 Any i32 is
        redefine call(o Any, i i32) i32 is
          say "here f.call---------------"
          set result := o.hash_code + i
          say "here f.call done---------------"

    say "here x0 f()---------------"
    x0 F()
    say "here x0 f---------------"
<<<<<<< HEAD
    x0 F
    say "here x0 (fun i32 (Any o, i32 i) \{ set result := o.hashCode + i })---------------"
    x0 ((o, i) -> { set result := o.hashCode + i })
=======
    x0 f
    say "here x0 (fun i32 (Any o, i32 i) \{ set result := o.hash_code + i })---------------"
    x0 ((o, i) -> { set result := o.hash_code + i })
>>>>>>> ee3b1049
    say "here x f()---------------"
    x F()
    say "here x(f)---------------"
    x F

    f1(o Any, i i32) i32 is
        say "here f1 o i !!!!!!!!!!!!!!!!!!!!!!!!!!!!!"
        o.hash_code + i
    say "here x0 (fun f1)---------------"
    x0 ((o, i)->f1 o i)
    say "here x (fun f1)---------------"
    x ((o, i)->f1 o i)
    unit<|MERGE_RESOLUTION|>--- conflicted
+++ resolved
@@ -76,15 +76,9 @@
     say "here x0 f()---------------"
     x0 F()
     say "here x0 f---------------"
-<<<<<<< HEAD
     x0 F
-    say "here x0 (fun i32 (Any o, i32 i) \{ set result := o.hashCode + i })---------------"
-    x0 ((o, i) -> { set result := o.hashCode + i })
-=======
-    x0 f
     say "here x0 (fun i32 (Any o, i32 i) \{ set result := o.hash_code + i })---------------"
     x0 ((o, i) -> { set result := o.hash_code + i })
->>>>>>> ee3b1049
     say "here x f()---------------"
     x F()
     say "here x(f)---------------"
