# This file is part of the Fuzion language implementation.
#
# The Fuzion language implementation is free software: you can redistribute it
# and/or modify it under the terms of the GNU General Public License as published
# by the Free Software Foundation, version 3 of the License.
#
# The Fuzion language implementation is distributed in the hope that it will be
# useful, but WITHOUT ANY WARRANTY; without even the implied warranty of
# MERCHANTABILITY or FITNESS FOR A PARTICULAR PURPOSE.  See the GNU General Public
# License for more details.
#
# You should have received a copy of the GNU General Public License along with The
# Fuzion language implementation.  If not, see <https://www.gnu.org/licenses/>.


# -----------------------------------------------------------------------
#
#  Tokiwa Software GmbH, Germany
#
#  Source code of Fuzion test Makefile
#
# -----------------------------------------------------------------------

<<<<<<< HEAD

# A simple tests compares the actual output with the expected output
#
# expected variables
#
#  NAME -- the name of the main feature to be tested
#  FUZION -- the fz command
#  FUZION_OPTIONS -- options to be passed to $(FUZION)
override NAME = sockets_test_client
FUZION = ../../bin/fz
FUZION_RUN = $(FUZION) $(FUZION_OPTIONS)
FILE = $(NAME).fz
ENV = \
  $(if $(FUZION_HOME)           , FUZION_HOME=$(FUZION_HOME)                      ,) \
  $(if $(FUZION_JAVA)           , FUZION_JAVA=$(FUZION_JAVA)                      ,) \
  $(if $(FUZION_JAVA_STACK_SIZE), FUZION_JAVA_STACK_SIZE=$(FUZION_JAVA_STACK_SIZE),) \
  $(if $(FUZION_JAVA_OPTIONS)   , FUZION_JAVA_OPTIONS=$(FUZION_JAVA_OPTIONS)      ,) \


all: jvm c int


compile_server_c:
	rm -f server
	$(FUZION_RUN) -c -o=server sockets_test_server.fz


int: IPv4_TCP_PID = $(shell $(FUZION_RUN) -interpreter sockets_test_server.fz ipv4 tcp > /dev/null & echo $$!)
int: IPv4_UDP_PID = $(shell $(FUZION_RUN) -interpreter sockets_test_server.fz ipv4 udp > /dev/null & echo $$!)
int: IPv6_TCP_PID = $(shell $(FUZION_RUN) -interpreter sockets_test_server.fz ipv6 tcp > /dev/null & echo $$!)
int: IPv6_UDP_PID = $(shell $(FUZION_RUN) -interpreter sockets_test_server.fz ipv6 udp > /dev/null & echo $$!)
int:
	sleep 10
	$(ENV) ../check_simple_example_int.sh "$(FUZION_RUN)" $(FILE) || exit 1
	kill $(IPv4_TCP_PID) 2> /dev/null || true
	kill $(IPv4_UDP_PID) 2> /dev/null || true
	kill $(IPv6_TCP_PID) 2> /dev/null || true
	kill $(IPv6_UDP_PID) 2> /dev/null || true


int2: IPv4_TCP_PID = $(shell $(FUZION_RUN) -interpreter2 sockets_test_server.fz ipv4 tcp > /dev/null & echo $$!)
int2: IPv4_UDP_PID = $(shell $(FUZION_RUN) -interpreter2 sockets_test_server.fz ipv4 udp > /dev/null & echo $$!)
int2: IPv6_TCP_PID = $(shell $(FUZION_RUN) -interpreter2 sockets_test_server.fz ipv6 tcp > /dev/null & echo $$!)
int2: IPv6_UDP_PID = $(shell $(FUZION_RUN) -interpreter2 sockets_test_server.fz ipv6 udp > /dev/null & echo $$!)
int2:
	sleep 10
	$(ENV) ../check_simple_example_int2.sh "$(FUZION_RUN)" $(FILE) || exit 1
	kill $(IPv4_TCP_PID) 2> /dev/null || true
	kill $(IPv4_UDP_PID) 2> /dev/null || true
	kill $(IPv6_TCP_PID) 2> /dev/null || true
	kill $(IPv6_UDP_PID) 2> /dev/null || true


jvm: IPv4_TCP_PID = $(shell $(FUZION_RUN) -jvm sockets_test_server.fz ipv4 tcp > /dev/null & echo $$!)
jvm: IPv4_UDP_PID = $(shell $(FUZION_RUN) -jvm sockets_test_server.fz ipv4 udp > /dev/null & echo $$!)
jvm: IPv6_TCP_PID = $(shell $(FUZION_RUN) -jvm sockets_test_server.fz ipv6 tcp > /dev/null & echo $$!)
jvm: IPv6_UDP_PID = $(shell $(FUZION_RUN) -jvm sockets_test_server.fz ipv6 udp > /dev/null & echo $$!)
jvm:
	sleep 10
	$(ENV) ../check_simple_example_jvm.sh "$(FUZION_RUN)" $(FILE) || exit 1
	kill $(IPv4_TCP_PID) 2> /dev/null || true
	kill $(IPv4_UDP_PID) 2> /dev/null || true
	kill $(IPv6_TCP_PID) 2> /dev/null || true
	kill $(IPv6_UDP_PID) 2> /dev/null || true


c: compile_server_c
c: IPv4_TCP_PID = $(shell ./server ipv4 tcp > /dev/null & echo $$!)
c: IPv4_UDP_PID = $(shell ./server ipv4 udp > /dev/null & echo $$!)
c: IPv6_TCP_PID = $(shell ./server ipv6 tcp > /dev/null & echo $$!)
c: IPv6_UDP_PID = $(shell ./server ipv6 udp > /dev/null & echo $$!)
c:
	sleep 1
	$(ENV) ../check_simple_example_c.sh "$(FUZION_RUN)" $(FILE) || exit 1
	kill $(IPv4_TCP_PID) 2> /dev/null || true
	kill $(IPv4_UDP_PID) 2> /dev/null || true
	kill $(IPv6_TCP_PID) 2> /dev/null || true
	kill $(IPv6_UDP_PID) 2> /dev/null || true


record: IPv4_TCP_PID = $(shell $(FUZION_RUN) sockets_test_server.fz ipv4 tcp > /dev/null & echo $$!)
record: IPv4_UDP_PID = $(shell $(FUZION_RUN) sockets_test_server.fz ipv4 udp > /dev/null & echo $$!)
record: IPv6_TCP_PID = $(shell $(FUZION_RUN) sockets_test_server.fz ipv6 tcp > /dev/null & echo $$!)
record: IPv6_UDP_PID = $(shell $(FUZION_RUN) sockets_test_server.fz ipv6 udp > /dev/null & echo $$!)
record:
	sleep 10
	$(ENV) ../record_simple_example_int.sh "$(FUZION_RUN)" $(FILE)
	kill $(IPv4_TCP_PID) 2> /dev/null || true
	kill $(IPv4_UDP_PID) 2> /dev/null || true
	kill $(IPv6_TCP_PID) 2> /dev/null || true
	kill $(IPv6_UDP_PID) 2> /dev/null || true


record_jvm: IPv4_TCP_PID = $(shell $(FUZION_RUN) -jvm sockets_test_server.fz ipv4 tcp > /dev/null & echo $$!)
record_jvm: IPv4_UDP_PID = $(shell $(FUZION_RUN) -jvm sockets_test_server.fz ipv4 udp > /dev/null & echo $$!)
record_jvm: IPv6_TCP_PID = $(shell $(FUZION_RUN) -jvm sockets_test_server.fz ipv6 tcp > /dev/null & echo $$!)
record_jvm: IPv6_UDP_PID = $(shell $(FUZION_RUN) -jvm sockets_test_server.fz ipv6 udp > /dev/null & echo $$!)
record_jvm:
	sleep 10
	$(ENV) ../record_simple_example_jvm.sh "$(FUZION_RUN)" $(FILE)
	kill $(IPv4_TCP_PID) 2> /dev/null || true
	kill $(IPv4_UDP_PID) 2> /dev/null || true
	kill $(IPv6_TCP_PID) 2> /dev/null || true
	kill $(IPv6_UDP_PID) 2> /dev/null || true


record_c: compile_server_c
record_c: IPv4_TCP_PID = $(shell ./server ipv4 tcp > /dev/null & echo $$!)
record_c: IPv4_UDP_PID = $(shell ./server ipv4 udp > /dev/null & echo $$!)
record_c: IPv6_TCP_PID = $(shell ./server ipv6 tcp > /dev/null & echo $$!)
record_c: IPv6_UDP_PID = $(shell ./server ipv6 udp > /dev/null & echo $$!)
record_c:
	sleep 1
	$(ENV) ../record_simple_example_c.sh "$(FUZION_RUN)" $(FILE)
	kill $(IPv4_TCP_PID) 2> /dev/null || true
	kill $(IPv4_UDP_PID) 2> /dev/null || true
	kill $(IPv6_TCP_PID) 2> /dev/null || true
	kill $(IPv6_UDP_PID) 2> /dev/null || true
=======
override NAME = sockets_test
include ../simple.mk
>>>>>>> 74a72b9d
<|MERGE_RESOLUTION|>--- conflicted
+++ resolved
@@ -21,126 +21,5 @@
 #
 # -----------------------------------------------------------------------
 
-<<<<<<< HEAD
-
-# A simple tests compares the actual output with the expected output
-#
-# expected variables
-#
-#  NAME -- the name of the main feature to be tested
-#  FUZION -- the fz command
-#  FUZION_OPTIONS -- options to be passed to $(FUZION)
-override NAME = sockets_test_client
-FUZION = ../../bin/fz
-FUZION_RUN = $(FUZION) $(FUZION_OPTIONS)
-FILE = $(NAME).fz
-ENV = \
-  $(if $(FUZION_HOME)           , FUZION_HOME=$(FUZION_HOME)                      ,) \
-  $(if $(FUZION_JAVA)           , FUZION_JAVA=$(FUZION_JAVA)                      ,) \
-  $(if $(FUZION_JAVA_STACK_SIZE), FUZION_JAVA_STACK_SIZE=$(FUZION_JAVA_STACK_SIZE),) \
-  $(if $(FUZION_JAVA_OPTIONS)   , FUZION_JAVA_OPTIONS=$(FUZION_JAVA_OPTIONS)      ,) \
-
-
-all: jvm c int
-
-
-compile_server_c:
-	rm -f server
-	$(FUZION_RUN) -c -o=server sockets_test_server.fz
-
-
-int: IPv4_TCP_PID = $(shell $(FUZION_RUN) -interpreter sockets_test_server.fz ipv4 tcp > /dev/null & echo $$!)
-int: IPv4_UDP_PID = $(shell $(FUZION_RUN) -interpreter sockets_test_server.fz ipv4 udp > /dev/null & echo $$!)
-int: IPv6_TCP_PID = $(shell $(FUZION_RUN) -interpreter sockets_test_server.fz ipv6 tcp > /dev/null & echo $$!)
-int: IPv6_UDP_PID = $(shell $(FUZION_RUN) -interpreter sockets_test_server.fz ipv6 udp > /dev/null & echo $$!)
-int:
-	sleep 10
-	$(ENV) ../check_simple_example_int.sh "$(FUZION_RUN)" $(FILE) || exit 1
-	kill $(IPv4_TCP_PID) 2> /dev/null || true
-	kill $(IPv4_UDP_PID) 2> /dev/null || true
-	kill $(IPv6_TCP_PID) 2> /dev/null || true
-	kill $(IPv6_UDP_PID) 2> /dev/null || true
-
-
-int2: IPv4_TCP_PID = $(shell $(FUZION_RUN) -interpreter2 sockets_test_server.fz ipv4 tcp > /dev/null & echo $$!)
-int2: IPv4_UDP_PID = $(shell $(FUZION_RUN) -interpreter2 sockets_test_server.fz ipv4 udp > /dev/null & echo $$!)
-int2: IPv6_TCP_PID = $(shell $(FUZION_RUN) -interpreter2 sockets_test_server.fz ipv6 tcp > /dev/null & echo $$!)
-int2: IPv6_UDP_PID = $(shell $(FUZION_RUN) -interpreter2 sockets_test_server.fz ipv6 udp > /dev/null & echo $$!)
-int2:
-	sleep 10
-	$(ENV) ../check_simple_example_int2.sh "$(FUZION_RUN)" $(FILE) || exit 1
-	kill $(IPv4_TCP_PID) 2> /dev/null || true
-	kill $(IPv4_UDP_PID) 2> /dev/null || true
-	kill $(IPv6_TCP_PID) 2> /dev/null || true
-	kill $(IPv6_UDP_PID) 2> /dev/null || true
-
-
-jvm: IPv4_TCP_PID = $(shell $(FUZION_RUN) -jvm sockets_test_server.fz ipv4 tcp > /dev/null & echo $$!)
-jvm: IPv4_UDP_PID = $(shell $(FUZION_RUN) -jvm sockets_test_server.fz ipv4 udp > /dev/null & echo $$!)
-jvm: IPv6_TCP_PID = $(shell $(FUZION_RUN) -jvm sockets_test_server.fz ipv6 tcp > /dev/null & echo $$!)
-jvm: IPv6_UDP_PID = $(shell $(FUZION_RUN) -jvm sockets_test_server.fz ipv6 udp > /dev/null & echo $$!)
-jvm:
-	sleep 10
-	$(ENV) ../check_simple_example_jvm.sh "$(FUZION_RUN)" $(FILE) || exit 1
-	kill $(IPv4_TCP_PID) 2> /dev/null || true
-	kill $(IPv4_UDP_PID) 2> /dev/null || true
-	kill $(IPv6_TCP_PID) 2> /dev/null || true
-	kill $(IPv6_UDP_PID) 2> /dev/null || true
-
-
-c: compile_server_c
-c: IPv4_TCP_PID = $(shell ./server ipv4 tcp > /dev/null & echo $$!)
-c: IPv4_UDP_PID = $(shell ./server ipv4 udp > /dev/null & echo $$!)
-c: IPv6_TCP_PID = $(shell ./server ipv6 tcp > /dev/null & echo $$!)
-c: IPv6_UDP_PID = $(shell ./server ipv6 udp > /dev/null & echo $$!)
-c:
-	sleep 1
-	$(ENV) ../check_simple_example_c.sh "$(FUZION_RUN)" $(FILE) || exit 1
-	kill $(IPv4_TCP_PID) 2> /dev/null || true
-	kill $(IPv4_UDP_PID) 2> /dev/null || true
-	kill $(IPv6_TCP_PID) 2> /dev/null || true
-	kill $(IPv6_UDP_PID) 2> /dev/null || true
-
-
-record: IPv4_TCP_PID = $(shell $(FUZION_RUN) sockets_test_server.fz ipv4 tcp > /dev/null & echo $$!)
-record: IPv4_UDP_PID = $(shell $(FUZION_RUN) sockets_test_server.fz ipv4 udp > /dev/null & echo $$!)
-record: IPv6_TCP_PID = $(shell $(FUZION_RUN) sockets_test_server.fz ipv6 tcp > /dev/null & echo $$!)
-record: IPv6_UDP_PID = $(shell $(FUZION_RUN) sockets_test_server.fz ipv6 udp > /dev/null & echo $$!)
-record:
-	sleep 10
-	$(ENV) ../record_simple_example_int.sh "$(FUZION_RUN)" $(FILE)
-	kill $(IPv4_TCP_PID) 2> /dev/null || true
-	kill $(IPv4_UDP_PID) 2> /dev/null || true
-	kill $(IPv6_TCP_PID) 2> /dev/null || true
-	kill $(IPv6_UDP_PID) 2> /dev/null || true
-
-
-record_jvm: IPv4_TCP_PID = $(shell $(FUZION_RUN) -jvm sockets_test_server.fz ipv4 tcp > /dev/null & echo $$!)
-record_jvm: IPv4_UDP_PID = $(shell $(FUZION_RUN) -jvm sockets_test_server.fz ipv4 udp > /dev/null & echo $$!)
-record_jvm: IPv6_TCP_PID = $(shell $(FUZION_RUN) -jvm sockets_test_server.fz ipv6 tcp > /dev/null & echo $$!)
-record_jvm: IPv6_UDP_PID = $(shell $(FUZION_RUN) -jvm sockets_test_server.fz ipv6 udp > /dev/null & echo $$!)
-record_jvm:
-	sleep 10
-	$(ENV) ../record_simple_example_jvm.sh "$(FUZION_RUN)" $(FILE)
-	kill $(IPv4_TCP_PID) 2> /dev/null || true
-	kill $(IPv4_UDP_PID) 2> /dev/null || true
-	kill $(IPv6_TCP_PID) 2> /dev/null || true
-	kill $(IPv6_UDP_PID) 2> /dev/null || true
-
-
-record_c: compile_server_c
-record_c: IPv4_TCP_PID = $(shell ./server ipv4 tcp > /dev/null & echo $$!)
-record_c: IPv4_UDP_PID = $(shell ./server ipv4 udp > /dev/null & echo $$!)
-record_c: IPv6_TCP_PID = $(shell ./server ipv6 tcp > /dev/null & echo $$!)
-record_c: IPv6_UDP_PID = $(shell ./server ipv6 udp > /dev/null & echo $$!)
-record_c:
-	sleep 1
-	$(ENV) ../record_simple_example_c.sh "$(FUZION_RUN)" $(FILE)
-	kill $(IPv4_TCP_PID) 2> /dev/null || true
-	kill $(IPv4_UDP_PID) 2> /dev/null || true
-	kill $(IPv6_TCP_PID) 2> /dev/null || true
-	kill $(IPv6_UDP_PID) 2> /dev/null || true
-=======
 override NAME = sockets_test
-include ../simple.mk
->>>>>>> 74a72b9d
+include ../simple.mk