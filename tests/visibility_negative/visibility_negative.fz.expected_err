--- conflicted
+++ resolved
@@ -2367,7 +2367,6 @@
 Target feature: 'visibility_negative.visi8'
 In call: 'b'
 
-<<<<<<< HEAD
 
 <built-in>: error 297: Incompatible types when passing argument in a call
 Actual type for argument #1 'b' does not match expected type.
@@ -2378,7 +2377,4 @@
 for value assigned  : ''
 To solve this, you could change the type of 'b' to a 'ref' type like 'ref bool'.
 
-297 errors.
-=======
-296 errors.
->>>>>>> ce40655f
+296 errors.