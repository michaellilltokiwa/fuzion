--- conflicted
+++ resolved
@@ -197,8 +197,81 @@
 effect environment '--empty--' at program entry
 
 
-<<<<<<< HEAD
---CURDIR--/test_effect_neg.fz:40:22: error 4: Failed to verify that effect 'test_effect_neg.a' is installed in current environment.
+--CURDIR--/test_effect_neg.fz:41:22: error 4: Failed to verify that effect 'test_effect_neg.b' is installed in current environment.
+  use_b_err2 => _ := b.env       # 2. should flag an error: effect not installed
+---------------------^^^^^
+Callchain that lead to this point:
+
+effect environment 'test_effect_neg.a' for call to 'test_effect_neg.use_b_err2' at --CURDIR--/test_effect_neg.fz:62:22:
+  a.instate_self ()->use_b_err2
+---------------------^^^^^^^^^^
+effect environment 'test_effect_neg.a' for call to 'test_effect_neg.λ.call' at $MODULE/effect.fz:205:39:
+    effect.this.instate R effect.this code
+--------------------------------------^^^^
+effect environment 'test_effect_neg.a' for call to '(test_effect_neg.a.instate_self#2 unit).λ.call' at $MODULE/effect.fz:184:17:
+    instate R e code (_ -> panic "unexpected abort in {effect.this.type}")
+----------------^^^^
+effect environment 'test_effect_neg.a' for call to '(test_effect_neg.type.a.type.instate#3 unit).λ.call' at $MODULE/effect.fz:162:41:
+    x := instate_helper R effect.this e code def
+----------------------------------------^^^^
+effect environment 'test_effect_neg.a' for call to '(test_effect_neg.type.a.type.instate#4 unit).λ.call' at $MODULE/effect.fz:373:18:
+      set res := code()
+-----------------^^^^
+effect environment 'test_effect_neg.a' for call to '(instate_helper unit test_effect_neg.a).call_code.call'
+install effect 'test_effect_neg.a', old environment was '--empty--' for call to 'test_effect_neg.type.a.type.instate0#5 (instate_helper unit test_effect_neg.a).call_code (instate_helper unit test_effect_neg.a).call_def' at $MODULE/effect.fz:163:5:
+    instate0 e x.call_code x.call_def
+----^^^^^^^^^^^^^^^^^^^^^^^^^^^^^^^^^
+effect environment '--empty--' for call to 'test_effect_neg.type.a.type.instate#4 unit' at $MODULE/effect.fz:184:5:
+    instate R e code (_ -> panic "unexpected abort in {effect.this.type}")
+----^^^^^^^^^^^^^^^^^^^^^^^^^^^^^^^^^^^^^^^^^^^^^^^^^^^^^^^^^^^^^^^^^^^^^^
+effect environment '--empty--' for call to 'test_effect_neg.type.a.type.instate#3 unit' at $MODULE/effect.fz:205:5:
+    effect.this.instate R effect.this code
+----^^^^^^^^^^^^^^^^^^^^^^^^^^^^^^^^^^^^^^
+effect environment '--empty--' for call to 'test_effect_neg.a.instate_self#2 unit' at --CURDIR--/test_effect_neg.fz:50:3:
+  a.instate_self unit fa
+--^^^^^^^^^^^^^^^^^^^^^^
+effect environment '--empty--' for call to 'test_effect_neg'
+effect environment '--empty--' at program entry
+
+
+--CURDIR--/test_effect_neg.fz:42:22: error 5: Failed to verify that effect 'test_effect_neg.c' is installed in current environment.
+  use_c_err3 => _ := c.env       # 3. should flag an error: effect not installed
+---------------------^^^^^
+Callchain that lead to this point:
+
+effect environment 'test_effect_neg.b' for call to 'test_effect_neg.use_c_err3' at --CURDIR--/test_effect_neg.fz:63:22:
+  b.instate_self ()->use_c_err3
+---------------------^^^^^^^^^^
+effect environment 'test_effect_neg.b' for call to 'test_effect_neg.λ.call' at $MODULE/effect.fz:205:39:
+    effect.this.instate R effect.this code
+--------------------------------------^^^^
+effect environment 'test_effect_neg.b' for call to '(test_effect_neg.b.instate_self#2 unit).λ.call' at $MODULE/effect.fz:184:17:
+    instate R e code (_ -> panic "unexpected abort in {effect.this.type}")
+----------------^^^^
+effect environment 'test_effect_neg.b' for call to '(test_effect_neg.type.b.type.instate#3 unit).λ.call' at $MODULE/effect.fz:162:41:
+    x := instate_helper R effect.this e code def
+----------------------------------------^^^^
+effect environment 'test_effect_neg.b' for call to '(test_effect_neg.type.b.type.instate#4 unit).λ.call' at $MODULE/effect.fz:373:18:
+      set res := code()
+-----------------^^^^
+effect environment 'test_effect_neg.b' for call to '(instate_helper unit test_effect_neg.b).call_code.call'
+install effect 'test_effect_neg.b', old environment was '--empty--' for call to 'test_effect_neg.type.b.type.instate0#5 (instate_helper unit test_effect_neg.b).call_code (instate_helper unit test_effect_neg.b).call_def' at $MODULE/effect.fz:163:5:
+    instate0 e x.call_code x.call_def
+----^^^^^^^^^^^^^^^^^^^^^^^^^^^^^^^^^
+effect environment '--empty--' for call to 'test_effect_neg.type.b.type.instate#4 unit' at $MODULE/effect.fz:184:5:
+    instate R e code (_ -> panic "unexpected abort in {effect.this.type}")
+----^^^^^^^^^^^^^^^^^^^^^^^^^^^^^^^^^^^^^^^^^^^^^^^^^^^^^^^^^^^^^^^^^^^^^^
+effect environment '--empty--' for call to 'test_effect_neg.type.b.type.instate#3 unit' at $MODULE/effect.fz:205:5:
+    effect.this.instate R effect.this code
+----^^^^^^^^^^^^^^^^^^^^^^^^^^^^^^^^^^^^^^
+effect environment '--empty--' for call to 'test_effect_neg.b.instate_self#2 unit' at --CURDIR--/test_effect_neg.fz:51:3:
+  b.instate_self unit fb
+--^^^^^^^^^^^^^^^^^^^^^^
+effect environment '--empty--' for call to 'test_effect_neg'
+effect environment '--empty--' at program entry
+
+
+--CURDIR--/test_effect_neg.fz:40:22: error 6: Failed to verify that effect 'test_effect_neg.a' is installed in current environment.
   use_a_err1 => _ := a.env       # 1. should flag an error: effect not installed
 ---------------------^^^^^
 Callchain that lead to this point:
@@ -226,117 +299,6 @@
     instate R e code (_ -> panic "unexpected abort in {effect.this.type}")
 ----^^^^^^^^^^^^^^^^^^^^^^^^^^^^^^^^^^^^^^^^^^^^^^^^^^^^^^^^^^^^^^^^^^^^^^
 effect environment '--empty--' for call to 'test_effect_neg.type.c.type.instate#3 unit' at $MODULE/effect.fz:205:5:
-    effect.this.instate R effect.this code
-----^^^^^^^^^^^^^^^^^^^^^^^^^^^^^^^^^^^^^^
-effect environment '--empty--' for call to 'test_effect_neg.c.instate_self#2 unit' at --CURDIR--/test_effect_neg.fz:52:3:
-  c.instate_self unit fc
---^^^^^^^^^^^^^^^^^^^^^^
-effect environment '--empty--' for call to 'test_effect_neg'
-effect environment '--empty--' at program entry
-
-
---CURDIR--/test_effect_neg.fz:41:22: error 5: Failed to verify that effect 'test_effect_neg.b' is installed in current environment.
-=======
---CURDIR--/test_effect_neg.fz:41:22: error 4: Failed to verify that effect 'test_effect_neg.b' is installed in current environment.
->>>>>>> 7bec38f3
-  use_b_err2 => _ := b.env       # 2. should flag an error: effect not installed
----------------------^^^^^
-Callchain that lead to this point:
-
-effect environment 'test_effect_neg.a' for call to 'test_effect_neg.use_b_err2' at --CURDIR--/test_effect_neg.fz:62:22:
-  a.instate_self ()->use_b_err2
----------------------^^^^^^^^^^
-effect environment 'test_effect_neg.a' for call to 'test_effect_neg.λ.call' at $MODULE/effect.fz:205:39:
-    effect.this.instate R effect.this code
---------------------------------------^^^^
-effect environment 'test_effect_neg.a' for call to '(test_effect_neg.a.instate_self#2 unit).λ.call' at $MODULE/effect.fz:184:17:
-    instate R e code (_ -> panic "unexpected abort in {effect.this.type}")
-----------------^^^^
-effect environment 'test_effect_neg.a' for call to '(test_effect_neg.type.a.type.instate#3 unit).λ.call' at $MODULE/effect.fz:162:41:
-    x := instate_helper R effect.this e code def
-----------------------------------------^^^^
-effect environment 'test_effect_neg.a' for call to '(test_effect_neg.type.a.type.instate#4 unit).λ.call' at $MODULE/effect.fz:373:18:
-      set res := code()
------------------^^^^
-effect environment 'test_effect_neg.a' for call to '(instate_helper unit test_effect_neg.a).call_code.call'
-install effect 'test_effect_neg.a', old environment was '--empty--' for call to 'test_effect_neg.type.a.type.instate0#5 (instate_helper unit test_effect_neg.a).call_code (instate_helper unit test_effect_neg.a).call_def' at $MODULE/effect.fz:163:5:
-    instate0 e x.call_code x.call_def
-----^^^^^^^^^^^^^^^^^^^^^^^^^^^^^^^^^
-effect environment '--empty--' for call to 'test_effect_neg.type.a.type.instate#4 unit' at $MODULE/effect.fz:184:5:
-    instate R e code (_ -> panic "unexpected abort in {effect.this.type}")
-----^^^^^^^^^^^^^^^^^^^^^^^^^^^^^^^^^^^^^^^^^^^^^^^^^^^^^^^^^^^^^^^^^^^^^^
-effect environment '--empty--' for call to 'test_effect_neg.type.a.type.instate#3 unit' at $MODULE/effect.fz:205:5:
-    effect.this.instate R effect.this code
-----^^^^^^^^^^^^^^^^^^^^^^^^^^^^^^^^^^^^^^
-effect environment '--empty--' for call to 'test_effect_neg.a.instate_self#2 unit' at --CURDIR--/test_effect_neg.fz:50:3:
-  a.instate_self unit fa
---^^^^^^^^^^^^^^^^^^^^^^
-effect environment '--empty--' for call to 'test_effect_neg'
-effect environment '--empty--' at program entry
-
-
---CURDIR--/test_effect_neg.fz:42:22: error 5: Failed to verify that effect 'test_effect_neg.c' is installed in current environment.
-  use_c_err3 => _ := c.env       # 3. should flag an error: effect not installed
----------------------^^^^^
-Callchain that lead to this point:
-
-effect environment 'test_effect_neg.b' for call to 'test_effect_neg.use_c_err3' at --CURDIR--/test_effect_neg.fz:63:22:
-  b.instate_self ()->use_c_err3
----------------------^^^^^^^^^^
-effect environment 'test_effect_neg.b' for call to 'test_effect_neg.λ.call' at $MODULE/effect.fz:205:39:
-    effect.this.instate R effect.this code
---------------------------------------^^^^
-effect environment 'test_effect_neg.b' for call to '(test_effect_neg.b.instate_self#2 unit).λ.call' at $MODULE/effect.fz:184:17:
-    instate R e code (_ -> panic "unexpected abort in {effect.this.type}")
-----------------^^^^
-effect environment 'test_effect_neg.b' for call to '(test_effect_neg.type.b.type.instate#3 unit).λ.call' at $MODULE/effect.fz:162:41:
-    x := instate_helper R effect.this e code def
-----------------------------------------^^^^
-effect environment 'test_effect_neg.b' for call to '(test_effect_neg.type.b.type.instate#4 unit).λ.call' at $MODULE/effect.fz:373:18:
-      set res := code()
------------------^^^^
-effect environment 'test_effect_neg.b' for call to '(instate_helper unit test_effect_neg.b).call_code.call'
-install effect 'test_effect_neg.b', old environment was '--empty--' for call to 'test_effect_neg.type.b.type.instate0#5 (instate_helper unit test_effect_neg.b).call_code (instate_helper unit test_effect_neg.b).call_def' at $MODULE/effect.fz:163:5:
-    instate0 e x.call_code x.call_def
-----^^^^^^^^^^^^^^^^^^^^^^^^^^^^^^^^^
-effect environment '--empty--' for call to 'test_effect_neg.type.b.type.instate#4 unit' at $MODULE/effect.fz:184:5:
-    instate R e code (_ -> panic "unexpected abort in {effect.this.type}")
-----^^^^^^^^^^^^^^^^^^^^^^^^^^^^^^^^^^^^^^^^^^^^^^^^^^^^^^^^^^^^^^^^^^^^^^
-effect environment '--empty--' for call to 'test_effect_neg.type.b.type.instate#3 unit' at $MODULE/effect.fz:205:5:
-    effect.this.instate R effect.this code
-----^^^^^^^^^^^^^^^^^^^^^^^^^^^^^^^^^^^^^^
-effect environment '--empty--' for call to 'test_effect_neg.b.instate_self#2 unit' at --CURDIR--/test_effect_neg.fz:51:3:
-  b.instate_self unit fb
---^^^^^^^^^^^^^^^^^^^^^^
-effect environment '--empty--' for call to 'test_effect_neg'
-effect environment '--empty--' at program entry
-
-
---CURDIR--/test_effect_neg.fz:40:22: error 6: Failed to verify that effect 'test_effect_neg.a' is installed in current environment.
-  use_a_err1 => _ := a.env       # 1. should flag an error: effect not installed
----------------------^^^^^
-Callchain that lead to this point:
-
-effect environment 'test_effect_neg.c' for call to 'test_effect_neg.use_a_err1' at --CURDIR--/test_effect_neg.fz:64:22:
-  c.instate_self ()->use_a_err1
----------------------^^^^^^^^^^
-effect environment 'test_effect_neg.c' for call to 'test_effect_neg.λ.call' at $MODULE/effect.fz:219:39:
-    effect.this.instate R effect.this code
---------------------------------------^^^^
-effect environment 'test_effect_neg.c' for call to '(test_effect_neg.c.instate_self#2 unit).λ.call' at $MODULE/effect.fz:198:17:
-    instate R e code (_ -> panic "unexpected abort in {effect.this.type}")
-----------------^^^^
-effect environment 'test_effect_neg.c' for call to '(test_effect_neg.type.c.type.instate#3 unit).λ.call' at $MODULE/effect.fz:170:20:
-        set res := code()
--------------------^^^^
-effect environment 'test_effect_neg.c' for call to '(test_effect_neg.type.c.type.instate#4 unit).call_code.call'
-install effect 'test_effect_neg.c', old environment was '--empty--' for call to 'test_effect_neg.type.c.type.instate0#5 (test_effect_neg.type.c.type.instate#4 unit).call_code (test_effect_neg.type.c.type.instate#4 unit).call_def' at $MODULE/effect.fz:177:5:
-    instate0 e call_code call_def
-----^^^^^^^^^^^^^^^^^^^^^^^^^^^^^
-effect environment '--empty--' for call to 'test_effect_neg.type.c.type.instate#4 unit' at $MODULE/effect.fz:198:5:
-    instate R e code (_ -> panic "unexpected abort in {effect.this.type}")
-----^^^^^^^^^^^^^^^^^^^^^^^^^^^^^^^^^^^^^^^^^^^^^^^^^^^^^^^^^^^^^^^^^^^^^^
-effect environment '--empty--' for call to 'test_effect_neg.type.c.type.instate#3 unit' at $MODULE/effect.fz:219:5:
     effect.this.instate R effect.this code
 ----^^^^^^^^^^^^^^^^^^^^^^^^^^^^^^^^^^^^^^
 effect environment '--empty--' for call to 'test_effect_neg.c.instate_self#2 unit' at --CURDIR--/test_effect_neg.fz:52:3:
