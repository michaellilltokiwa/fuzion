--- conflicted
+++ resolved
@@ -68,19 +68,11 @@
     # does not account for the size of the header
     max_body_bytes i32) Sequence u8
   =>
-<<<<<<< HEAD
     b := match body.read max_body_bytes
       a array => a
       * => []
     (start_line + header_as_canonical_string + "Content-Length: {b.length}" + crlf + crlf).utf8 ++ b
       .as_array
-=======
-    # NYI: BUG: read fully
-    (start_line + header_as_canonical_string + crlf).utf8 ++
-      (match body.read max_body_bytes
-        a array => a
-        * => [])
->>>>>>> c5761c7e
 
 
   # String representation of the message header
