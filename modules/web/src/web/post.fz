# This file is part of the Fuzion language implementation.
#
# The Fuzion language implementation is free software: you can redistribute it
# and/or modify it under the terms of the GNU General Public License as published
# by the Free Software Foundation, version 3 of the License.
#
# The Fuzion language implementation is distributed in the hope that it will be
# useful, but WITHOUT ANY WARRANTY; without even the implied warranty of
# MERCHANTABILITY or FITNESS FOR A PARTICULAR PURPOSE.  See the GNU General Public
# License for more details.
#
# You should have received a copy of the GNU General Public License along with The
# Fuzion language implementation.  If not, see <https://www.gnu.org/licenses/>.


# -----------------------------------------------------------------------
#
#  Tokiwa Software GmbH, Germany
#
#  Source code of Fuzion feature web.post_r
#
# -----------------------------------------------------------------------


# POST url via ipv4 using standard ssl port
#
public post4(url String, data Sequence u8, headers container.Map String String) outcome String =>
  post_r net.family.ipv4 url data headers


# POST url via ipv6 using standard ssl port
#
public post6(url String, data Sequence u8, headers container.Map String String) outcome String =>
  post_r net.family.ipv6 url data headers


# eagerly POST an url via http(s), return response as a String
#
public post_r(family net.family.val, url String, data Sequence u8, headers container.Map String String) outcome String
=>

  lm : mutate is

<<<<<<< HEAD
  # NYI: CLEANUP:
  read_handler(LM type : mutate, arr array u8) : io.Read_Handler is

    pos := LM.env.new 0

    public redef read(count i32) choice (array u8) io.end_of_file error =>
      p := pos.get
      if p >= arr.count
        io.end_of_file
      else
        pos <- p + count
        arr.drop p .take count .as_array

  match parse_url url
    e error => e
    t tuple =>
      use_https, host, port, target := t

      lm ! ()->
        rm := http
          .request_message
          .new http.post_r (target.or_else "/") 1 1 ([("Host", host)].concat headers.items) (read_handler lm data.as_array)
=======
  use_https, host, target := parse_url url

  lm ! ()->
    rm := http
      .request_message
      .new http.post_r target 1 1 ([("Host", host)].concat headers.items) (io.Read_Handler.from_array_u8 lm data.as_array)
>>>>>>> aa71247f

        do_request family (port.or_else (if use_https then 443 else 80)) use_https host rm<|MERGE_RESOLUTION|>--- conflicted
+++ resolved
@@ -41,20 +41,6 @@
 
   lm : mutate is
 
-<<<<<<< HEAD
-  # NYI: CLEANUP:
-  read_handler(LM type : mutate, arr array u8) : io.Read_Handler is
-
-    pos := LM.env.new 0
-
-    public redef read(count i32) choice (array u8) io.end_of_file error =>
-      p := pos.get
-      if p >= arr.count
-        io.end_of_file
-      else
-        pos <- p + count
-        arr.drop p .take count .as_array
-
   match parse_url url
     e error => e
     t tuple =>
@@ -63,14 +49,6 @@
       lm ! ()->
         rm := http
           .request_message
-          .new http.post_r (target.or_else "/") 1 1 ([("Host", host)].concat headers.items) (read_handler lm data.as_array)
-=======
-  use_https, host, target := parse_url url
-
-  lm ! ()->
-    rm := http
-      .request_message
-      .new http.post_r target 1 1 ([("Host", host)].concat headers.items) (io.Read_Handler.from_array_u8 lm data.as_array)
->>>>>>> aa71247f
+          .new http.post_r (target.or_else "/") 1 1 ([("Host", host)].concat headers.items) (io.Read_Handler.from_array_u8 lm data.as_array)
 
         do_request family (port.or_else (if use_https then 443 else 80)) use_https host rm