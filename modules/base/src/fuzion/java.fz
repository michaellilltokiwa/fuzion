--- conflicted
+++ resolved
@@ -25,17 +25,9 @@
 
 # fuzion.java -- unit type grouping low-level helpers for Java interface
 #
-<<<<<<< HEAD
 # NYI: UNDER DEVELOPMENT:
 # private:public java : effect is
 public java : effect is
-=======
-public java is
-
-  # NYI: UNDER DEVELOPMENT remove this, replace with effect
-  public create_jvm0(class_path String) unit =>
-    create_jvm (sys.c_string "-Djava.class.path=$class_path")
->>>>>>> 37f7075f
 
   # NYI: UNDER DEVELOPMENT: support starting multiple jvms?
   #
