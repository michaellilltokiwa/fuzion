# This file is part of the Fuzion language implementation.
#
# The Fuzion language implementation is free software: you can redistribute it
# and/or modify it under the terms of the GNU General Public License as published
# by the Free Software Foundation, version 3 of the License.
#
# The Fuzion language implementation is distributed in the hope that it will be
# useful, but WITHOUT ANY WARRANTY; without even the implied warranty of
# MERCHANTABILITY or FITNESS FOR A PARTICULAR PURPOSE.  See the GNU General Public
# License for more details.
#
# You should have received a copy of the GNU General Public License along with The
# Fuzion language implementation.  If not, see <https://www.gnu.org/licenses/>.


# -----------------------------------------------------------------------
#
#  Tokiwa Software GmbH, Germany
#
#  Source code of Fuzion standard library feature switch
#
# -----------------------------------------------------------------------

# switch is the parent feature of all choices
# that encode success and failure,
# e.g.    option  (something/nil)
#      or outcome (something/error)
#
public switch(A type, B type /* NYI: B should be open generic */) :
<<<<<<< HEAD
  choice A B,
  monad A switch.this,
  Sequence A
=======
  choice A B
  # monad A (switch A B) NYI: does not work,
>>>>>>> 9d1c2065
is

  # NYI: CLEANUP: decide name: exists/ok, get/val?

  # Does this switch contain a value of type A?
  #
  public exists => (switch.this ? A => true
                                | B => false)


  # Does this switch contain a value of type A?
  #
  public ok => exists


  # short-hand postfix operator for 'exists'
  #
  public postfix ?? => exists


  # short-hand postfix operator for '!exists'
  #
  public postfix !! => !exists


  # short-hand prefix operator for '!exists'
  #
  public prefix ! => !exists


  # unwraps a switch that is known to contain a value
  #
  # this can only be called in cases where it is known for sure that this switch
  # is not nil.  A runtime error will be created otherwise.
  #
  public get
  pre
    safety: switch.this??
  =>
    switch.this ? a A => a
                | B   => fuzion.std.panic "switch.get called on B. Enable `safety` to obtain a precondition failure for debugging."


  # unwrap value or get default
  #
  public get (default Lazy A) =>
    switch.this ? a A => a
                | B => default


  # value of a switch that is known to contain a value
  #
  # This can only be called in cases where it is known for sure that this
  # switch is not a B.  A runtime error will be created otherwise.
  #
  public val A
    pre
      safety: switch.this??
  =>
    switch.this ? a A => a
                | B   => panic "switch.val called on B. Enable `safety` to obtain a precondition failure for debugging."


  # value of a switch or default if switch contains B
  #
  public val(default A) A
  =>
    switch.this ? a A => a
                | B   => default


  # synonym for infix >>=
  #
  public and_then (f A -> switch.this) switch.this =>
    match switch.this
      a A => f a
      b B => b


  # returns o if outcome is ok, otherwise return the outcome's own
  # error.
  #
  public and (O type, o switch.this) switch.this =>
    match switch.this
      A   => o
      b B => b


  # if this switch is nil return the result of f
  # otherwise just return this switch.
  #
  public or (f Lazy switch.this) switch.this =>
    match switch.this
      a A => a
      B   => f()


  # unwraps an switch if it exists, returns default value otherwise.
  #
  public or_else(default Lazy A) A =>
    switch.this ? v A => v
                |   B => default



  # converts switch into a list of either a single element in case
  # switch.this.exists or `nil`otherwise
  #
  public as_list list A
  =>
    switch.this ? a A => a : nil
                | B => nil


  # convert this switch to an option
  #
  public as_option option A
  =>
    switch.this ? a A => a
                | B => nil


  # convert this switch to an outcome
  #
  public as_outcome outcome A
  =>
    switch.this ? a A => a
                | B => error "switch.as_outcome: no error message provided"


  # convert this switch to an outcome
  #
  public as_outcome(e error) outcome A
  =>
    switch.this ? a A => a
                | B => e


<<<<<<< HEAD
  # monadic operator
  #
  public redef infix >>= (f A -> switch.this) =>
    switch.this ? a A => f a
                | b B => b


  # return function
  #
  # NYI: BUG:
  #
  # ./build/modules/base/src/switch.fz:180:21: error 1: Wrong result type in redefined feature
  #   public redef type.return (a A) => a
  #
  # In 'switch.type.return' that redefines 'monad.type.return'
  # result type is       : 'switch.type.A'
  # result type should be: 'switch.this switch.type.A switch.type.B' (from 'monad.type.MA')
  #
  #
  # public redef type.return (a A) switch.this => a
=======
  # this switch as an equatable_switch
  #
  public as_equatable equatable_switch A B
  pre
    A : property.equatable
  =>
    match switch.this
      a A => a
      b B => b
>>>>>>> 9d1c2065


  # converts switch to a string
  #
  public redef as_string =>
    match switch.this
      a A => a.as_string
      b B => b.as_string


# Wrapper type to make a `switch` of an equatable elements itself equatable.
#
public equatable_switch(A type : property.equatable,
                        B type)
  : switch A B,
    property.equatable
is

  # equality implementation
  #
  # result is only true if both x and y or
  # of choice type A and x.A = y.A
  #
  public fixed redef type.equality(x, y equatable_switch A B) =>
    x ? xa A =>
        y ? ya A => xa = ya
          | _  B => false
      | _  B => false
<|MERGE_RESOLUTION|>--- conflicted
+++ resolved
@@ -27,14 +27,8 @@
 #      or outcome (something/error)
 #
 public switch(A type, B type /* NYI: B should be open generic */) :
-<<<<<<< HEAD
   choice A B,
-  monad A switch.this,
-  Sequence A
-=======
-  choice A B
-  # monad A (switch A B) NYI: does not work,
->>>>>>> 9d1c2065
+  monad A switch.this
 is
 
   # NYI: CLEANUP: decide name: exists/ok, get/val?
@@ -173,7 +167,6 @@
                 | B => e
 
 
-<<<<<<< HEAD
   # monadic operator
   #
   public redef infix >>= (f A -> switch.this) =>
@@ -194,7 +187,8 @@
   #
   #
   # public redef type.return (a A) switch.this => a
-=======
+
+
   # this switch as an equatable_switch
   #
   public as_equatable equatable_switch A B
@@ -204,7 +198,6 @@
     match switch.this
       a A => a
       b B => b
->>>>>>> 9d1c2065
 
 
   # converts switch to a string
