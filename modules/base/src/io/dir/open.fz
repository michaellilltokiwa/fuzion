--- conflicted
+++ resolved
@@ -40,14 +40,9 @@
 
   # close dir when de-instating effect
   #
-<<<<<<< HEAD
-  public redef finally =>
+  public redef finally unit =>
     if fzE_dir_close dd != 0
       fuzion.runtime.fault.cause ("io.dir.open.finally", "closing directory failed.")
-=======
-  public redef finally unit =>
-    _ := fzE_dir_close dd
->>>>>>> 37f7075f
 
 
 # short hand to get the currently
