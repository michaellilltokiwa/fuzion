# This file is part of the Fuzion language implementation.
#
# The Fuzion language implementation is free software: you can redistribute it
# and/or modify it under the terms of the GNU General Public License as published
# by the Free Software Foundation, version 3 of the License.
#
# The Fuzion language implementation is distributed in the hope that it will be
# useful, but WITHOUT ANY WARRANTY; without even the implied warranty of
# MERCHANTABILITY or FITNESS FOR A PARTICULAR PURPOSE.  See the GNU General Public
# License for more details.
#
# You should have received a copy of the GNU General Public License along with The
# Fuzion language implementation.  If not, see <https://www.gnu.org/licenses/>.


# -----------------------------------------------------------------------
#
#  Tokiwa Software GmbH, Germany
#
#  Source code of Fuzion standard library feature io.dir.use
#
# -----------------------------------------------------------------------


# this opens a directory and installs the (open T) effect to be used
# in `code()`.
#
# usage example:
#
#     use some_type path ()->
#       match (open some_type).read
#         e error => e
#         s String => say s
#
public use(R type, path String, code ()-> outcome R) outcome R =>
  (fuzion.sys.fileio.open_dir path).bind R dd->
    # install effect `open T` and run `code`
<<<<<<< HEAD
    r := open dd path
       ! code
    # close file
    _ := fzE_close_dir dd
    # return result
    r
=======
    open fd path ! code
>>>>>>> d091eeb2
<|MERGE_RESOLUTION|>--- conflicted
+++ resolved
@@ -35,13 +35,4 @@
 public use(R type, path String, code ()-> outcome R) outcome R =>
   (fuzion.sys.fileio.open_dir path).bind R dd->
     # install effect `open T` and run `code`
-<<<<<<< HEAD
-    r := open dd path
-       ! code
-    # close file
-    _ := fzE_close_dir dd
-    # return result
-    r
-=======
-    open fd path ! code
->>>>>>> d091eeb2
+    open dd path ! code