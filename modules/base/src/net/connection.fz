--- conflicted
+++ resolved
@@ -31,30 +31,9 @@
     fuzion.sys.net.close desc
 
 
-<<<<<<< HEAD
   # this installs reader, writer and channel for the given connection
   #
   public with(T type, LM type : mutate, fn ()->T) T
-=======
-  # is the connection still active?
-  #
-  public is_active bool =>
-    true # NYI
-
-
-  # this installs reader, writer and channel for the given connection
-  #
-  public with(T type, LM type : mutate, fn ()->T) T
-  pre is_active
-  =>
-    with0 T LM fn
-
-
-  # helper feature, without precondition `is_active`
-  # to make this usable from any thread
-  #
-  with0(T type, LM type : mutate, fn ()->T)
->>>>>>> 37f7075f
   =>
     (io.buffered LM).reader (read_handler desc) 1024 ! ()->
       (io.buffered LM).writer (write_handler desc) 1024 ! ()->
@@ -67,10 +46,6 @@
   # NYI: DOCUMENTATION: see tests/sockets_thread_pool for now
   #
   public in_thread_pool(T type, TP type : concur.thread_pool, LM type : mutate, lm LM, fn ()->T) concur.Future (outcome T)
-<<<<<<< HEAD
-=======
-  pre is_active
->>>>>>> 37f7075f
   =>
     TP.env.submit (outcome T) ()->
       lm ! ()->
