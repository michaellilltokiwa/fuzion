--- conflicted
+++ resolved
@@ -50,13 +50,8 @@
   #
   with0(T type, LM type : mutate, fn ()->T)
   =>
-<<<<<<< HEAD
-    (io.buffered LM).reader (read_provider desc) 1024 ! ()->
-      (io.buffered LM).writer (write_provider desc) 1024 ! ()->
-=======
-    (io.buffered.reader LM (read_handler desc) 1024) ! ()->
-      (io.buffered.writer (write_handler desc) 1024) ! ()->
->>>>>>> d4cf7e87
+    (io.buffered LM).reader (read_handler desc 1024 ! ()->
+      (io.buffered LM).writer (write_handler desc 1024 ! ()->
         (net.channel desc) ! ()->
           fn.call
 
